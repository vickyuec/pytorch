name,accuracy,graph_breaks



torchrec_dlrm,eager_fail_to_run,0



BERT_pytorch,fail_to_run,0



Background_Matting,fail_accuracy,0



DALLE2_pytorch,fail_to_run,0



LearningToPaint,pass,0



Super_SloMo,pass,0



alexnet,pass,0



basic_gnn_edgecnn,pass,0



basic_gnn_gcn,fail_to_run,0



basic_gnn_gin,pass,0



basic_gnn_sage,pass,0



dcgan,pass,0



demucs,eager_fail_to_run,0



densenet121,pass,0



detectron2_fasterrcnn_r_101_c4,eager_fail_to_run,0



detectron2_fasterrcnn_r_101_dc5,eager_fail_to_run,0



detectron2_fasterrcnn_r_101_fpn,eager_fail_to_run,0



detectron2_fasterrcnn_r_50_c4,eager_fail_to_run,0



detectron2_fasterrcnn_r_50_dc5,eager_fail_to_run,0



detectron2_fasterrcnn_r_50_fpn,eager_fail_to_run,0



detectron2_maskrcnn_r_101_c4,eager_fail_to_run,0



detectron2_maskrcnn_r_101_fpn,eager_fail_to_run,0



detectron2_maskrcnn_r_50_c4,eager_fail_to_run,0



detectron2_maskrcnn_r_50_fpn,eager_fail_to_run,0



dlrm,pass,0



doctr_det_predictor,fail_to_run,0



doctr_reco_predictor,fail_to_run,0



drq,fail_to_run,0



functorch_dp_cifar10,pass,0



functorch_maml_omniglot,pass,0



hf_Albert,pass,0



hf_Bart,pass,0



hf_BigBird,fail_accuracy,0



hf_DistilBert,pass,0



hf_GPT2,pass,0



hf_GPT2_large,pass,0



hf_T5,pass,0



<<<<<<< HEAD
hf_T5_large,pass,0
=======
hf_T5_base,eager_fail_to_run,0



hf_T5_large,pass_due_to_skip,0
>>>>>>> 4fca88ce



hf_Whisper,pass,0



hf_clip,eager_fail_to_run,0



lennard_jones,pass,0



llama,fail_to_run,0



llama_v2_7b_16h,model_fail_to_load,0



maml_omniglot,pass,0



mnasnet1_0,pass,0



mobilenet_v2,pass,0



mobilenet_v2_quantized_qat,model_fail_to_load,0



mobilenet_v3_large,pass,0



moco,fail_to_run,0



nanogpt,pass,0



nvidia_deeprecommender,pass,0



phi_1_5,model_fail_to_load,0



phlippe_densenet,pass,0



phlippe_resnet,pass,0



pyhpc_equation_of_state,pass,0



pyhpc_isoneutral_mixing,fail_to_run,0



pyhpc_turbulent_kinetic_energy,pass,0



pytorch_CycleGAN_and_pix2pix,pass,0



pytorch_stargan,fail_to_run,0



pytorch_unet,pass,0



resnet152,pass,0



resnet18,pass,0



resnet50,pass,0



resnet50_quantized_qat,model_fail_to_load,0



resnext50_32x4d,pass,0



sam,fail_to_run,0



shufflenet_v2_x1_0,pass,0



soft_actor_critic,fail_to_run,0



squeezenet1_1,pass,0



stable_diffusion_text_encoder,pass,0



stable_diffusion_unet,pass,0



timm_efficientnet,pass,0



timm_regnet,pass,0



timm_resnest,pass,0



timm_vision_transformer,pass,0



timm_vision_transformer_large,pass,0



timm_vovnet,pass,0



torch_multimodal_clip,pass,0



tts_angular,fail_to_run,0



vgg16,pass,0



vision_maskrcnn,fail_to_run,0



yolov3,fail_to_run,0<|MERGE_RESOLUTION|>--- conflicted
+++ resolved
@@ -150,15 +150,11 @@
 
 
 
-<<<<<<< HEAD
+hf_T5_base,eager_fail_to_run,0
+
+
+
 hf_T5_large,pass,0
-=======
-hf_T5_base,eager_fail_to_run,0
-
-
-
-hf_T5_large,pass_due_to_skip,0
->>>>>>> 4fca88ce
 
 
 
