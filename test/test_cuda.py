--- conflicted
+++ resolved
@@ -1097,176 +1097,6 @@
 """])
                 self.assertTrue(r != 0)
 
-<<<<<<< HEAD
-=======
-
-    def test_grad_scaling_unscale_sparse(self, device="cuda", dtype=torch.float):
-        scaler = torch.cuda.amp.GradScaler()
-
-        inv_scale = torch.full((1,), 0.25, dtype=dtype, device=device)
-        found_inf = torch.empty((1,), dtype=dtype, device=device)
-        cur = found_inf.device
-
-        i = torch.tensor([[0, 1, 1],
-                          [2, 0, 2]], device="cuda", dtype=torch.int64)
-        v = torch.tensor([16., 32., 64.], device="cuda", dtype=torch.float)
-        s = torch.sparse_coo_tensor(i, v, torch.Size([2, 3]), device="cuda", dtype=dtype)
-
-        p = s.clone()
-        assert p.is_sparse
-        opt = torch.optim.SGD([p], lr=1.)
-
-        p.grad = s.clone()
-        found_inf.zero_()
-        found_inf = scaler._unscale_grads_(opt, inv_scale, found_inf, False)[cur]
-        self.assertEqual(found_inf, 0.0)
-        self.assertEqual(p.grad.to_dense(), (s / 4).to_dense())
-
-        v = torch.FloatTensor([16., 32., float('inf')])
-        p.grad = torch.sparse_coo_tensor(i, v, torch.Size([2, 3]), device="cuda", dtype=dtype)
-        found_inf.zero_()
-        found_inf = scaler._unscale_grads_(opt, inv_scale, found_inf, False)[cur]
-        self.assertEqual(found_inf, 1.0)
-
-        v = torch.FloatTensor([16., 32., float('nan')])
-        p.grad = torch.sparse_coo_tensor(i, v, torch.Size([2, 3]), device="cuda", dtype=dtype)
-        found_inf.zero_()
-        found_inf = scaler._unscale_grads_(opt, inv_scale, found_inf, False)[cur]
-        self.assertEqual(found_inf, 1.0)
-
-        p = s.clone().half()
-        assert p.is_sparse
-        opt = torch.optim.SGD([p], lr=1.)
-
-        p.grad = s.clone().half()
-        found_inf.zero_()
-        found_inf = scaler._unscale_grads_(opt, inv_scale, found_inf, True)[cur]
-        self.assertEqual(found_inf, 0.0)
-        self.assertEqual(p.grad.to_dense(), (s.half() / 4).to_dense())
-
-        # Creates fp16 sparse tensor with duplicated indices (uncoalesced).  The uncoalesced representation
-        # does not overflow in fp16, but the coalesced representation would, because 64000 + 64000 > fp16 max.
-        # _amp_non_finite_check_and_unscale_ should report an overflow here.
-        i = torch.LongTensor([[0, 1, 0],
-                              [2, 0, 2]])
-        v = torch.FloatTensor([64000., 32., 64000.])
-        p.grad = torch.sparse_coo_tensor(i, v, torch.Size([2, 3]), device="cuda", dtype=torch.float16)
-        found_inf.zero_()
-        found_inf = scaler._unscale_grads_(opt, inv_scale, found_inf, True)[cur]
-        self.assertEqual(found_inf, 1.0)
-
-    def test_grad_scaling_state_dict(self):
-        for lazy_init_scale in True, False:
-            s0 = torch.cuda.amp.GradScaler(init_scale=3., growth_factor=4., backoff_factor=.5, growth_interval=2)
-            s1 = torch.cuda.amp.GradScaler(init_scale=6., growth_factor=7., backoff_factor=.8, growth_interval=1)
-
-            # sets a random value for load_state_dict to overwrite
-            s1._init_growth_tracker = 7
-
-            if lazy_init_scale:
-                # Dummy scale() call to ensure the scale tensor is lazily initialized.
-                s1.scale(torch.full((1,), 4.0, dtype=torch.float32, device="cuda:0"))
-                self.assertTrue(isinstance(s1._scale, torch.cuda.FloatTensor))
-
-            s1.load_state_dict(s0.state_dict())
-
-            self.assertEqual(s1.get_scale(), 3.)
-            self.assertEqual(s1.get_growth_factor(), 4.)
-            self.assertEqual(s1.get_backoff_factor(), .5)
-            self.assertEqual(s1.get_growth_interval(), 2)
-            self.assertEqual(s1._init_growth_tracker, 0)
-
-    # _run_scaling_case generalizes some single-optimizer test logic to avoid too much copy-pasting below.
-    def _run_scaling_case(self, run, unskipped, skipped, atol=1e-7, optimizer_ctor=torch.optim.SGD, optimizer_kwargs=None):
-        # Ensure scaling can be disabled without changing user control flow.
-        for enabled in True, False:
-            (
-                mod_control, mod_scaling, opt_control, opt_scaling, data, loss_fn, skip_iter,
-            ) = _create_scaling_case(optimizer_ctor=optimizer_ctor, optimizer_kwargs=optimizer_kwargs)
-
-            # For functionality, test with a modest initial scale, and an unrealistically-large growth factor
-            # so any potential errors with the growth factor handling will be magnified.
-            scaler = torch.cuda.amp.GradScaler(init_scale=128., growth_factor=2.0, enabled=enabled, growth_interval=1)
-
-            _ = run(data, mod_control, opt_control, scaler, loss_fn, skip_iter, False)
-            ret = run(data, mod_scaling, opt_scaling, scaler, loss_fn, skip_iter, True)
-
-            # Allows run() to optionally return a different scaler instance.
-            scaler = ret if ret else scaler
-
-            # If scaling was enabled, the scale factor should have been multiplied by the growth factor
-            # len(data) - skipped times and the backoff factor "skipped" times.
-            if enabled:
-                net_growth = scaler.get_growth_factor()**unskipped if unskipped > 0 else 1.0
-                net_backoff = scaler.get_backoff_factor()**skipped if skipped > 0 else 1.0
-                self.assertTrue(scaler.get_scale() == (128. * net_growth * net_backoff))
-            else:
-                self.assertTrue(scaler.get_scale() == 1.0)
-
-            for c, s in zip(mod_control.parameters(), mod_scaling.parameters()):
-                self.assertEqual(c.grad, s.grad, atol=atol, rtol=1e-05)
-
-                c_state, s_state = opt_control.state[c], opt_scaling.state[s]
-                for k in c_state:
-                    self.assertEqual(c_state[k], s_state[k], atol=atol, rtol=1e-05, msg=k)
-
-                self.assertEqual(c, s, atol=atol, rtol=1e-05)
-
-    # Compares no scaling + no autocasting against scaling + autocasting.
-    def _grad_scaling_autocast_test(self, *, atol=1e-3, optimizer_ctor=torch.optim.SGD, optimizer_kwargs=None):
-        try_pickle = False
-
-        def run(data, model, optimizer, scaler, loss_fn, skip_iter, try_scaling_api):
-            for i, (input, target) in enumerate(data):
-                optimizer.zero_grad()
-                with torch.autocast('cuda', enabled=try_scaling_api):
-                    output = model(input)
-                    loss = loss_fn(output, target)
-                if try_scaling_api:
-                    scaler.scale(loss).backward()
-                    if i == skip_iter and scaler.is_enabled():
-                        with torch.no_grad():
-                            model[1].weight.grad.fill_(float('inf'))
-                    scaler.step(optimizer)
-                    scaler.update()
-                    if try_pickle:
-                        scaler = pickle.loads(pickle.dumps(scaler))
-                else:
-                    loss.backward()
-                    if (not scaler.is_enabled()) or (i != skip_iter):
-                        optimizer.step()
-            return scaler
-
-        # NOTE(mkozuki): With current way of testing, `torch.optim.Adam` is failing in spite of `foreach` and `fused`.
-        #   Giving some flexibility to this test might help.
-        context = contextlib.nullcontext
-        if optimizer_ctor in (torch.optim.Adam, torch.optim.AdamW):
-            from functools import partial
-            context = partial(self.assertRaises, AssertionError)
-        with context():
-            # sets atol=1e-3 because we're comparing pure fp32 arithmetic vs a mixture of fp16 and fp32
-            self._run_scaling_case(
-                run, unskipped=3, skipped=1, atol=atol, optimizer_ctor=optimizer_ctor, optimizer_kwargs=optimizer_kwargs,
-            )
-            # this will be picked up by try_pickle within run():
-            try_pickle = True
-            self._run_scaling_case(
-                run, unskipped=3, skipped=1, atol=atol, optimizer_ctor=optimizer_ctor, optimizer_kwargs=optimizer_kwargs,
-            )
-
-    def test_grad_scaling_autocast(self):
-        for optimizer_ctor in (torch.optim.SGD, torch.optim.Adam, torch.optim.AdamW):
-            self._grad_scaling_autocast_test(optimizer_ctor=optimizer_ctor)
-
-    def test_grad_scaling_autocast_foreach(self):
-        for optimizer_ctor in (torch.optim.SGD, torch.optim.Adam, torch.optim.AdamW):
-            self._grad_scaling_autocast_test(optimizer_ctor=optimizer_ctor, optimizer_kwargs={"foreach": True})
-
-    def test_grad_scaling_autocast_fused(self):
-        for optimizer_ctor in (torch.optim.SGD, torch.optim.Adam, torch.optim.AdamW):
-            self._grad_scaling_autocast_test(optimizer_ctor=optimizer_ctor, optimizer_kwargs={"fused": True})
-
->>>>>>> 4a7985a7
     # Compare non-fused optimizer vs fused one as the fused one unscales gradients
     # inside its cuda kernel unlike the other.
     def test_grad_scaling_autocast_fused_optimizers(self):
