--- conflicted
+++ resolved
@@ -3287,12 +3287,7 @@
             self,
             dict(counters["graph_break"]),
             {
-<<<<<<< HEAD
-                ".*HigherOrderOperator with body that accepts non-Tensors as input": 2,
-=======
                 ".*torch.vmap with body that accepts non-Tensors as input": 2,
-                "Unsupported: meta converter nyi with fake tensor propagation.": 1,
->>>>>>> 6d908060
             },
         )
         self.assertEqual(actual, expected)
