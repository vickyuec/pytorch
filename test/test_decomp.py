--- conflicted
+++ resolved
@@ -13,6 +13,7 @@
 from torch.testing._internal.common_utils import unMarkDynamoStrictTest
 from torch.testing._internal.common_utils import (
     is_iterable_of_tensors,
+    IS_WINDOWS,
     TestCase,
     skipIfCrossRef,
     suppress_warnings,
@@ -26,6 +27,7 @@
     onlyNativeDeviceTypes,
     ops,
     instantiate_device_type_tests,
+    onlyCPU,
     onlyCUDA,
 )
 from torch.testing._internal.common_methods_invocations import op_db, skip, skipOps, xfail
@@ -535,6 +537,20 @@
         res = torch._decomp.decompositions.uniform(x, low=low, high=high)
         self.assertEqual(ref, res)
 
+    def test_broadcasting_index_copy(self, device):
+        x = torch.zeros([1, 10], device=device)
+        xs = torch.ones([2, 10], device=device)
+
+        def index_copy(xs, x):
+            torch._decomp.decompositions.index_copy_(xs, 0, torch.tensor(0).to(device), x)
+
+        index_copy(xs, x)
+
+        xs_two = torch.ones([2, 10], device=device)
+        xs_two[0] = x
+
+        self.assertEqual(xs, xs_two)
+
     def test_rrelu_with_noise(self, device):
         # rrelu_with_noise behavior depends on a) whether elements in the input
         # are <= 0, and b) whether we're in training mode. Cover all cases:
@@ -900,7 +916,7 @@
         self.assertTrue(torch.allclose(ref[1], res[1]))
 
     @unittest.skipIf(TEST_WITH_ASAN, "Skipped under ASAN")
-    @onlyNativeDeviceTypes
+    @onlyCPU
     @skipIfCrossRef
     def test_sdpa(self, device):
         from torch.fx.experimental.proxy_tensor import make_fx
@@ -921,24 +937,6 @@
         query_layer = torch.randn(1, 128, 100, 64, device=device)
         key_layer = torch.randn(1, 128, 100, 64, device=device)
         value_layer = torch.randn(1, 128, 100, 64, device=device)
-<<<<<<< HEAD
-
-        attention = ScaledDotProductAttention()
-        fx_g = make_fx(
-            attention,
-            decomposition_table=get_decompositions(
-                [
-                    torch.ops.aten._scaled_dot_product_flash_attention.default,
-                ]
-            ),
-        )(query_layer, key_layer, value_layer)
-
-        compiled_res = fx_g(query_layer, key_layer, value_layer)
-        eager_res = F.scaled_dot_product_attention(
-            query_layer, key_layer, value_layer, None, dropout_p=0.0, is_causal=True
-        )
-        self.assertTrue(torch.allclose(compiled_res, eager_res, atol=1e-6, rtol=1e-5))
-=======
         masks = [None, torch.randn(1, 1, 100, 100, device=device)]
 
         for mask in masks:
@@ -958,7 +956,6 @@
                 query_layer, key_layer, value_layer, attn_mask=mask, dropout_p=0.0, is_causal=is_causal
             )
             self.assertTrue(torch.allclose(compiled_res, eager_res, atol=1e-6, rtol=1e-5))
->>>>>>> 9768f73c
 
 
 instantiate_device_type_tests(DecompOneOffTests, globals())
@@ -1037,6 +1034,14 @@
         core_aten_ops = useful_decomps - core_decomps
         self.assertExpected("".join(sorted(op.name() + "\n" for op in core_aten_ops)))
 
+    @unittest.skipIf(IS_WINDOWS, "torch.compile not supported on windows")
+    def test_compile_rrelu(self):
+        def f(x):
+            return torch.rrelu(x)
+
+        inp = torch.rand(1, 2, 3)
+        self.assertEqual(f(inp), torch.compile(f)(inp))
+
 
 if __name__ == "__main__":
     run_tests()