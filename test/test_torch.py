--- conflicted
+++ resolved
@@ -54,12 +54,8 @@
 import torch.backends.quantized
 import torch.testing._internal.data
 from torch.testing._internal.common_cuda import (
-<<<<<<< HEAD
     tf32_on_and_off, tf32_is_not_fp32, TEST_CUDNN, TEST_MULTIGPU)
-=======
-    tf32_on_and_off, tf32_is_not_fp32, TEST_CUDNN)
 from torch.testing._internal.common_mkldnn import bf32_on_and_off
->>>>>>> 3580e5d4
 from torch.testing._internal.common_dtype import (
     floating_types_and, get_all_math_dtypes, all_types_and_complex_and, complex_types,
     all_types_and, floating_types, floating_and_complex_types, integral_types_and,
@@ -5548,10 +5544,7 @@
             if lazy_init_scale:
                 # Dummy a.scale() call lazy-inits a._scale Tensor.
                 a.scale(torch.tensor([4.0], dtype=torch.float32, device=device))
-                if device.type == "cuda":
-                    self.assertTrue(isinstance(a._scale, torch.cuda.FloatTensor))
-                else:
-                    self.assertTrue(isinstance(a._scale, torch.FloatTensor))
+                self.assertTrue(a._scale.device.type == device.type)
             # The following three lines should work whether or not cuda is available.
             serialized = pickle.dumps(a)
             b = pickle.loads(serialized)
