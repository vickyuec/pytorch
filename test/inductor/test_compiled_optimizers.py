# Owner(s): ["module: inductor"]

import sys
import unittest
import weakref

from copy import deepcopy
from typing import NamedTuple

import torch

import torch._inductor

<<<<<<< HEAD
# The rest of the optimizers not yet imported: Adamax, LBFGS, SparseAdam
=======
# The rest of the optimizers not yet imported: LBFGS, RAdam, SparseAdam
>>>>>>> aaae2d8b
from torch.optim import (
    Adadelta,
    Adagrad,
    Adam,
<<<<<<< HEAD
    AdamW,
    ASGD,
    NAdam,
    RAdam,
=======
    Adamax,
    AdamW,
    ASGD,
    NAdam,
>>>>>>> aaae2d8b
    RMSprop,
    Rprop,
    SGD,
)

from torch.testing._internal.common_optimizers import optim_db

from torch.testing._internal.common_utils import TestCase

from torch.testing._internal.inductor_utils import HAS_CPU, HAS_CUDA

from torch.testing._internal.triton_utils import requires_cuda


class KernelCounts(NamedTuple):
    multitensor: int
    singletensor: int


# With different settings for certain
# tests you can get different kernel counts
# This maps the test name to the
# expected kernel count
KERNEL_COUNT_OVERRIDES = {
    "test_rmsprop_foreach_weight_decay_cpu": 12,
    "test_nadam_foreach_weight_decay_momentum_decay_cpu": 20,
    "test_adamw_foreach_amsgrad_capturable_cuda": 3,
    "test_adamw_amsgrad_capturable_cuda": 6,
    "test_adam_amsgrad_capturable_cuda": 6,
    "test_adadelta_foreach_weight_decay_maximize_cpu": 12,
    "test_adadelta_foreach_rho_weight_decay_cpu": 12,
    "test_adadelta_foreach_weight_decay_cpu": 12,
    "test_sgd_foreach_momentum_weight_decay_cpu": 16,
    "test_sgd_foreach_momentum_nesterov_weight_decay_cpu": 16,
    "test_sgd_foreach_momentum_dampening_cuda": 5,
    "test_sgd_foreach_momentum_cuda": 5,
}

# also tracks currently supported optimizers
KERNEL_COUNTS = {
    Adam: KernelCounts(multitensor=2, singletensor=8),
    AdamW: KernelCounts(multitensor=2, singletensor=8),
    NAdam: KernelCounts(multitensor=2, singletensor=12),
    Rprop: KernelCounts(multitensor=1, singletensor=4),
    RMSprop: KernelCounts(multitensor=1, singletensor=4),
    Adadelta: KernelCounts(multitensor=1, singletensor=4),
    Adagrad: KernelCounts(multitensor=5, singletensor=8),
    ASGD: KernelCounts(multitensor=2, singletensor=12),
    SGD: KernelCounts(multitensor=2, singletensor=8),
<<<<<<< HEAD
    RAdam: KernelCounts(multitensor=2, singletensor=None),
=======
    Adamax: KernelCounts(
        multitensor=2, singletensor=None
    ),  # Single tensor eager needs to be refactored to enable tracing
>>>>>>> aaae2d8b
}


def build_compiled_opt_kwarg_db():
    compiled_opt_db = []
    for optim_info in optim_db:
        if optim_info.optim_cls not in KERNEL_COUNTS:
            continue

        for optim_inputs in optim_info.optim_inputs_func():
            for device in ["cpu", "cuda"]:
                for foreach in [True, False]:
                    if device == "cpu" and "capturable" in optim_inputs.kwargs:
                        continue

                    kwargs = dict(optim_inputs.kwargs)
                    name = (
                        f"test_{optim_info.optim_cls.__name__.lower()}"
                        f"{'_foreach' if foreach else ''}"
                    )

                    for key in optim_inputs.kwargs:
                        if key == "lr":
                            continue
                        name += "_" + key

                    name += f"_{device}"

                    # Eager for-loop impl doesn't support capturable ASGD
                    if name == "test_asgd_capturable_cuda":
                        continue

                    kwargs["foreach"] = foreach
                    kwargs["device"] = device
                    if name in KERNEL_COUNT_OVERRIDES:
                        kwargs["kernel_count"] = KERNEL_COUNT_OVERRIDES[name]
                    else:
                        kwargs["kernel_count"] = (
                            KERNEL_COUNTS[optim_info.optim_cls].multitensor
                            if foreach and device == "cuda"
                            else KERNEL_COUNTS[optim_info.optim_cls].singletensor
                        )

                    if kwargs["kernel_count"] is None:
                        continue

                    # Note on tolerances:
                    # test_adadelta_foreach_rho_weight_decay_cuda
                    # Mismatched elements: 1 / 100 (1.0%)
                    # Greatest absolute difference: 2.0936131477355957e-05 at index (2, 7) (up to 2e-05 allowed)
                    # Greatest relative difference: 8.520411211065948e-05 at index (2, 7) (up to 1e-06 allowed)
                    if optim_info.optim_cls is Adadelta:
                        kwargs["rtol"] = 2e-5
                        kwargs["atol"] = 2e-5

                    compiled_opt_db.append((optim_info.optim_cls, name, kwargs))

    return compiled_opt_db


COMPILED_OPT_KWARG_DB = build_compiled_opt_kwarg_db()

aten = torch.ops.aten


try:
    try:
        from .test_torchinductor import check_model, check_model_cuda
    except ImportError:
        from test_torchinductor import check_model, check_model_cuda
except (unittest.SkipTest, ImportError) as e:
    sys.stderr.write(f"{type(e)}: {e}\n")
    if __name__ == "__main__":
        sys.exit(0)
    raise


def compile_opt(opt_compiled, closure=None):
    # run the patcher so that step has the expected structure
    torch._dynamo.eval_frame.TorchPatcher.patch()

    # unwrap step to avoid a deliberate graph break due to
    # a limitation of functionalization/no_grad detection
    # see the [Note on graph break] in optimizer.py
    # This ignores the outer _use_grad_if_differentiable wrapper
    # and instead manually disables grad before calling step, which is fine
    # for now as dynamo does not support differentiable optimizers anyway
    step_fn = opt_compiled.step.__wrapped__
    if closure is not None:

        def fn():
            step_fn(opt_compiled, closure)

    else:

        def fn():
            step_fn(opt_compiled)

    return torch.compile(fn, backend="inductor", fullgraph=True)


def make_test(
    optim_cls,
    closure=None,
    kernel_count=2,
    device="cuda",
    atol=None,
    rtol=None,
    **kwargs,
):
    def test_fn(self):
        torch._dynamo.reset()
        torch._inductor.metrics.reset()
        input = torch.ones([10, 10], device=device)
        model_eager = torch.nn.Sequential(
            *[torch.nn.Linear(10, 10, device=device) for _ in range(2)]
        )
        model_eager(input).sum().backward()

        input = torch.ones([10, 10], device=device)
        model_compiled = deepcopy(model_eager)
        model_compiled(input).sum().backward()

        opt_eager = optim_cls(model_eager.parameters(), **kwargs)
        opt_compiled = optim_cls(model_compiled.parameters(), **kwargs)
        compiled_step = compile_opt(opt_compiled, closure=closure)

        with torch.set_grad_enabled(False):
            compiled_step()
            compiled_step()
            opt_eager.step()
            opt_eager.step()

        self.assertEqual(
            list(model_eager.parameters()),
            list(model_compiled.parameters()),
            atol=atol,
            rtol=rtol,
        )

        # currently we don't mutate step properly until we resolve
        # https://github.com/pytorch/pytorch/issues/115679
        if optim_cls not in (Adadelta, Rprop, RMSprop):
            for p_eager, p_compiled in zip(
                model_eager.parameters(), model_compiled.parameters()
            ):
                self.assertEqual(
                    opt_eager.state[p_eager],
                    opt_compiled.state[p_compiled],
                    atol=atol,
                    rtol=rtol,
                )

        if self.check_kernel_count:
            # currently, we compile the step and the rest of the computation
            # separately because the step is a single element tensor
            # hence, the usual kernel count is 2
            self.assertEqual(
                torch._inductor.metrics.generated_kernel_count, kernel_count
            )

    if device == "cuda":
        test_fn = requires_cuda()(test_fn)

    return test_fn


def make_recompile_test(optim_cls, closure=None, kernel_count=2, **kwargs):
    @requires_cuda()
    def test_fn(self):
        torch._dynamo.reset()
        torch._inductor.metrics.reset()
        input = torch.ones([10, 10], device="cuda")
        model = torch.nn.Sequential(
            *[torch.nn.Linear(10, 10, device="cuda") for _ in range(2)]
        )
        model(input).sum().backward()

        opt_compiled = optim_cls(model.parameters(), **kwargs)
        compiled_step = compile_opt(opt_compiled)

        # check no recompile here
        with torch.set_grad_enabled(False):
            for _ in range(4):
                compiled_step()

            # perturb state to force recompile
            # Adagrad doesn't reinitialize state on each step
            if optim_cls is Adagrad:
                opt_compiled.param_groups[0]["lr"] = 0.02
            else:
                opt_compiled.state.clear()

            compiled_step()

        if self.check_kernel_count:
            if optim_cls is SGD:
                # SGD triggers an additional recompile
                # because of momentum buffer list mutation in step()
                multiplier = 3
            else:
                # currently, we compile the step and the rest of the computation
                # separately because the step is a single element tensor
                # hence, the usual kernel count is 2
                # multiply by 2 to account for the recompile
                multiplier = 2

            self.assertEqual(
                torch._inductor.metrics.generated_kernel_count,
                multiplier * kernel_count,
            )

    return test_fn


class CompiledOptimizerTests(TestCase):
    check_model_cuda = check_model_cuda
    check_model_cpu = check_model
    check_kernel_count = True

    def setUp(self):
        super().setUp()
        torch._inductor.metrics.reset()

    def tearDown(self):
        super().tearDown()
        torch._inductor.metrics.reset()

    test_adam_recompile = make_recompile_test(Adam, lr=0.01)
    test_adamw_recompile = make_recompile_test(AdamW, lr=0.01)
    # Need an impl which does not use python scalars
    # test_adamax_recompile = make_recompile_test(Adamax, lr=0.01)
    test_nadam_recompile = make_recompile_test(NAdam, lr=0.01)
    test_rprop_recompile = make_recompile_test(Rprop, kernel_count=1, lr=0.01)
    test_rmsprop_recompile = make_recompile_test(RMSprop, kernel_count=1, lr=0.01)
    test_adadelta_recompile = make_recompile_test(Adadelta, kernel_count=1, lr=0.01)
    test_adagrad_recompile = make_recompile_test(Adagrad, kernel_count=5, lr=0.01)
    test_asgd_recompile_default = make_recompile_test(ASGD, kernel_count=2, lr=0.01)
    test_asgd_recompile_single = make_recompile_test(
        ASGD, kernel_count=12, lr=0.01, foreach=False
    )
    test_asgd_recompile_foreach = make_recompile_test(
        ASGD, kernel_count=2, lr=0.01, foreach=True
    )
    test_sgd_recompile_single = make_recompile_test(
        SGD, kernel_count=4, lr=0.01, foreach=False
    )
    test_sgd_recompile_foreach = make_recompile_test(
        SGD, kernel_count=1, lr=0.01, foreach=True
    )

    @requires_cuda()
    def test_static_address_finalizer(self):
        p_ref = None

        def fn():
            nonlocal p_ref
            mod = torch.nn.Linear(10, 10, device="cuda:0", bias=False)
            for p in mod.parameters():
                p.grad = torch.rand_like(p)

            opt = torch.optim.Adam(mod.parameters(), lr=0.1)

            def fn():
                opt.step()

            with torch.set_grad_enabled(False):
                step_fn_compiled = torch.compile(fn)
                step_fn_compiled()
            p_ref = weakref.ref(p)
            self.assertTrue(p_ref() is not None)

        fn()

        self.assertTrue(p_ref() is None)


for optim_cls, name, kwargs in COMPILED_OPT_KWARG_DB:
    setattr(CompiledOptimizerTests, name, make_test(optim_cls, **kwargs))

if __name__ == "__main__":
    from torch._dynamo.test_case import run_tests

    if HAS_CPU or HAS_CUDA:
        run_tests(needs="filelock")<|MERGE_RESOLUTION|>--- conflicted
+++ resolved
@@ -11,26 +11,16 @@
 
 import torch._inductor
 
-<<<<<<< HEAD
-# The rest of the optimizers not yet imported: Adamax, LBFGS, SparseAdam
-=======
-# The rest of the optimizers not yet imported: LBFGS, RAdam, SparseAdam
->>>>>>> aaae2d8b
+# LBFGS, SparseAdam not supported
 from torch.optim import (
     Adadelta,
     Adagrad,
     Adam,
-<<<<<<< HEAD
+    Adamax,
     AdamW,
     ASGD,
     NAdam,
     RAdam,
-=======
-    Adamax,
-    AdamW,
-    ASGD,
-    NAdam,
->>>>>>> aaae2d8b
     RMSprop,
     Rprop,
     SGD,
@@ -80,13 +70,12 @@
     Adagrad: KernelCounts(multitensor=5, singletensor=8),
     ASGD: KernelCounts(multitensor=2, singletensor=12),
     SGD: KernelCounts(multitensor=2, singletensor=8),
-<<<<<<< HEAD
-    RAdam: KernelCounts(multitensor=2, singletensor=None),
-=======
+    RAdam: KernelCounts(
+        multitensor=2, singletensor=None
+    ),  # Single tensor eager needs to be refactored to enable tracing
     Adamax: KernelCounts(
         multitensor=2, singletensor=None
     ),  # Single tensor eager needs to be refactored to enable tracing
->>>>>>> aaae2d8b
 }
 
 
