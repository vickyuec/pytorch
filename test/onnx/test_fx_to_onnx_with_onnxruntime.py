--- conflicted
+++ resolved
@@ -98,8 +98,8 @@
         self.run_test_with_fx_to_onnx_exporter_and_onnx_runtime(func, (tensor_x,))
 
     @pytorch_test_common.xfail(
-        "AssertionError: Dynamo input/output is not consistent with traced input/output. "
-        "Ref: https://github.com/pytorch/pytorch/issues/96379"
+        error_message="Unexpectedly found a <class 'torch.Tensor'> in the inputs.",
+        reason="https://github.com/pytorch/pytorch/issues/96379",
     )
     def test_func_with_args_and_tensor_kwargs(self):
         # Non-tensor optional kwargs are always folded into constant and
@@ -176,8 +176,8 @@
         )
 
     @pytorch_test_common.xfail(
-        "https://github.com/pytorch/pytorch/issues/99534"
-        "Non-tensor input is not traceable in dynamo."
+        error_message="Model inputs incompatible with the format that was exported",
+        reason="https://github.com/pytorch/pytorch/issues/99534",
     )
     def test_xfail_func_with_non_tensor_args(self):
         class Foo(torch.nn.Module):
@@ -325,9 +325,8 @@
             (dummy_input,),
         )
 
-    @pytorch_test_common.skip_dynamic_fx_test(
-        "[ONNXRuntimeError] : 2 : INVALID_ARGUMENT : "
-        "Got invalid dimensions for input: arg0 for the following indices index: 0 Got: 3 Expected: 1"
+    @pytorch_test_common.xfail_dynamic_fx_test(
+        error_message="[ONNXRuntimeError] : 2 : INVALID_ARGUMENT : Got invalid dimensions for input"
     )
     @skip_if_no_torchvision
     def test_shufflenet_v2(self):
@@ -395,8 +394,8 @@
             DynamicMatMul(), (x, y), additional_test_inputs=[((input_x, input_y),)]
         )
 
-    @pytorch_test_common.skip_dynamic_fx_test(
-        "fx graph does not capture symbolic value for aten::scalar_tensor."
+    @pytorch_test_common.xfail_dynamic_fx_test(
+        error_message="The values for attribute 'shape' do not match: torch.Size([]) != torch.Size([1])"
     )
     def test_scalar_tensor(self):
         class test(torch.nn.Module):
@@ -432,7 +431,7 @@
         )
 
     @pytorch_test_common.xfail(
-        "torch._dynamo.exc.Unsupported: guard on data-dependent symbolic int/float"
+        error_message="Unsupported FX nodes: {'call_function': ['aten._assert_async.msg']}."
     )
     def test_squeeze_runtime_dim(self):
         class Squeeze(torch.nn.Module):
@@ -467,10 +466,7 @@
         )
 
     @pytorch_test_common.xfail_if_model_type_is_exportedprogram(
-        "torch._export.verifier.SpecViolationError: User input output view_1 does not point to a user input that exists."
-        "Dict of user inputs that are mutated, in order: {'view_1': 'l_x_'}"
-        "User input nodes available: ('arg0_1',)"
-        " Github issue: https://github.com/pytorch/pytorch/issues/112429"
+        error_message="Expected 1 outputs, got 2",
     )
     def test_mutation(self):
         class MutationModel(torch.nn.Module):
@@ -499,15 +495,11 @@
             additional_test_inputs=[((y,),)],
         )
 
+    @pytorch_test_common.xfail_dynamic_fx_test(
+        error_message="[ONNXRuntimeError] : 1 : FAIL : Non-zero status code returned while running Slice node. "
+    )
     @pytorch_test_common.xfail_if_model_type_is_exportedprogram(
-        "torch._export.verifier.SpecViolationError: User input output slice_scatter_1 does not point to a user input that exists."
-        "Dict of user inputs that are mutated, in order: {'slice_scatter_1': 'l_x_'}"
-        "User input nodes available: ('arg1_1',)"
-    )
-    @pytorch_test_common.skip_dynamic_fx_test(
-        "[ONNXRuntimeError] : 1 : FAIL : Non-zero status code returned while running Slice node. "
-        "Name:'_inline_aten_slice_scattern13' Status Message: slice.cc:193 "
-        "FillVectorsFromInput Starts must be a 1-D array"
+        error_message="Expected 1 outputs, got 2"
     )
     def test_expand_as_fill_zero(self):
         class Model(torch.nn.Module):
@@ -523,15 +515,11 @@
             additional_test_inputs=[((x2,),)],
         )
 
+    @pytorch_test_common.xfail_dynamic_fx_test(
+        error_message="[ONNXRuntimeError] : 1 : FAIL : Non-zero status code returned while running Slice node. "
+    )
     @pytorch_test_common.xfail_if_model_type_is_exportedprogram(
-        "torch._export.verifier.SpecViolationError: User input output slice_scatter_1 does not point to a user input that exists."
-        "Dict of user inputs that are mutated, in order: {'slice_scatter_1': 'l_x_'}"
-        "User input nodes available: ('arg1_1',)"
-    )
-    @pytorch_test_common.skip_dynamic_fx_test(
-        "[ONNXRuntimeError] : 1 : FAIL : Non-zero status code returned while running Slice node. "
-        "Name:'_inline_aten_slice_scattern13' Status Message: slice.cc:193 "
-        "FillVectorsFromInput Starts must be a 1-D array"
+        error_message="Expected 1 outputs, got 2"
     )
     def test_expand_as_fill_tensor(self):
         class Model(torch.nn.Module):
@@ -548,8 +536,7 @@
         )
 
     @pytorch_test_common.xfail_if_model_type_is_not_exportedprogram(
-        "RuntimeError: at::functionalization::impl::isFunctionalTensor(self_) INTERNAL ASSERT FAILED "
-        "at '/path/to/pytorch/torch/csrc/autograd/python_torch_functions_manual.cpp':514, please report a bug to PyTorch."
+        error_message="at::functionalization::impl::isFunctionalTensor(self_) INTERNAL ASSERT FAILED"
     )
     def test_expand_as_fill_separate_tensor(self):
         class Model(torch.nn.Module):
@@ -644,8 +631,8 @@
         )
 
     @pytorch_test_common.xfail_if_model_type_is_exportedprogram(
-        "Unsupported: {'call_function': ['<built-in function ge>', 'aten._assert_async.msg', '<built-in function le>']}."
-        " Github issue: https://github.com/pytorch/pytorch/issues/112443"
+        error_message="Unsupported FX nodes: {'call_function': ['aten._assert_async.msg']}.",
+        reason="https://github.com/pytorch/pytorch/issues/112622",
     )
     def test_operator_with_scalar_output(self):
         class Foo(torch.nn.Module):
@@ -659,8 +646,8 @@
         )
 
     @pytorch_test_common.xfail_if_model_type_is_exportedprogram(
-        "Unsupported: Unsupported FX nodes: {'call_function': ['aten._assert_async.msg']}."
-        " Github issue: https://github.com/pytorch/pytorch/issues/112443"
+        error_message="Unsupported FX nodes: {'call_function': ['aten._assert_async.msg']}",
+        reason="https://github.com/pytorch/pytorch/issues/112622",
     )
     def test_operator_with_dynamic_output_shape(self):
         class Foo(torch.nn.Module):
@@ -674,20 +661,7 @@
         )
 
     @pytorch_test_common.xfail_if_model_type_is_exportedprogram(
-        "AssertionError: AssertionError: original output #1 is BaseModelOutputWithPastAndCrossAttentions("
-        " last_hidden_state=FakeTensor(..., size=(2, 128, 16), grad_fn=<ViewBackward0>),"
-        " past_key_values=((FakeTensor(..., size=(2, 2, 128, 8), grad_fn=<PermuteBackward0>),"
-        "  FakeTensor(..., size=(2, 2, 128, 8), grad_fn=<PermuteBackward0>)),"
-        "  (FakeTensor(..., size=(2, 2, 128, 8), grad_fn=<PermuteBackward0>),"
-        "  FakeTensor(..., size=(2, 2, 128, 8), grad_fn=<PermuteBackward0>)),"
-        "  (FakeTensor(..., size=(2, 2, 128, 8), grad_fn=<PermuteBackward0>),"
-        "  FakeTensor(..., size=(2, 2, 128, 8), grad_fn=<PermuteBackward0>)),"
-        "  (FakeTensor(..., size=(2, 2, 128, 8), grad_fn=<PermuteBackward0>),"
-        "  FakeTensor(..., size=(2, 2, 128, 8), grad_fn=<PermuteBackward0>))),"
-        " hidden_states=None, attentions=None, cross_attentions=None),"
-        " but only the following types are supported:"
-        " (<class 'torch.Tensor'>, <class 'torch.SymInt'>, <class 'torch.SymFloat'>, <class 'torch.SymBool'>)"
-        " Github issue: https://github.com/pytorch/pytorch/issues/110100"
+        error_message="Trying to flatten user inputs with exported input tree spec"
     )
     def test_gpt2_tiny_from_config(self):
         # Model
@@ -871,8 +845,8 @@
             for ref_output, ort_output in zip(ref_outputs, ort_outputs):
                 torch.testing.assert_close(ref_output, torch.tensor(ort_output))
 
-    @pytorch_test_common.skip_dynamic_fx_test(
-        "FakeTensor exporting is not supported by dynamic axes."
+    @pytorch_test_common.xfail_dynamic_fx_test(
+        error_message="shape_env should be set if tracing with 'symbolic'"
     )
     def test_fx_symbolic_tracer_large_scale_exporter_with_toy_mlp(self):
         class MLPModel(nn.Module):
@@ -909,13 +883,13 @@
             create_pytorch_only_extra_kwargs,
         )
 
+    @pytorch_test_common.xfail_dynamic_fx_test(
+        error_message="shape_env should be set if tracing with 'symbolic'"
+    )
     @pytorch_test_common.xfail(
-        "[ONNXRuntimeError] : 1 : FAIL : Type Error: Data in initializer 'h_0_attn_bias' "
-        "has element type tensor(uint8) but usage of initializer in graph expects tensor(bool)"
-        "https://github.com/huggingface/transformers/issues/21013"
-    )
-    @pytorch_test_common.skip_dynamic_fx_test(
-        "FakeTensor exporting is not supported by dynamic axes."
+        error_message="Type Error: Data in initializer 'h_0_attn_bias' has element type tensor(uint8) "
+        "but usage of initializer in graph expects tensor(bool)",
+        reason="https://github.com/huggingface/transformers/issues/21013",
     )
     def test_fx_symbolic_tracer_large_scale_exporter_with_tiny_gpt2(self):
         model_name = "sshleifer/tiny-gpt2"
@@ -1115,13 +1089,8 @@
                     torch.testing.assert_close(ref_output, torch.tensor(ort_output))
 
     @pytorch_test_common.skip_dynamic_fx_test(
-<<<<<<< HEAD
-        "AssertionError: Dynamic shape check failed for graph inputs",
-        skip_model_type=pytorch_test_common.TorchModelType.TORCH_EXPORT_EXPORTEDPROGRAM,
-=======
         reason="Dynamic shape check is not expected for exported program in this test suite.",
         model_type=pytorch_test_common.TorchModelType.TORCH_EXPORT_EXPORTEDPROGRAM,
->>>>>>> 3baade44
     )
     def test_fake_tensor_mode_simple(self):
         def create_model() -> nn.Module:
@@ -1152,22 +1121,13 @@
             model_type=self.model_type,
         )
 
-<<<<<<< HEAD
-=======
     @pytorch_test_common.skip_dynamic_fx_test(
         reason="Dynamic shape check is not expected for exported program in this test suite.",
         model_type=pytorch_test_common.TorchModelType.TORCH_EXPORT_EXPORTEDPROGRAM,
     )
->>>>>>> 3baade44
     @pytorch_test_common.xfail_if_model_type_is_not_exportedprogram(
-        "[ONNXRuntimeError] : 1 : FAIL : Type Error: Data in initializer 'h_0_attn_bias' "
-        "has element type tensor(uint8) but usage of initializer in graph expects tensor(bool)"
-        "https://github.com/huggingface/transformers/issues/21013"
-        "This can be addressed by using GPT2Config, but it is not now supported by FakeTensor exporting."
-    )
-    @pytorch_test_common.skip_dynamic_fx_test(
-        "AssertionError: Dynamic shape check failed for graph inputs",
-        skip_model_type=pytorch_test_common.TorchModelType.TORCH_EXPORT_EXPORTEDPROGRAM,
+        error_message="Expected 4 inputs, got 2",
+        reason="https://github.com/pytorch/pytorch/issues/115745",
     )
     def test_fake_tensor_mode_huggingface_tiny_gpt2(self):
         model_name = "sshleifer/tiny-gpt2"
@@ -1197,13 +1157,8 @@
         )
 
     @pytorch_test_common.skip_dynamic_fx_test(
-<<<<<<< HEAD
-        "AssertionError: Dynamic shape check failed for graph inputs",
-        skip_model_type=pytorch_test_common.TorchModelType.TORCH_EXPORT_EXPORTEDPROGRAM,
-=======
         reason="Dynamic shape check is not expected for exported program in this test suite.",
         model_type=pytorch_test_common.TorchModelType.TORCH_EXPORT_EXPORTEDPROGRAM,
->>>>>>> 3baade44
     )
     def test_large_scale_exporter_with_toy_mlp(self):
         class MLPModel(nn.Module):
@@ -1244,13 +1199,8 @@
         )
 
     @pytorch_test_common.skip_dynamic_fx_test(
-<<<<<<< HEAD
-        "AssertionError: Dynamic shape check failed for graph inputs",
-        skip_model_type=pytorch_test_common.TorchModelType.TORCH_EXPORT_EXPORTEDPROGRAM,
-=======
         reason="Dynamic shape check is not expected for exported program in this test suite.",
         model_type=pytorch_test_common.TorchModelType.TORCH_EXPORT_EXPORTEDPROGRAM,
->>>>>>> 3baade44
     )
     def test_fake_tensor_mode_huggingface_google_t5(self):
         config = transformers.T5Config(
@@ -1285,13 +1235,8 @@
         )
 
     @pytorch_test_common.skip_dynamic_fx_test(
-<<<<<<< HEAD
-        "AssertionError: Dynamic shape check failed for graph inputs",
-        skip_model_type=pytorch_test_common.TorchModelType.TORCH_EXPORT_EXPORTEDPROGRAM,
-=======
         reason="Dynamic shape check is not expected for exported program in this test suite.",
         model_type=pytorch_test_common.TorchModelType.TORCH_EXPORT_EXPORTEDPROGRAM,
->>>>>>> 3baade44
     )
     @pytorch_test_common.xfail_dynamic_fx_test(
         error_message=" Failed running call_function <built-in function scaled_dot_product_attention>",
@@ -1360,7 +1305,7 @@
         )
 
     @pytorch_test_common.xfail(
-        "AssertionError: whole graph export entails exactly one guard export"
+        error_message="whole graph export entails exactly one guard export"
     )
     def test_fake_tensor_mode_huggingface_mosaicml_mpt(self):
         config = transformers.MptConfig(
@@ -1390,16 +1335,12 @@
         )
 
     @pytorch_test_common.skip_dynamic_fx_test(
-<<<<<<< HEAD
-        "RuntimeError:: SymIntArrayRef expected to contain only concrete integers"
-=======
         reason="Dynamic shape check is not expected for exported program in this test suite.",
         model_type=pytorch_test_common.TorchModelType.TORCH_EXPORT_EXPORTEDPROGRAM,
     )
     @pytorch_test_common.xfail_dynamic_fx_test(
         error_message="SymIntArrayRef expected to contain only concrete integers",
         model_type=pytorch_test_common.TorchModelType.TORCH_NN_MODULE,
->>>>>>> 3baade44
     )
     def test_fake_tensor_mode_huggingface_bigscience_bloom_560m(self):
         config = transformers.BloomConfig()
@@ -1426,20 +1367,13 @@
             model_type=self.model_type,
         )
 
-<<<<<<< HEAD
-=======
     @pytorch_test_common.skip_dynamic_fx_test(
         reason="Dynamic shape check is not expected for exported program in this test suite.",
         model_type=pytorch_test_common.TorchModelType.TORCH_EXPORT_EXPORTEDPROGRAM,
     )
->>>>>>> 3baade44
     @pytorch_test_common.xfail_if_model_type_is_not_exportedprogram(
-        "AssertionError: Expected 5 inputs, got 3"
-        "Github issue: https://github.com/pytorch/pytorch/issues/115745"
-    )
-    @pytorch_test_common.skip_dynamic_fx_test(
-        "AssertionError: Dynamic shape check failed for graph inputs",
-        skip_model_type=pytorch_test_common.TorchModelType.TORCH_EXPORT_EXPORTEDPROGRAM,
+        error_message="Expected 5 inputs, got 3",
+        reason="https://github.com/pytorch/pytorch/issues/115745",
     )
     def test_fake_tensor_mode_huggingface_gpt2(self):
         config = transformers.GPT2Config(
