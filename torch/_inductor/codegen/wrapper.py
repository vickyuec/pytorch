--- conflicted
+++ resolved
@@ -1519,15 +1519,9 @@
             "class AOTInductorModelKernels : public AOTInductorModelKernelsBase {"
         )
         self.prefix.writeline("  public:")
-<<<<<<< HEAD
-        declare_kernel = set(self.src_to_kernel.values())
-        declare_kernel.update(V.graph.const_kernels)
-        for kernel in declare_kernel:
-=======
         for kernel in chain(
-            self.src_to_kernel.values(), self.user_defined_kernel_cache.values()
+            self.src_to_kernel.values(), self.user_defined_kernel_cache.values(), V.graph.const_kernels
         ):
->>>>>>> e5513373
             self.prefix.writeline(f"    CUfunction {kernel}{{nullptr}};")
         self.prefix.writeline("};")
         self.prefix.writeline("}  // namespace")
