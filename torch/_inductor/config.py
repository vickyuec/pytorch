import os  # noqa: C101
import sys
from typing import Any, Callable, Dict, Optional, TYPE_CHECKING

import torch


def is_fbcode():
    return not hasattr(torch.version, "git_version")


# add some debug printouts
debug = False

# add inf and NaN checkers
debug_check_inf_and_nan = False

# Whether to disable a progress bar for autotuning
disable_progress = True

# Whether to enable printing the source code for each future
verbose_progress = False

# use fx aot graph codegen cache
fx_graph_cache = os.environ.get("TORCHINDUCTOR_FX_GRAPH_CACHE") == "1"

# use cpp wrapper instead of python wrapper
cpp_wrapper = os.environ.get("TORCHINDUCTOR_CPP_WRAPPER", "0") == "1"

# dead code elimination
dce = False

# assume weight tensors are fixed size
static_weight_shapes = True

# put correctness assertions in generated code
size_asserts = os.environ.get("TORCHINDUCTOR_SIZE_ASSERTS", "1") == "1"
nan_asserts = os.environ.get("TORCHINDUCTOR_NAN_ASSERTS") == "1"

# enable loop reordering based on input orders
pick_loop_orders = True

# reuse a kernel input as the output
inplace_buffers = True

# reuse a buffer for an unrelated purpose
allow_buffer_reuse = True

# Enable pooled allocations for non-output tensors
memory_planning = os.environ.get("TORCHINDUCTOR_MEMORY_PLANNING", "0") == "1"

# How to organize memory under memory_planning=True:
# - "none": do not try to pool storage, just reuse
# - "intermediates": all non-outputs share storage, outputs each get unique storage
# - "outputs": two pools, one for intermediates (freed on return) and one for outputs
# - "combined": a single pool for both intermediates and outputs
memory_pool = os.environ.get("TORCHINDUCTOR_MEMORY_POOL", "intermediates")

# codegen benchmark harness
benchmark_harness = True

# fuse pointwise into templates
epilogue_fusion = True

# do epilogue fusions before other fusions
epilogue_fusion_first = False

# enable pattern match+replace optimizations
pattern_matcher = True

# register custom graph optimization pass hook. so far, pre/post passes are
# only applied before/after pattern_matcher in post_grad_passes.
#
# def my_custom_pre_pass(graph: torch.fx.graph.Graph):
#     # my custom graph optimization pass
#     ...
#
# def my_custom_post_pass(graph: torch.fx.graph.Graph):
#     # my custom graph optimization pass
#     ...
#
# torch._inductor.config.post_grad_custom_pre_pass = my_custom_pre_pass
# torch._inductor.config.post_grad_custom_post_pass = my_custom_post_pass
post_grad_custom_pre_pass: Optional[Callable[[torch.fx.graph.Graph], None]] = None
post_grad_custom_post_pass: Optional[Callable[[torch.fx.graph.Graph], None]] = None

# Registers a custom pregrad pass. Note that the pre-grad IR is 1.
# non-functional, 2. non-normalized, and 3. prone to change. Ideally we should
# use post-grad passes.
pre_grad_custom_pass: Optional[Callable[[torch.fx.graph.Graph], None]] = None

# Optimize away split cat patterns (Experimental)
split_cat_fx_passes = True

# Optimize conv-batchnorm if batchnorm is in eval mode. Slightly reduces numerical stability.
efficient_conv_bn_eval_fx_passes = False

# Enable predispatch aten IR for export
is_predispatch = False

# Deprecated
group_fusion = False

# Deprecated
batch_fusion = True

# Pre grad group/batch fusion and options in order, set to empty dict to disable fusion.
# Call `torch._inductor.fx_passes.group_batch_fusion.list_group_batch_fusions()` to see available fusions.
pre_grad_fusion_options: Dict[str, Dict[str, Any]] = {
    "batch_linear": {},
    "batch_linear_lhs": {},
    "batch_layernorm": {},
    "batch_tanh": {},
    "batch_relu": {},
    "batch_sigmoid": {},
}

# Post grad group/batch fusion and options, set to empty dict to disable fusion.
# Call `torch._inductor.fx_passes.group_batch_fusion.list_group_batch_fusions(False)` to see available fusions.
post_grad_fusion_options: Dict[str, Dict[str, Any]] = {}

# enable reordering pass for improving memory locality
reorder_for_locality = True

# Scale down RBLOCK for better occupancy
dynamic_scale_rblock = os.environ.get("TORCHINDUCTOR_DYNAMIC_SCALE_RBLOCK", "1") == "1"

# this forces fusion for int_mm with mul. Needed when you want to avoid realizing the int32
# but the mul gets fused with other pointwise ops instead.
force_fuse_int_mm_with_mul = False

# for pattern torch.mm(a, b.to(dtype)) with cuda tensors,
# enable torch._inductor.kernel.mm.tuned_mixed_mm fused kernel.
# Autotune will compare perf with normal cast->then->mm option
use_mixed_mm = False

# enable runtime numeric check for pre/post grad fx passes
# floating point provides limited accuracy (about 7 decimal digits for single precision
# floating point numbers,about 16 decimal digits for double precision floating point numbers)
# according to PyTorch documentation.
# https://pytorch.org/docs/stable/notes/numerical_accuracy.html#batched-computations-or-slice-computations
fx_passes_numeric_check: Dict[str, Any] = {
    "pre_grad": False,
    "precision": 1e-4,
    "num_iterations": 1,
    "requires_optimizer": True,
}

# for pattern torch.mm(a, b.to(dtype)) with cuda tensors, always use
# torch._inductor.kernel.mm.tuned_mixed_mm's fused kernel.
# Autotune will not compare with normal cast->then->mm option.
# (if force_mixed_mm is true, the use_mixed_mm flag will be ignored)
force_mixed_mm = False

# enable reordering pass for increasing overlap between compute and communication
reorder_for_compute_comm_overlap = False

# passes (in execution order) for increasing overlap between compute and communication
# for built-in passes, use string name; for user-defined passes, pass in the function handle
reorder_for_compute_comm_overlap_passes = [
    "reorder_compute_for_overlap",
    "sink_waits",
    "raise_comms",
]

# runtime estimation function for ops
# for built-in estimation function, pass in "default"; for user-defined estimation function, pass in the function handle
estimate_op_runtime = "default"

# unit: GB/s, uni-directional P2P bandwidth per card
# default value is NVLink
intra_node_bw = 300

# unit: GB/s, uni-directional P2P bandwidth per node
# default value is InfiniBand
inter_node_bw = 25

# enable slow autotuning passes to select algorithms
max_autotune = os.environ.get("TORCHINDUCTOR_MAX_AUTOTUNE") == "1"

# enable slow autotuning passes to select pointwise/reductions algorithms
max_autotune_pointwise = os.environ.get("TORCHINDUCTOR_MAX_AUTOTUNE_POINTWISE") == "1"

# enable slow autotuning passes to select gemm algorithms
max_autotune_gemm = os.environ.get("TORCHINDUCTOR_MAX_AUTOTUNE_GEMM") == "1"

# force cublas and triton to use the same precision; cublas supports TF32 for matmul operations
# when m, n, k are multiples of 16, 16, 8, whereas triton supports TF32 for matmul operations
# for any combinations of m, n, k, regardless of their alignment. setting this flag will ensure
# that triton does not use TF32 wherever cublas would not use TF32
force_same_precision = (
    True if is_fbcode() else os.environ.get("TORCHINDUCTOR_FORCE_SAME_PRECISION") == "1"
)
# Specify candidate backends for gemm autotune.
# Possible choices are combinations of: ATen, Triton, CUTLASS.
# ATen: default Pytorch ATen kernels.
# Triton: Triton templates defined in torch inductor.
# CUTLASS: Cutlass templates and kernels.
max_autotune_gemm_backends = os.environ.get(
    "TORCHINDUCTOR_MAX_AUTOTUNE_GEMM_BACKENDS", "ATEN,TRITON"
).upper()

# the value used as a fallback for the unbacked SymInts
# that can appear in the input shapes (e.g., in autotuning)
unbacked_symint_fallback = 8192

# enable searching global and local cache regardless of `max_autotune`
search_autotune_cache = os.environ.get("TORCHINDUCTOR_SEARCH_AUTOTUNE_CACHE") == "1"

save_args = os.environ.get("TORCHINDUCTOR_SAVE_ARGS") == "1"

# We will disable creating subprocess for autotuning if this is False
autotune_in_subproc = os.environ.get("TORCHINDUCTOR_AUTOTUNE_IN_SUBPROC") == "1"

# If autotuning in subprocess, whether to use multiple devices
autotune_multi_device = os.environ.get("TORCHINDUCTOR_AUTOTUNE_MULTI_DEVICE") == "1"

coordinate_descent_tuning = (
    os.environ.get("TORCHINDUCTOR_COORDINATE_DESCENT_TUNING") == "1"
)
coordinate_descent_check_all_directions = (
    os.environ.get("TORCHINDUCTOR_COORDINATE_DESCENT_CHECK_ALL_DIRECTIONS") == "1"
)
coordinate_descent_search_radius = int(
    os.environ.get("TORCHINDUCTOR_COORDINATE_DESCENT_RADIUS", "1")
)

# Disabled by default on ROCm, opt-in if model utilises NHWC convolutions
layout_opt_default = "1" if not torch.version.hip else "0"
layout_optimization = (
    os.environ.get("TORCHINDUCTOR_LAYOUT_OPTIMIZATION", layout_opt_default) == "1"
)

force_layout_optimization = os.environ.get("TORCHINDUCTOR_FORCE_LAYOUT_OPT", "0") == "1"


# Whether to keep the output strides the same as eager after layout optimization.
keep_output_stride = os.environ.get("TORCHINDUCTOR_KEEP_OUTPUT_STRIDE", "1") == "1"

# Enabling this will let compiler print warning messages if a generated triton
# kernel has inputs with mixed layouts.  This is helpful for perf debugging
# since kernel with mixed layout inputs may run much slower then one whose inputs
# have uniform layouts.
warn_mix_layout = os.environ.get("TORCHINDUCTOR_WARN_MIX_LAYOUT") == "1"

# control store vs recompute heuristic
# For fanouts, rematerialization can lead to exponential blowup. So, have
# smaller threshold
realize_reads_threshold = 4
realize_opcount_threshold = 30

# Threshold to prevent excessive accumulation of ops in one buffer during lowering
realize_acc_reads_threshold = 8

# fallback to eager for random/dropout, this is slow but useful for debugging
fallback_random = False

# automatically create fallbacks when encountering an unhandled op
implicit_fallbacks = True

# fuse even in cases without common reads
aggressive_fusion = False

# For each fused kernel in the wrapper, comment with the nodes that get fused.
# Useful for debugging fusion.
debug_fusion = os.environ.get("TORCHINDUCTOR_DEBUG_FUSION") == "1"
benchmark_fusion = os.environ.get("TORCHINDUCTOR_BENCHMARK_FUSION") == "1"
enabled_metric_tables = os.environ.get("TORCHINDUCTOR_ENABLED_METRIC_TABLES", "")

# how many nodes to allow into a single fusion
max_fusion_size = 64

# max number of inputs to generate cat as a pointwise op with masked laods
max_pointwise_cat_inputs = 128

# replace small reductions with pointwise, disable with `= 1`
unroll_reductions_threshold = 8

# Add extra comments to output code (causes compile cache misses)
comment_origin = False

# Convert 1x1 convs into matmuls
conv_1x1_as_mm = False

# Enable split reductions for better utilization when the dimension
# being reduced over is large (by splitting it)
split_reductions = True

benchmark_kernel = os.environ.get("TORCHINDUCTOR_BENCHMARK_KERNEL", "0") == "1"

# Enable constant and index_expr folding
constant_and_index_propagation = True

# we always add constants into graph.constants without
# performing any constant-inlining optimization
always_keep_tensor_constants = False

# assert that indirect indexing does not read / write out of bounds
assert_indirect_indexing = True

# constant folding on the joint graph
joint_graph_constant_folding = True

# Enable indirect_indexing asserts for decompositions and lowerings
debug_index_asserts = False

# warnings intended for PyTorch developers, disable for point releases
is_nightly_or_source = "dev" in torch.__version__ or "git" in torch.__version__
developer_warnings = is_fbcode() or is_nightly_or_source

# The multiprocessing start method to use for inductor workers in the codecache.
# TODO: fork is not safe in a multithreaded environment, we should evaluate changing
# the default to spawn.
worker_start_method = "fork"


def decide_compile_threads():
    """
    Here are the precedence to decide compile_threads
    1. User can override it by TORCHINDUCTOR_COMPILE_THREADS.  One may want to disable async compiling by
       setting this to 1 to make pdb happy.
    2. Set to 1 if it's win32 platform or it's a fbcode build
    3. decide by the number of CPU cores
    """
    if "TORCHINDUCTOR_COMPILE_THREADS" in os.environ:
        return int(os.environ["TORCHINDUCTOR_COMPILE_THREADS"])
    elif sys.platform == "win32" or is_fbcode():
        return 1
    else:
        cpu_count = (
            len(os.sched_getaffinity(0))
            if hasattr(os, "sched_getaffinity")
            else os.cpu_count()
        )
        assert cpu_count
        return min(32, cpu_count)


compile_threads = decide_compile_threads()

# gemm autotuning global cache dir
if is_fbcode():
    from libfb.py import parutil

    try:
        if __package__:
            global_cache_dir = parutil.get_dir_path(
                os.path.join(__package__.replace(".", os.sep), "fb/cache")
            )
        else:
            global_cache_dir = parutil.get_dir_path("fb/cache")
    except ValueError:
        global_cache_dir = None
else:
    global_cache_dir = None

# If kernel is fused, the name is generated from the origin node op names
# for larger kernels limit this
kernel_name_max_ops = 10

# Pad input tensors of matmul/bmm/addmm to leverage Tensor Cores in NVIDIA GPUs
shape_padding = os.environ.get("TORCHINDUCTOR_SHAPE_PADDING", "1") == "1"

# When, during shape padding, dimension N would have to be padded, but
# dimension M would not, then we can avoid a padding if we perform an
# explicit transpose ( e.g. matmul(A,B) = matmul(B.T, A.T) ).T in order to
# put the M dimension in the N position, therefore ensuring an aligned
# GEMM result without padding. This can have dramatic
# performance benefits if it is possible. Also, if this flag is enabled,
# dimension M is not padded if N is aligned, since that's unneccessary
# for an aligned result.
shape_pad_use_transpose: bool = True

# Whether to always use shape padding if it is enabled and possible
force_shape_pad: bool = False

# Fx-based linear/matmul/bmm + permute/transpose vertical fusion
permute_fusion = os.environ.get("TORCHINDUCTOR_PERMUTE_FUSION", "0") == "1"

# Mark the wrapper call in PyTorch profiler
profiler_mark_wrapper_call = False

# Generate hook calls to torch._inductor.hooks.run_intermediate_hooks for
# every intermediate for which we can correlate it with an intermediate
# from the original FX graph
generate_intermediate_hooks = False

# Populate traceback field on IRNode; good for debugging why origin_node is
# not populated, or finding out where an IRNode was constructed
debug_ir_traceback = False

# used for debugging to make sure config is properly set
_raise_error_for_testing = False

_profile_var = os.environ.get("TORCHINDUCTOR_PROFILE", "")
profile_bandwidth = _profile_var != ""
profile_bandwidth_regex = "" if _profile_var == "1" else _profile_var
# Specify a file where we print out the profiling results.
# None means we do not dump results to a file.
profile_bandwidth_output = os.environ.get("TORCHINDUCTOR_PROFILE_OUTPUT", None)

# TODO: remove later
disable_cpp_codegen = False


# Freezing will attempt to inline weights as constants in optimization
# and run constant folding and other optimizations on them. After freezing, weights
# can no longer be updated.
freezing: bool = os.environ.get("TORCHINDUCTOR_FREEZING", "0") == "1"

# Make freezing invalidate the eager Parameters of nn modules, to avoid memory overhead
# of potentially keeping multiple copies of weights.
freezing_discard_parameters: bool = False

# Kill switch for allowing temporary tensors to be allocated as stack arrays. Tests
# should be run with this flag both on and off to make sure we have coverage.
allow_stack_allocation: bool = True

# Enables an alternate DSO interface (the "minimal ArrayRef interface") intended
# to maximize performance for use cases that it can accommodate at the expense of
# generality. In brief:
# - inputs and outputs are ArrayRefTensor<T> (note that strides are required, but the
#   tensor must be contiguous)
# - constant handling is unchanged because it is not a per-inference-iteration bottleneck
#
# When the DSO is generated in this mode, the usual interface will also be supported,
# but performance for that interface may be degraded.
use_minimal_arrayref_interface: bool = False


# config specific to codegen/cpp.py
class cpp:
    # set to torch.get_num_threads()
    threads = -1

    # Do not generate loops when the condition doesn't hold, like:
    # for(long i0=4096; i0<4096; i0+=1)
    no_redundant_loops = True

    # Assume number of threads is dynamic, don't specialize thread number.
    # Kernels don't recompile on thread number changes with this flag on.
    # For single-threaded workload, turning it on would incur a slight
    # performance degradation.
    dynamic_threads = False

    simdlen: Optional[int] = None
    min_chunk_size = 4096
    cxx = (
        None,  # download gcc12 from conda-forge if conda is installed
        # "g++-12",
        # "g++-11",
        # "g++-10",
        # "clang++",
        os.environ.get("CXX", "clang++" if sys.platform == "darwin" else "g++"),
        # "g++.par",
    )
    # Allow kernel performance profiling via PyTorch profiler
    enable_kernel_profile = False

    # enable weight prepacking to get a better performance; may lead to large memory footprint
    weight_prepack = True

    # Inject a bug into our relu implementation; useful for testing our repro
    # extraction and minification functionality.
    # Valid values: "compile_error", "runtime_error", "accuracy"
    inject_relu_bug_TESTING_ONLY: Optional[str] = None
    inject_log1p_bug_TESTING_ONLY: Optional[str] = None

    # If None, autodetect whether or not AVX512/AVX2 can be used.  Otherwise,
    # force usage as specified, without testing.
    vec_isa_ok: Optional[bool] = None

    # similar to config.triton.descriptive_names
    descriptive_names = "original_aten"

    # how many nodes to allow into a single horizontal fusion
    max_horizontal_fusion_size = 16

    # Make scatter_reduce fallback when reduce is sum to avoid performance regression
    # using atomic_add.
    fallback_scatter_reduce_sum = True

    # Use funsafe-math-optimizations when compiling
    enable_unsafe_math_opt_flag = False

    # Use ffp-contract when compiling
    enable_floating_point_contract_flag = False


# config specific to codegen/triton.py
class triton:
    # Use cudagraphs on output code
    cudagraphs = False

    # Use cudagraph trees for memory pooling if `cudagraphs` is True
    cudagraph_trees = True

    # assertions not on the fast path, steady state
    slow_path_cudagraph_asserts = True

    # TODO - need to debug why this prevents cleanup
    cudagraph_trees_history_recording = False

    # assertions on the fast path
    fast_path_cudagraph_asserts = False

    # skip warmup for cudagraph trees
    skip_cudagraph_warmup = False

    # Synchronize before and after every compiled graph.
    debug_sync_graph = False

    # Synchronize after every kernel launch, to help pinpoint bugs
    debug_sync_kernel = False

    # Always load full blocks (rather than broadcasting inside the block)
    dense_indexing = False

    # limit tiling dimensions
    max_tiles = 2

    # use triton.autotune for pointwise ops with complex layouts
    # this should only be disabled for debugging/testing
    autotune_pointwise = True

    # max autotune gemm with cublasLt
    autotune_cublasLt = True

    # should we stop a fusion to allow better tiling?
    tiling_prevents_pointwise_fusion = True
    tiling_prevents_reduction_fusion = True

    # should we give different names to kernels
    # Note: This is orthogonal to descriptive_names - this is deciding whether
    # our triton kernel names should all be `triton_` (to maximize caching) or
    # whether they should be unique.
    unique_kernel_names = os.environ.get("TORCHINDUCTOR_UNIQUE_KERNEL_NAMES") == "1"

    # should we put op names in kernel names
    # False: No special names (just triton__1, triton__2, etc.)
    # "torch": Maps to the fx op in the Dynamo graph (module name, method name, etc.)
    # "original_aten": Maps to the highest-level aten op (i.e. pre-decompositions)
    # "inductor_node": Maps to the node name in the FX graph passed to Inductor
    descriptive_names = "original_aten"

    # use alternate codegen for smaller reductions
    persistent_reductions = (
        os.environ.get("TORCHINDUCTOR_PERSISTENT_REDUCTIONS", "1") == "1"
    )

    # 0/False: disable
    # 1/True: enable, use tuning to pick between different subkernels
    # 2: enable, force using persistent reduction (for debugging)
    # 3: enable, force using non-persistent reduction (for debugging)
    multi_kernel = int(os.environ.get("TORCHINDUCTOR_MULTI_KERNEL", "0"))

    # hint to Triton when arguments are divisible by 16
    divisible_by_16 = True

    # theses are not enforced, but they are used by asserts in triton_heuristics.py
    # NOTE: mobilevit_s in timm_models required X to be set to the higher value 2048

    # Max RBLOCK will be large for multi-kernel since we do more aggressive
    # persistent reduction.
    max_block = {
        "X": 2048,
        "Y": 1024,
        "Z": 1024,
        "R": 4096 * (16 if multi_kernel else 1),
    }

    # Store the generated cubin files for cpp wrapper code to load
    store_cubin = False

    # the max number of spills we allow for the configs we benchmark.
    # Setting this to 0 means we skip a config if it spills even a single
    # register.
    # Setting it to a larger value allows a config spilling a small amount
    # of registers being benchmarked.
    #
    # NOTE: triton will always report >0 register spills for kernels using sin/cos.
    # (check this issue https://github.com/openai/triton/issues/1756 )
    # So far we see a fixed 8 spilled registers for kernels using sin/cos.
    # Raise the threshold to 16 to be safe.
    # We should revisit this once we understand more of the source of register spills.
    spill_threshold: int = 16

    # Generate code containing the newer tl.make_block_ptr() API for loads/store
    use_block_ptr = False

    # Inject a bug into our relu implementation; useful for testing our repro
    # extraction and minification functionality.
    # Valid values: "compile_error", "runtime_error", "accuracy"
    inject_relu_bug_TESTING_ONLY: Optional[str] = None


class aot_inductor:
    # AOTInductor output path
    # If an absolute path is specified, the generated lib files will be stored under the directory;
    # If a relative path is specified, it will be used as a subdirectory under the default caching path;
    # If not specified, a temp directory will be created under the default caching path.
    # If the specified path contains something like "model.so", the sub-string will be used
    # to name the generated library.
    output_path = ""

    debug_compile = os.environ.get("AOT_INDUCTOR_DEBUG_COMPILE", "0") == "1"

    # Wether to codegen abi compatible model.so
<<<<<<< HEAD
    abi_compatible = os.environ.get("AOT_INDUCTOR_ABI_COMPATIBLE", "0") == "1"
=======
    abi_compatible = (
        os.environ.get("AOT_INDUCTOR_ABI_COMPATIBLE", "1" if is_fbcode() else "0")
        == "1"
    )
>>>>>>> 1e4b408b

    # Serialized tree spec for flattening inputs
    serialized_in_spec = ""

    # Serialized tree spec for flattening outputs
    serialized_out_spec = ""

    # flag to decide whether to create a submodule for constant graph.
    use_runtime_constant_folding: bool = False


class cuda:
    # CUDA arch to use for CUDA template kernel compilation.
    # e.g. "70", "75", "80", "90", etc.
    # When arch is None, Inductor uses torch.cuda.get_device_capability(0).
    arch: Optional[str] = None

    # CUDA version to use for CUDA template kernel compilation.
    # e.g. "11.4", "12.1", etc.
    # When version is None, Inductor uses torch.version.cuda.
    version: Optional[str] = None

    # Optimization level for the host compiler.
    compile_opt_level = "-O1"

    # Whether to enable device LTO (link-time-optimization).
    enable_cuda_lto = False

    # Whether to keep intermediate files dring compilation.
    enable_ptxas_info = False

    # Whether to enable debug info, e.g. line number, cutlass debug info.
    enable_debug_info = False

    # Whether to use fast math.
    use_fast_math = False

    # Path to the CUTLASS repo root directory.
    # The default path only works under PyTorch local development environment.
    cutlass_dir = os.environ.get(
        "TORCHINDUCTOR_CUTLASS_DIR",
        os.path.abspath(
            os.path.join(os.path.dirname(torch.__file__), "../third_party/cutlass/")
        ),
    )

    # Configures the maximum number of CUTLASS configs to profile in max_autotune.
    # By default it's None, so that all CUTLASS configs are tuned.
    # This is mainly used to reduce test time in CI.
    cutlass_max_profiling_configs: Optional[int] = None

    # Path to CUDA NVCC.
    # NVCC search order:
    # 1) cuda_cxx set in this config
    # 2）CUDACXX environment variable
    # 3）CUDA_HOME environment variable
    # 4) default system search PATH.
    cuda_cxx: Optional[str] = None

    # If set to True, it will ensure that only GEMM ops capable of
    # epilogue fusion via CUTLASS Epilogue Visitor Trees ( EVT )
    # are enabled for the CUTLASS backend.
    cutlass_only_evt_capable_ops: bool = False


# create a directory containing lots of debug information
class trace:
    # master switch for all debugging flags below
    enabled = os.environ.get("TORCH_COMPILE_DEBUG", "0") == "1"

    # Save debug information to a temporary directory
    # If not specified, a temp directory will be created by system
    debug_dir: Optional[str] = None

    # Save python logger call >=logging.DEBUG
    debug_log = False

    # Save python logger call >=logging.INFO
    info_log = False

    # Save input FX graph (post decomps, pre optimization)
    fx_graph = True

    # Save FX graph after transformations
    fx_graph_transformed = True

    # Save TorchInductor IR before fusion pass
    ir_pre_fusion = True

    # Save TorchInductor IR after fusion pass
    ir_post_fusion = True

    # Copy generated code to trace dir
    output_code = True

    # SVG figure showing post-fusion graph
    graph_diagram = os.environ.get("INDUCTOR_POST_FUSION_SVG", "0") == "1"

    # SVG figure showing fx with fusion
    draw_orig_fx_graph = os.environ.get("INDUCTOR_ORIG_FX_SVG", "0") == "1"

    # We draw our fx graphs with the "record" shape attribute by default.
    # Sometimes, when the graph is very complex, we may hit dot errors like below:
    #   "flat edge between adjacent nodes one of which has a record shape -
    #    replace records with HTML-like labels"
    # and thus fail to generate a graph. So, let's give the user an option
    # to specify the shape attribute for the dot graph. For example, passing
    # INDUCTOR_DOT_GRAPH_SHAPE_SVG = "none" would let us generate HTML-like lables
    # to workaround the above failure.
    dot_graph_shape = os.environ.get("INDUCTOR_DOT_GRAPH_SHAPE_SVG", None)

    # Store cProfile (see snakeviz to view)
    compile_profile = False

    # Upload the .tar.gz file
    # Needs to be overriden based on specific environment needs
    upload_tar: Optional[Callable[[str], None]] = None


_save_config_ignore = {
    # workaround: "Can't pickle <function ...>"
    "trace.upload_tar",
}

if TYPE_CHECKING:
    from torch.utils._config_typing import *  # noqa: F401, F403

from torch.utils._config_module import install_config_module

# adds patch, save_config, etc
install_config_module(sys.modules[__name__])<|MERGE_RESOLUTION|>--- conflicted
+++ resolved
@@ -606,14 +606,10 @@
     debug_compile = os.environ.get("AOT_INDUCTOR_DEBUG_COMPILE", "0") == "1"
 
     # Wether to codegen abi compatible model.so
-<<<<<<< HEAD
-    abi_compatible = os.environ.get("AOT_INDUCTOR_ABI_COMPATIBLE", "0") == "1"
-=======
     abi_compatible = (
         os.environ.get("AOT_INDUCTOR_ABI_COMPATIBLE", "1" if is_fbcode() else "0")
         == "1"
     )
->>>>>>> 1e4b408b
 
     # Serialized tree spec for flattening inputs
     serialized_in_spec = ""
