--- conflicted
+++ resolved
@@ -3631,23 +3631,19 @@
             kwargs = []
             for arg_name in self.ordered_kwargs_for_cpp_kernel:
                 v = self.get_kwargs_value(arg_name)
-<<<<<<< HEAD
-                # FIXME We should let ExternKernel have access to the cpp schema where possible.
-                if hasattr(self, "kwargs_default_value"):
-                    type_ = self.kwargs_default_value.get(arg_name).get("type")
-                else:
-                    type_ = None
-                kwargs.append(
-                    V.graph.wrapper_code.val_to_cpp_arg_str(
-                        type_, v, self.is_legacy_abi_kernel()
-                    )
-                )
-=======
                 if isinstance(v, sympy.Expr):
                     kwargs.append(v)
                 else:
-                    kwargs.append(V.graph.wrapper_code.val_to_arg_str(v))
->>>>>>> 09843cef
+                    # FIXME We should let ExternKernel have access to the cpp schema where possible.
+                    if hasattr(self, "kwargs_default_value"):
+                        type_ = self.kwargs_default_value.get(arg_name).get("type")
+                    else:
+                        type_ = None
+                    kwargs.append(
+                        V.graph.wrapper_code.val_to_cpp_arg_str(
+                            type_, v, self.is_legacy_abi_kernel()
+                        )
+                    )
         else:
             kwargs = [
                 f"{k}={V.graph.wrapper_code.val_to_arg_str(v)}"
