--- conflicted
+++ resolved
@@ -335,22 +335,19 @@
                     tx, args, kwargs
                 )
 
-<<<<<<< HEAD
-        # This is for cases when we have sus keys and we cannot make a ConstDictVariable
-        if name == "__contains__" and isinstance(self.value, dict):
-            from .distributed import ProcessGroupVariable
-
-            if isinstance(
-                args[0],
-                (UserDefinedObjectVariable, ConstantVariable, ProcessGroupVariable),
-            ):
-                return ConstantVariable(args[0].value in self.value, **options)
-=======
+            # This is for cases when we have sus keys and we cannot make a ConstDictVariable
+            # if name == "__contains__" and isinstance(self.value, dict):
+            #     from .distributed import ProcessGroupVariable
+
+            #     if isinstance(
+            #         args[0],
+            #         (UserDefinedObjectVariable, ConstantVariable, ProcessGroupVariable),
+            #     ):
+            #         return ConstantVariable(args[0].value in self.value, **options)
             if method is list.__len__ and self.source and not (args or kwargs):
                 install_guard(self.source.make_guard(GuardBuilder.LIST_LENGTH))
                 return ConstantVariable(len(self.value))
 
->>>>>>> 1dc4588c
         return super().call_method(tx, name, args, kwargs)
 
     def unpack_var_sequence(self, tx):
