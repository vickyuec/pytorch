import functools
import inspect
import itertools
import types
from contextlib import contextmanager, nullcontext
from typing import Any, Dict, List

import torch.nn
from torch._dynamo.variables.base import VariableTracker

from .. import skipfiles, variables
from ..allowed_functions import is_allowed
from ..exc import unimplemented, UnspecializeRestartAnalysis, Unsupported
from ..guards import GuardBuilder, install_guard
from ..mutation_guard import GenerationTracker
from ..source import (
    AttrSource,
    FSDPNNModuleSource,
    GetItemSource,
    NNModuleSource,
    NotNNModuleSource,
)
from ..utils import (
    get_custom_getattr,
    get_fake_value,
    is_lazy_module,
    is_safe_constant,
    istensor,
    istype,
    nnmodule_has_hooks,
    object_has_getattribute,
    proxy_args_kwargs,
)
from .base import MutableLocal, typestr, VariableTracker
from .functions import invoke_and_store_as_constant, NestedUserFunctionVariable
from .lists import SliceVariable
from .user_defined import UserDefinedObjectVariable


def initialize_lazy_module(tx, mod, args, kwargs):
    """
    Fairly coupled helper used by NNModuleVariable and UnspecializedNNModuleVariable.

    Used to cause lazy module to be initialized (and delete its init hook) before tracing. Especially
    useful now that 'allowed' modules graph-break on hooks, calling this first ensures there is no hook
    by the time we trace __call__ and thus no graph-break for lazy allowed modules.
    """
    assert len(kwargs) == 0

    if hasattr(mod, "_initialize_hook"):

        def convert_to_fake(x):
            if isinstance(x, torch.fx.Proxy):
                return get_fake_value(x.node, tx)
            else:
                return x

        input = [
            type(arg)([convert_to_fake(x) for x in arg])
            if isinstance(arg, (list, tuple))
            else convert_to_fake(arg)
            for arg in proxy_args_kwargs(args, {})[0]
        ]
        mod._infer_parameters(mod, input)


@contextmanager
def record_nn_module_stack(module_key: str, source, tx, mod: torch.nn.Module):
    fully_qualified_name = source.name()
    try:
        tx.nn_module_stack[module_key] = (fully_qualified_name, type(mod))
        yield
    finally:
        del tx.nn_module_stack[module_key]


class NNModuleVariable(VariableTracker):
    _nonvar_fields = {"module_type", "module_key", *VariableTracker._nonvar_fields}

    def __init__(self, module_type: type, module_key: str, **kwargs):
        super().__init__(**kwargs)
        self.module_type = module_type
        self.module_key = module_key
        assert self.source

    def python_type(self):
        return self.module_type

    def _wrap_submodule(self, tx, source, submod, *key_extra, **options):
        return

    def unpack_var_sequence(self, tx):
        # implement list/iter/tuple/etc calls
        base = tx.output.get_submodule(self.module_key)
        if isinstance(base, torch.nn.ModuleDict):
            result = []
            for name, submod in base.items():
                name_var = variables.ConstantVariable.create(name)
                tx.output.register_attr_or_module(
                    submod,
                    self.module_key,
                    name,
                    source=NNModuleSource(GetItemSource(self.source, name)),
                )
                result.append(name_var)
            return result

        assert isinstance(
            base, (torch.nn.ModuleList, torch.nn.ParameterList, torch.nn.Sequential)
        ), typestr(base)
        assert self.source
        result = []
        for idx, submod in enumerate(base):
            result.append(
                tx.output.register_attr_or_module(
                    submod,
                    self.module_key,
                    idx,
                    source=NNModuleSource(GetItemSource(self.source, idx)),
                )
            )
        return result

    def call_hasattr(self, tx, name: str) -> "VariableTracker":
        mod = tx.output.get_submodule(self.module_key)
        result = hasattr(mod, name)
        install_guard(
            NNModuleSource(AttrSource(self.source, name)).make_guard(
                GuardBuilder.HASATTR
            )
        )
        return variables.ConstantVariable.create(result)

    def is_training(self, tx):
        mod = tx.output.get_submodule(self.module_key)
        return getattr(mod, "training", False)

    def convert_to_unspecialized(self, tx):
        """Restart analysis treating this module as an UnspecializedNNModuleVariable"""
        mod = tx.output.get_submodule(self.module_key)
        GenerationTracker.tag(mod)

        # Mark the class dynamic unless its module initialization
        if tx.f_code.co_name != "__init__":
            GenerationTracker.mark_class_dynamic(type(mod))
        raise UnspecializeRestartAnalysis()

    def _custom_getattr_fallback(self, base, tx, name, source, options):
        """Check for a __getattr__ and handle it specially if it is implemented"""
        if object_has_getattribute(base):
            unimplemented("torch.nn.Module with a custom __getattribute__ defined")

        getattr_fn = get_custom_getattr(base)
        if getattr_fn is None:
            return None

        if not isinstance(getattr_fn, types.FunctionType):
            unimplemented("torch.nn.Module with a non-function custom __getattr__")

        if getattr(base, "_is_fsdp_managed_module", False):
            from .builder import VariableBuilder

            return VariableBuilder(tx, source)(getattr_fn(base, name))
        return variables.UserMethodVariable(getattr_fn, self, **options).call_function(
            tx, [variables.ConstantVariable.create(name)], {}
        )

    def var_getattr(self, tx, name):
        from .builder import VariableBuilder

        if self.source:
            source = AttrSource(self.source, name)
        else:
            source = None

        base = tx.output.get_submodule(self.module_key)
        base_dict = object.__getattribute__(base, "__dict__")
        object_member = True
        all_class_attribute_names = set()
        for x in inspect.getmro(base.__class__):
            all_class_attribute_names.update(x.__dict__.keys())

        if not self.source:
            unimplemented("GETATTR with no source")

        if name in base_dict:
            subobj = base_dict[name]
        elif (
            "_modules" in base_dict
            and name in base_dict["_modules"]
            and name not in all_class_attribute_names
        ):
            subobj = base_dict["_modules"][name]
        elif "_parameters" in base_dict and name in base_dict["_parameters"]:
            subobj = base_dict["_parameters"][name]
        elif "_buffers" in base_dict and name in base_dict["_buffers"]:
            subobj = base_dict["_buffers"][name]
        else:
            try:
                subobj = inspect.getattr_static(base, name)
                object_member = False
            except AttributeError:
                # see if we can fallback to __getattr__, which is not checked by getattr_static
                result = self._custom_getattr_fallback(
                    base=base, tx=tx, name=name, options={"source": source}
                )
                if result is not None:
                    return result
                # if we can't find a __getattr__, just raise the AttributeError
                raise

        if name == "__class__" and not object_member:
            return variables.UserDefinedClassVariable(base.__class__, source=source)

        if object_member:
            return VariableBuilder(tx, NNModuleSource(source))(subobj)
        else:
            if istype(subobj, property):
                return variables.UserFunctionVariable(
                    subobj.fget,
                    source=source,
                ).call_function(tx, [(self)], {})
            elif istype(subobj, classmethod):
                return variables.UserMethodVariable(
                    subobj.__func__,
                    variables.UserDefinedObjectVariable(type(base)),
                    source=source,
                )
            elif istype(subobj, staticmethod):
                return variables.UserFunctionVariable(
                    subobj.__get__(base), source=source
                )
            elif istype(subobj, types.FunctionType):
                return variables.UserMethodVariable(subobj, self, source=source)
            elif is_safe_constant(subobj) or istensor(subobj):
                # Support possibly common cases of class members
                return VariableBuilder(tx, NNModuleSource(source))(subobj)
            elif istype(subobj, types.GetSetDescriptorType):
                assert source
                return VariableBuilder(tx, source)(subobj.__get__(base))
            else:
                unimplemented(
                    f"class property {typestr(base)} {typestr(subobj)} {subobj.__class__} {isinstance(subobj, types.GetSetDescriptorType)} {subobj.__get__(base)}"
                )

        return variables.GetAttrVariable(self, name, source=source)

    def call_function(
        self,
        tx,
        args: "List[VariableTracker]",
        kwargs: "Dict[str, VariableTracker]",
    ) -> "VariableTracker":
        mod = tx.output.get_submodule(self.module_key)

        with record_nn_module_stack(self.module_key, self.source, tx, mod):
            is_lazy = is_lazy_module(mod)
            if (
                isinstance(mod, torch.nn.Sequential)
                and mod.__class__.forward is torch.nn.Sequential.forward
            ):
                if nnmodule_has_hooks(mod):
                    # We do not want to unroll sequential if it has hooks, since evaporating it
                    # will cause hooks to not fire!
                    # This terminates and restart the tracing process
                    self.convert_to_unspecialized(tx)

                # Unroll sequential
                assert (
                    not is_lazy
                ), "Expected lazy sequential isn't a valid combination?"
                assert not kwargs
                (arg,) = args
                # TODO: Use named_children when it supports remove_duplicate=False.
                for child_name, submod in mod._modules.items():
                    tx.call_function(
                        tx.output.register_attr_or_module(
                            submod,
                            self.module_key,
                            child_name,
                            source=NNModuleSource(AttrSource(self.source, child_name)),
                        ),
                        [arg],
                        {},
                    )
                    arg = tx.pop()
                return arg

            if is_lazy:
                # The module type will change after it is called
                if mod.cls_to_become is not None:
                    self.module_type = mod.cls_to_become

                # The pre-hook runs to initialize the module shapes, then deletes itself.  After this,
                # the module is more or less not lazy and can be treated as a normal module regardless of
                # is_allowed or other variations.
                initialize_lazy_module(tx, mod, args, kwargs)

            # If we are tracing the higher order op, we want Dynamo to step
            # inside the module call so that Dynamo can see the underlying
            # parameters and buffers and raise them as inputs to the graph.
            if tx.output.is_root_tracer() and is_allowed(mod.__class__):
                if nnmodule_has_hooks(
                    mod, check_forward_hooks=True, check_backward_hooks=True
                ):
                    # End of fn, this bubbles up and restarts tracing.
                    self.convert_to_unspecialized(tx)

                from .builder import wrap_fx_proxy

                return wrap_fx_proxy(
                    tx=tx,
                    proxy=tx.output.create_proxy(
                        "call_module",
                        self.module_key,
                        *proxy_args_kwargs(args, kwargs),
                    ),
                )
            else:
                assert self.source, (
                    "Must provide a valid source in order to inline, "
                    "since inlined function may have default args which must be guarded."
                )
                if isinstance(mod, torch.fx.GraphModule):
                    # TODO: do we want to support __call__ for GM's?
                    # If so at least some changes are needed, we don't allow inlining
                    # the call_wrapped currently, and maybe other issues too
                    fn = mod.forward
                else:
                    fn = mod._call_impl
                fn_source = AttrSource(self.source, "__call__")
                if istype(fn, types.MethodType):
                    fn = fn.__func__
                    fn_source = AttrSource(fn_source, "__func__")
                    args = [self] + args
                else:
                    assert istype(fn, types.FunctionType)
                return tx.inline_user_function_return(
                    variables.UserFunctionVariable(fn, source=fn_source),
                    args,
                    kwargs,
                )

    def call_method(
        self,
        tx,
        name,
        args: "List[VariableTracker]",
        kwargs: "Dict[str, VariableTracker]",
        constant=False,
    ) -> "VariableTracker":
        from . import ConstantVariable, ListIteratorVariable, TupleVariable
        key = self.module_key
        module = tx.output.get_submodule(key)

        def generic_call_method_helper(name):
            # Helper function to put a `call_method` node in FX graph,
            # with nn.Module as the first arg.
            mod_proxy = tx.output.create_proxy(
                "get_attr",
                self.module_key,
                tuple(),
                {},
            )
            mod_proxy.node.meta["example_value"] = module

            proxy_args, proxy_kwargs = proxy_args_kwargs(args, kwargs)

            from .builder import wrap_fx_proxy

            return wrap_fx_proxy(
                tx=tx,
                proxy=tx.output.create_proxy(
                    "call_method",
                    name,
                    args=(mod_proxy, *proxy_args),
                    kwargs=proxy_kwargs,
                ),
            )

        if name in ["_call_impl", "_wrapped_call_impl"]:
            # Example: `self.layer.__call__(x)`
            # This is used for explicit calling `__call__` in a forward function.
            # Dynamo inlines `__call__`, includes hooks.
            return self.call_function(tx, args, kwargs)
        elif name == "forward":
            # Example: `self.layer.forward(x)`
            # This is used for explicit calling `forward` in a forward function.
            # Dynamo puts `call_method` node in FX, doesn't trigger hooks.
            with record_nn_module_stack(self.module_key, self.source, tx, module):
                return generic_call_method_helper(name)

        if name == "_check_input_dim" and skipfiles.is_torch_inline_allowed(
            inspect.getfile(module.__class__._check_input_dim)
        ):
            return ConstantVariable.create(True)

        if name == "_get_item_by_idx":
            assert args[1].is_python_constant()
            assert isinstance(args[0], TupleVariable)
            mod_var = args[0].items[args[1].value]
            if isinstance(mod_var, UnspecializedNNModuleVariable):
                return mod_var
            key = mod_var.module_key
            submod = tx.output.get_submodule(key)
            return tx.output.register_attr_or_module(
                submod,
                key,
                key,
                source=NNModuleSource(GetItemSource(self.source, key)),
            )

        if constant:
            fn = getattr(module, name)
            name = f"{module.__class__.__name__}_{name}_result"
            return invoke_and_store_as_constant(tx, fn, name, args, kwargs)

        def gen_source(source, name):
            name_split = name.split(".")
            if name_split[0] == "":
                return source
            while len(name_split) > 0:
                x = name_split.pop(0)
                source = AttrSource(source, x)
            return source

        named_embed = functools.partial(
            _named_embed,
            tx=tx,
            key=key,
            source_cls=NNModuleSource,
            source=self.source,
        )
        wrap_values = functools.partial(
            _wrap_values,
            tx=tx,
            key=key,
            source_cls=NNModuleSource,
            source=self.source,
        )
        get_kwargs = functools.partial(
            _get_kwargs, mod=module, name=name, args=args, kwargs=kwargs
        )

        if name == "named_children":
            assert not (args or kwargs)
            result = []
            for name, submod in module.named_children():
                result.append(named_embed(name, submod))
            return ListIteratorVariable(result, mutable_local=MutableLocal())
        elif name == "named_parameters":
            result = []
            for name, param in module.named_parameters(
                **get_kwargs("prefix", "recurse")
            ):
                result.append(named_embed(name, param))
            return ListIteratorVariable(result, mutable_local=MutableLocal())
        elif name == "named_buffers":
            result = []
            for name, buffer in module.named_buffers(
                **get_kwargs("prefix", "recurse", "remove_duplicate")
            ):
                result.append(named_embed(name, buffer))
            return ListIteratorVariable(result, mutable_local=MutableLocal())
        elif name == "named_modules":
            result = []
            for name, submod in module.named_modules(
                **get_kwargs("memo", "prefix", "remove_duplicate")
            ):
                result.append(named_embed(name, submod))
            return ListIteratorVariable(result, mutable_local=MutableLocal())
        elif name == "children":
            assert not (args or kwargs)
            return wrap_values(module.named_children())
        elif name == "modules":
            return wrap_values(module.named_modules())
        elif name == "parameters":
            return wrap_values(module.named_parameters(**get_kwargs("recurse")))
        elif name == "buffers":
            return wrap_values(module.named_buffers(**get_kwargs("recurse")))
        elif name == "_named_members":
            # The get_members_fn fails a const check, but this is a private internal lambda
            # passed in nn_module, and so can be safely non-const, as it will not execute arbitrary user code
            return wrap_values(module._named_members(**get_kwargs("get_members_fn", "prefix", "recurse", "remove_duplicates", assert_const=False)))
        elif name == "keys":
            assert not (args or kwargs)
            result = []
            for name in module.keys():
                result.append(ConstantVariable.create(name))
            return ListIteratorVariable(result, mutable_local=MutableLocal())
        elif name == "values":
            assert not (args or kwargs)
            return wrap_values(module.items())
        elif name == "items":
            assert not (args or kwargs)
            result = []
            for name, submod in module.items():
                result.append(named_embed(name, submod))
            return ListIteratorVariable(result, mutable_local=MutableLocal())
        elif name == "__len__":
            assert not (args or kwargs)
            return ConstantVariable.create(len(module))
        elif (
            name == "__contains__"
            and isinstance(module, (torch.nn.ModuleDict, torch.nn.ParameterDict))
            and args
            and args[0].is_python_constant()
        ):
            return ConstantVariable.create(
                args[0].as_python_constant() in module._modules
            )
        elif name == "__getitem__":
            assert not kwargs and len(args) == 1
            builtin_supported = (
                torch.nn.ModuleDict.__getitem__,
                torch.nn.ModuleList.__getitem__,
                torch.nn.ParameterDict.__getitem__,
                torch.nn.ParameterList.__getitem__,
                torch.nn.Sequential.__getitem__,
            )

            if type(module).__getitem__ not in builtin_supported:
                assert isinstance(args[0], variables.ConstantVariable), typestr(args[0])
                key = args[0].as_python_constant()
                assert isinstance(key, (str, int))
                fn = getattr(module, name).__func__

                assert isinstance(fn, types.FunctionType)

                src = AttrSource(AttrSource(self.source, name), "__func__")
                return tx.inline_user_function_return(
                    variables.UserFunctionVariable(fn, source=src),
                    [self] + list(args),
                    kwargs,
                )

            assert self.source

            if isinstance(args[0], SliceVariable):
                # Build a TupleVariable of NNModules
                result = []
                submods = []

                # Turn the slice into the list of integers
                keys = list(range(len(module)))[args[0].as_python_constant()]
                for idx, submod in enumerate(module[args[0].as_python_constant()]):
                    key = keys[idx]
                    src = NNModuleSource(GetItemSource(self.source, key))
                    result.append(
                        tx.output.register_attr_or_module(
                            submod,
                            key,
                            source=src,
                        )
                    )
                    submods.append(submod)

                new_module = torch.nn.Sequential(*submods)
                new_module_variable = tx.output.register_attr_or_module(
                    new_module,
                    f"{self}.__getitem__(slice)",
                    source=NNModuleSource(
                        GetItemSource(self.source, args[0].as_python_constant())
                    ),
                )
                return new_module_variable

            key = args[0].as_python_constant()
            submod = module[key]
            return tx.output.register_attr_or_module(
                submod,
                self.module_key,
                key,
                source=NNModuleSource(GetItemSource(self.source, key)),
            )
        elif (
            name == "_get_abs_string_index"
            or (
                isinstance(module, torch.nn.modules.conv._ConvNd)
                and name == "_conv_forward"
            )
            or (
                isinstance(module, torch.nn.modules.conv._ConvTransposeNd)
                and name == "_output_padding"
            )
        ):
            # Inline the function
            fn = getattr(module, name).__func__
            fn_source = AttrSource(AttrSource(self.source, name), "__func__")
            return tx.inline_user_function_return(
                variables.UserFunctionVariable(fn, source=fn_source),
                [self] + args,
                kwargs,
            )
        # A loose heuristic, but seems to be generally good before we drop into the
        # manual handling of inputs
        elif (
            name in module.__class__.__dict__
            and callable(module.__class__.__dict__[name])
            and all(
                isinstance(x, variables.TensorVariable)
                for x in itertools.chain(args, kwargs.values())
            )
        ):
            return generic_call_method_helper(name)
        else:
            return super().call_method(tx, name, args, kwargs)


class UnspecializedNNModuleVariable(UserDefinedObjectVariable):
    _nonvar_fields = {"value_type", *UserDefinedObjectVariable._nonvar_fields}

    """
    The above class will specialize on the id() of a module and place
    parameters on the torch.fx.GraphModule.  Giving one graph per
    module instance.  This version treats nn.Modules() like other user
    defined objects and will pass parameters into the FX graph as inputs.
    Giving one graph per module class.
    """

    def __init__(self, value, **kwargs):
        if (
            getattr(value, "_is_fsdp_managed_module", False)
            and type(self) == UnspecializedNNModuleVariable
        ):
            raise RuntimeError(f"Illegal construction {type(self)}")
        if type(value) is torch.jit._script.RecursiveScriptModule:
            raise Unsupported(
                "ScriptModules aren't supported in UnspecializedNNModuleVariable"
                " becuase their .forward function isn't a static member of their type"
            )
        if (
            getattr(value, "_is_fsdp_managed_module", False)
            and type(self) == UnspecializedNNModuleVariable
        ):
            raise RuntimeError(f"Illegal construction {type(self)}")
        if "value_type" in kwargs:
            lazy_value_to_become = getattr(kwargs["value_type"], "cls_to_become", None)
            if type(value) is lazy_value_to_become:
                # We may have cloned a variabletracker for a LazyModule earlier (e.g. tracking side-effects)
                # and then later we called and mutated the LazyModule into a MaterializedModule.
                # We do not do the mutation upon first seeing a LazyModule since we preserve eager semantics to only
                # mutate upon first call, but this requires we update multiple copies of the VariableTracker post-mutation.
                kwargs["value_type"] = type(value)

        super().__init__(value=value, **kwargs)

    @staticmethod
    @functools.lru_cache(None)
    def _nn_module_method_ids():
        return {
            id(x.__code__)
            for x in torch.nn.Module.__dict__.values()
            if hasattr(x, "__code__")
        }

    def unpack_var_sequence(self, tx):
        from .builder import VariableBuilder

        try:
            fn = inspect.getattr_static(self.value_type, "__iter__")
        except AttributeError as e:
            raise NotImplementedError from e

        if fn in (
            torch.nn.ModuleList.__iter__,
            torch.nn.ParameterList.__iter__,
            torch.nn.Sequential.__iter__,
        ):
            assert self.source
            return [
                VariableBuilder(tx, source=GetItemSource(self.source, idx))(item)
                for idx, item in enumerate(self.value)
            ]

        return super().unpack_var_sequence(tx)

    def call_function(
        self, tx, args: "List[VariableTracker]", kwargs: "Dict[str, VariableTracker]"
    ) -> "VariableTracker":
        mod = self.value
        # see comment on lazy module handling in NNModuleVariable.call_function for context
        if is_lazy_module(mod):
            if mod.cls_to_become is not None:
                self.value_type = mod.cls_to_become
            initialize_lazy_module(tx, mod, args, kwargs)
        name = "_call_impl"
        fn = getattr(self.value_type, name)
        if self.source:
            source = AttrSource(AttrSource(self.source, "__class__"), name)
        else:
            source = None

        ctx = (
            record_nn_module_stack(str(id(mod)), self.source, tx, mod)
            if self.source
            else nullcontext()
        )
        with ctx:
            return variables.UserFunctionVariable(fn, source=source).call_function(
                tx, [self] + list(args), kwargs
            )

    def call_method(
        self,
        tx,
        name,
        args: "List[VariableTracker]",
        kwargs: "Dict[str, VariableTracker]",
    ) -> "VariableTracker":
        from .builder import VariableBuilder

        if name in ["_call_impl", "_wrapped_call_impl"]:
            fn = getattr(self.value_type, name)
            if self.source:
                source = AttrSource(AttrSource(self.source, "__class__"), name)
            else:
                source = None

            return variables.UserFunctionVariable(fn, source=source).call_function(
                tx, [self] + list(args), kwargs
            )

        if name not in getattr(self.value, "__dict__", {}):
            try:
                method = inspect.getattr_static(type(self.value), name)
            except AttributeError:
                method = None

            if method is torch.nn.Module.parameters:
                assert not args or kwargs
                if tx.output.side_effects.has_pending_mutation(self):
                    unimplemented("Module.parameters() with pending mutation")
                install_guard(
                    self.source.make_guard(GuardBuilder.NN_MODULE_PARAM_NAMES)
                )
                items = []
                for name, value in self.value.named_parameters():
                    items.append(
                        VariableBuilder(tx, AttrSource(self.source, name))(value)
                    )
                return variables.ListIteratorVariable(
                    items, mutable_local=MutableLocal()
                )
            elif isinstance(method, staticmethod):
                source = AttrSource(
                    AttrSource(AttrSource(self.source, "__class__"), name), "__func__"
                )
                return tx.inline_user_function_return(
                    variables.UserFunctionVariable(method.__func__, source=source),
                    args,
                    kwargs,
                )

            if id(method.__code__) in self._nn_module_method_ids():
                unimplemented(f"UnspecializedNNModuleVariable missing {name}")

        return super().call_method(tx, name, args, kwargs)


class FSDPManagedNNModuleVariable(UnspecializedNNModuleVariable):
    """
    Tracing behavior: trace into submodules and treat them as Unspecialized, do not
    register parameters to the top-level, treat them as function inputs.

    Guards behavior: if 'skip_fsdp_guards', many guards that would be installed
    by a vanilla UnspecializedNNModuleVariable are simply dropped, on the basis
    that a user wrapping their model in FSDP(model) is already opting into a
    requirement to not modify internal model state, which would already break FSDP without
    compilation.
    """

    def __init__(self, value, module_key, **kwargs):
        source = kwargs.get("source", None)
        assert (
            source is not None
        ), "FSDPManagedNNModule depends on having an accurate source to control guarding."

        super().__init__(value=value, **kwargs)
        self.source = source

    @staticmethod
    def _wrap_source(source):
        if not isinstance(source, (FSDPNNModuleSource, NotNNModuleSource)):
            if torch._dynamo.config.skip_fsdp_guards:
                return FSDPNNModuleSource(source)
            else:
                # this makes us behave like a usual UnspecializedNNModuleVariable for guarding purposes
                return NotNNModuleSource(source)
        else:
<<<<<<< HEAD
            # this makes us behave like a usual UnspecializedNNModuleVariable for guarding purposes
            self.source = NotNNModuleSource(source)
        self.module_key = module_key

    def call_method(
        self, tx, name, args: List[VariableTracker], kwargs: Dict[str, VariableTracker]
    ) -> VariableTracker:
        key = self.module_key

        named_embed = functools.partial(
            _named_embed,
            tx=tx,
            key=key,
            source_cls=FSDPNNModuleSource,
            source=self.source,
        )
        wrap_values = functools.partial(
            _wrap_values,
            tx=tx,
            key=key,
            source_cls=FSDPNNModuleSource,
            source=self.source,
        )
        get_kwargs = functools.partial(
            _get_kwargs, mod=self.value, name=name, args=args, kwargs=kwargs
        )

        if name == "buffers":
            return wrap_values(self.value.named_buffers(**get_kwargs("recurse")))
        elif name == "named_buffers":
            result = []
            for name, buffer in self.value.named_buffers(
                **get_kwargs("prefix", "recurse", "remove_duplicate")
            ):
                result.append(named_embed(name, buffer))
            return variables.ListIteratorVariable(
                result, mutable_local=MutableLocal()
            )
        elif name == "children":
            assert not (args or kwargs)
            return wrap_values(self.value.named_children())
        return super().call_method(tx, name, args, kwargs)

    def var_getattr(self, tx, name):
        if name in ["named_buffers", "children", "buffers"]:
            # Route this to produce a ListIteratorVariable instead of getting the generator
            return variables.LambdaVariable(
                lambda *args, **kwargs: self.call_method(tx, name, args, kwargs)
            )
        return super().var_getattr(tx, name)

    def as_python_constant(self):
        return self.value


def _gen_source(source, name):
    name_split = name.split(".")
    if name_split[0] == "":
        return source
    while len(name_split) > 0:
        x = name_split.pop(0)
        source = AttrSource(source, x)
    return source


def _get_kwargs(*names, mod, name, args, kwargs, assert_const=True):
    if assert_const:
        _assert_all_args_kwargs_const(name, args, kwargs)
    fn = getattr(mod, name)

    def _get(x):
        if isinstance(x, NestedUserFunctionVariable):
            return x.get_function()
        return x.as_python_constant()

    bound_args = inspect.signature(fn).bind(
        *([_get(x) for x in args]),
        **{k: _get(v) for k, v in kwargs.items()},
    )
    bound_args.apply_defaults()
    bound_args = bound_args.arguments
    res = {}
    for k in names:
        if k in bound_args:
            res[k] = bound_args[k]
    return res


# Breaks tx first convention because meant for functools partial usage, post * args should be
# same for a given VT
def _wrap_values(items, *, tx, key, source_cls, source):
    result = []
    for name, submod in items:
        result.append(
            tx.output.register_attr_or_module(
                submod,
                key,
                name,
                source=source_cls(_gen_source(source, name)),
            )
        )
    return variables.ListIteratorVariable(
        result, mutable_local=MutableLocal()
    )


# Breaks tx first convention because meant for functools partial usage, post * args should be
# same for a given VT
def _named_embed(name, obj, *, tx, key, source_cls, source):
    return variables.TupleVariable(
        [
            variables.ConstantVariable.create(name),
            tx.output.register_attr_or_module(
                obj,
                key,
                name,
                source=source_cls(_gen_source(source, name)),
            ),
        ]
    )


def _assert_all_args_kwargs_const(name, args, kwargs):
    for x in itertools.chain(args, kwargs.values()):
        if not x.is_python_constant():
            raise unimplemented(f"non-const NNModule method {name}, {x}")
=======
            return source

    def __setattr__(self, name: str, value: Any) -> None:
        if name == "source":
            value = FSDPManagedNNModuleVariable._wrap_source(value)

        return super().__setattr__(name, value)
>>>>>>> fe637a15
<|MERGE_RESOLUTION|>--- conflicted
+++ resolved
@@ -777,7 +777,8 @@
         ), "FSDPManagedNNModule depends on having an accurate source to control guarding."
 
         super().__init__(value=value, **kwargs)
-        self.source = source
+        self.source = FSDPManagedNNModuleVariable._wrap_source(source)
+        self.module_key = module_key
 
     @staticmethod
     def _wrap_source(source):
@@ -788,10 +789,15 @@
                 # this makes us behave like a usual UnspecializedNNModuleVariable for guarding purposes
                 return NotNNModuleSource(source)
         else:
-<<<<<<< HEAD
-            # this makes us behave like a usual UnspecializedNNModuleVariable for guarding purposes
-            self.source = NotNNModuleSource(source)
-        self.module_key = module_key
+            return source
+
+    def __setattr__(self, name: str, value: Any) -> None:
+        if name == "source":
+            value = FSDPManagedNNModuleVariable._wrap_source(value)
+
+        return super().__setattr__(name, value)
+        # this makes us behave like a usual UnspecializedNNModuleVariable for guarding purposes
+        self.source = NotNNModuleSource(source)
 
     def call_method(
         self, tx, name, args: List[VariableTracker], kwargs: Dict[str, VariableTracker]
@@ -914,13 +920,4 @@
 def _assert_all_args_kwargs_const(name, args, kwargs):
     for x in itertools.chain(args, kwargs.values()):
         if not x.is_python_constant():
-            raise unimplemented(f"non-const NNModule method {name}, {x}")
-=======
-            return source
-
-    def __setattr__(self, name: str, value: Any) -> None:
-        if name == "source":
-            value = FSDPManagedNNModuleVariable._wrap_source(value)
-
-        return super().__setattr__(name, value)
->>>>>>> fe637a15
+            raise unimplemented(f"non-const NNModule method {name}, {x}")