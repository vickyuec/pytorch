from __future__ import annotations

import ast
import builtins
import collections
import dataclasses
import enum
import functools
import importlib
import inspect
import itertools
import logging
import math
import os
import re
import sys
import textwrap
import types
import weakref
from inspect import currentframe, getframeinfo
from typing import Any, Callable, Dict, List, Optional, Tuple, Type, Union
from weakref import ReferenceType


try:
    import numpy as np
except ModuleNotFoundError:
    np = None  # type: ignore[assignment]

import torch
import torch.utils._device
from torch._dynamo.source import (
    is_from_local_source,
    TensorProperty,
    TensorPropertySource,
)

from torch._guards import (
    DuplicateInputs,
    Guard,
    GuardBuilderBase,
    GuardEnvExpr,
    GuardSource,
    Source,
)
from torch.fx.experimental.symbolic_shapes import (
    EqualityConstraint,
    is_symbolic,
    SYMPY_INTERP,
)

from torch.utils._traceback import format_frame, report_compile_source_on_error
from torch.utils.weak import TensorWeakRef

from . import config, convert_frame, exc, mutation_guard
from .eval_frame import set_guard_error_hook
from .source import DefaultsSource, LocalSource, TypeSource
from .types import GuardedCode, GuardFail, GuardFn  # noqa: F401
from .utils import (
    common_constant_types,
    dict_keys_getitem,
    dict_keys_repr,
    guard_failures,
    istype,
    key_is_id,
    key_to_id,
    orig_code_map,
    tensor_always_has_static_shape,
<<<<<<< HEAD
    tensor_to_id,
=======
>>>>>>> 9768f73c
    tuple_iterator_getitem,
    tuple_iterator_len,
)

log = logging.getLogger(__name__)
guards_log = torch._logging.getArtifactLogger(__name__, "guards")
recompiles_log = torch._logging.getArtifactLogger(__name__, "recompiles")
recompiles_verbose_log = torch._logging.getArtifactLogger(
    __name__, "recompiles_verbose"
)
verbose_guards_log = torch._logging.getArtifactLogger(__name__, "verbose_guards")

TensorGuards = torch._C._dynamo.guards.TensorGuards
check_obj_id = torch._C._dynamo.guards.check_obj_id
check_type_id = torch._C._dynamo.guards.check_type_id
dict_version = torch._C._dynamo.guards.dict_version


# For user stack printing
@functools.lru_cache(None)
def uninteresting_files():
    import torch._dynamo.external_utils

    mods = [
        torch._dynamo.external_utils,
    ]
    return {inspect.getfile(m) for m in mods}


CLOSURE_VARS = {
    "___check_type_id": check_type_id,
    "___check_obj_id": check_obj_id,
    "___odict_getitem": collections.OrderedDict.__getitem__,
<<<<<<< HEAD
    "___tensor_to_id": tensor_to_id,
=======
    "___key_to_id": key_to_id,
>>>>>>> 9768f73c
    "___dict_version": dict_version,
    "___dict_contains": lambda a, b: a in b,
    "___dict_keys_getitem": dict_keys_getitem,
    "___tuple_iterator_len": tuple_iterator_len,
    "___tuple_iterator_getitem": tuple_iterator_getitem,
    "__math_isnan": math.isnan,
    "__numpy_isnan": np.isnan,
    "inf": float("inf"),
    "__load_module": importlib.import_module,
    "utils_device": torch.utils._device,
    "device": torch.device,
    "___from_numpy":
    # If not numpy array, piggy back on e.g. tensor guards to check type
    (lambda a: torch.as_tensor(a) if isinstance(a, (np.generic, np.ndarray)) else a),
    "torch": torch,
}

if sys.version_info[:2] <= (3, 8):
    # [Note: Python Version <= 3.8]
    # This branch should be dropped when we drop support for Python 3.8.
    # Reason: 'ast.unparse' function was introduced in Python 3.9.

    try:
        import astunparse  # type: ignore[import]

        def _ast_unparse(node: ast.AST) -> str:
            return astunparse.unparse(node).replace("\n", "")

        HAS_UNPARSE_FUNCTIONS = True
    except ImportError:
        HAS_UNPARSE_FUNCTIONS = False
        pass
else:
    HAS_UNPARSE_FUNCTIONS = True

    def _ast_unparse(node: ast.AST) -> str:
        return ast.unparse(node).replace("\n", "")


def strip_function_call(name):
    """
    "___odict_getitem(a, 1)" => "a"
    "a.layers[slice(2)][0]._xyz" ==> "a"
    "getattr(a.layers[slice(2)][0]._abc, '0')" ==> "a"
    "getattr(getattr(a.x[3], '0'), '3')" ==> "a"
    "a.layers[slice(None, -1, None)][0]._xyz" ==> "a"
    """
    # recursively find valid object name in function
    valid_name = re.compile("[A-Za-z_].*")
    curr = ""
    for char in name:
        if char in " (":
            curr = ""
        elif char in "),[]":
            if curr and curr != "None" and valid_name.match(curr):
                return strip_function_call(curr)
        else:
            curr += char

    return strip_getattr_getitem(name)


def strip_getattr_getitem(name):
    """
    "a[1]" => "a"
    "a.foo" => "a"
    """
    return re.split(r"[.\[]", name)[0]


# The ready to eval generated code (possibly multiple parts) for a guard, plus
# the original guard object that created it for provenance
@dataclasses.dataclass
class GuardCodeList:
    code_list: List[str]
    guard: Guard


class GuardBuilder(GuardBuilderBase):
    def __init__(
        self,
        id_ref: Callable[[Any], str],
        source_ref: Callable[[Source], str],
        lookup_weakrefs: Callable[[object], ReferenceType[object]],
        local_scope: Dict[str, object],
        global_scope: Dict[str, object],
        check_fn_manager: CheckFunctionManager,
    ):
        self.id_ref = id_ref
        self.source_ref = source_ref
        self.lookup_weakrefs = lookup_weakrefs
        self.scope: Dict[str, Dict[str, object]] = {"L": local_scope, "G": global_scope}
        self.scope["__builtins__"] = builtins.__dict__.copy()
        for (
            name,
            package_module,
        ) in torch.package.package_importer._package_imported_modules.items():
            name = name.replace(">", "_").replace("<", "_").replace(".", "_dot_")
            # Write the package module into the scope so that we can import it
            self.scope["__builtins__"][name] = package_module
            # Write the demangled name to the scope so that we can use it
            self.scope[name] = package_module

        self.argnames: List[str] = []
        # Code is python expression strings generated for each guard
        self.code: List[GuardCodeList] = []
        # shape_env_code is only used by builder and is used for
        # shape env code.  This exists only because we need to make sure
        # shape env guards get run after tensor match guards (since the
        # tensor match guards make sure we actually have tensors)
        self.shape_env_code: List[GuardCodeList] = []

        # [Note - On Eager Tensor Guards]
        # Most of the time, we generate Python code in a guard to directly
        # check various properties.  However, tensors are a bit special;
        # it is too slow to check their properties one-by-one in Python.
        # Instead, there is a C++ function TensorGuards.check which takes
        # all of the tensor arguments and checks them all against compile-time
        # examples entirely in C++.  Thus, every time we process a
        # TENSOR_MATCH guard, we just add another entry to
        # tensor_check_names/tensor_check_examples, saying "for this local,
        # check it against this example", and it all ends up getting
        # swept up into a single call to ___check_tensors.  Invariant:
        # len(tensor_check_names) == len(tensor_check_examples).
        # TODO: something here
        self.tensor_check_names: List[str] = []
        self.tensor_check_examples: List[torch.Tensor] = []
        self.tensor_check_guards: List[Guard] = []

        self.check_fn_manager: CheckFunctionManager = check_fn_manager
        # Keep track of weak references of objects with ID_MATCH guard. This
        # info is stored alongside optimized_code and check_fn and is used to
        # limit the number of cache entries with same ID_MATCH'd object.
        self.id_matched_objs: Dict[str, ReferenceType[object]] = {}

    # Warning: use this with care!  This lets you access what the current
    # value of the value you are guarding on is.  You probably don't want
    # to actually durably save this value though (because it's specific
    # to this frame!)  Instead, you should be reading out some property
    # (like its type) which is what you permanently install into the
    # guard code.
    def get(self, name: str) -> Any:
        return eval(name, self.scope, CLOSURE_VARS)

    # Registers the usage of the source name referenced by the
    # string (or stored in the Guard) as being guarded upon.  It's important
    # to call this before generating some code that makes use of 'guard',
    # because without this call, we won't actually bind the variable
    # you reference in the actual guard closure (oops!)
    def arg_ref(self, guard: Union[str, Guard]) -> str:
        name: str
        if isinstance(guard, str):
            name = guard
        else:
            name = guard.name
        base = strip_getattr_getitem(strip_function_call(name))
        if base not in self.argnames:
            if re.match(r"[a-zA-Z0-9_]+", base):
                if re.match(r"^\d+$", base):
                    log.warning("invalid var name: %s", guard)
                self.argnames.append(base)

        return name

    def TYPE_MATCH(self, guard: Guard) -> None:
        # ___check_type_id is same as `id(type(x)) == y`
        t = type(self.get(guard.name))
        obj_id = self.id_ref(t)
        code = f"___check_type_id({self.arg_ref(guard)}, {obj_id})"
        self._produce_guard_code(guard, [code])

    def DICT_VERSION(self, guard: Guard):
        # ___check_dict_version is same as `dict_version(x) == y`
        ref = self.arg_ref(guard)
        version = dict_version(self.get(guard.name))
        code = f"___dict_version({ref}) == {version}"
        self._produce_guard_code(guard, [code])

    def DICT_CONTAINS(self, guard: Guard, key: str, invert: bool):
        dict_ref = self.arg_ref(guard)

        maybe_not = "not " if invert else ""
        code = f"{maybe_not}___dict_contains({key!r}, {dict_ref})"
        return self._produce_guard_code(guard, [code])

    def BOOL_FALSE(self, guard: Guard):
        # Guard on the runtime value being 'False',
        # can be faster than seemingly equivalent checks like DICT_KEYS for empty dict
        #
        # WARNING: this guard is not safe to use generally.  It only works if the runtime
        # value is of a type that supports bool(), and some types e.g. Tensor do not.
        # Only use this guard in cases you can guarantee the runtime type will be friendly.
        # (e.g. Specialized NNModule with mutation protection via setattr)
        #
        # Why not simply check the runtime type inside this guard?  It's slow enough to defeat
        # the purpose of using this guard, which itself is supposed to be a faster alternative
        # to DICT_KEYS.
        ref = self.arg_ref(guard)
        code = f"not {ref}"
        self._produce_guard_code(guard, [code])

    def ID_MATCH(self, guard: Guard):
        # ___check_obj_id is same as `id(x) == y`
        if isinstance(guard.originating_source, TypeSource):
            # optional optimization to produce cleaner/faster guard code
            return self.TYPE_MATCH(
                Guard(guard.originating_source.base, GuardBuilder.TYPE_MATCH)  # type: ignore[arg-type]
            )

        ref = self.arg_ref(guard)
        val = self.get(guard.name)
        code = f"___check_obj_id({ref}, {self.id_ref(val)})"
        self._produce_guard_code(guard, [code])

        # Keep track of ID_MATCH'd objects. This will be used to modify the
        # cache size logic
        if isinstance(guard.originating_source, LocalSource):
            # TODO(janimesh) - This is currently restricted to nn.Module objects
            # because many other ID_MATCH'd objects fail - like DeviceMesh.
            # Increase the scope of ID_MATCH'd objects.
            if isinstance(val, torch.nn.Module):
                local_name = guard.originating_source.local_name
                weak_id = self.lookup_weakrefs(val)
                if weak_id is not None:
                    self.id_matched_objs[local_name] = weak_id

    def NAME_MATCH(self, guard: Guard):
        obj = self.get(guard.name)
        code = f"{self.arg_ref(guard)}.__name__ == '{obj.__name__}'"
        self._produce_guard_code(guard, [code])

    def DATA_PTR_MATCH(self, guard: Guard):
        obj = self.get(guard.name)
        code = f"{self.arg_ref(guard)}.data_ptr() == {obj.data_ptr()}"
        self._produce_guard_code(guard, [code])

    def HASATTR(self, guard: Guard):
        m = re.match(r"^(.*)[.]([a-zA-Z0-9_]+)$", guard.name)
        assert m, f"invalid hasattr check {guard.name}"
        base, attr = m.group(1, 2)
        ref = self.arg_ref(base)
        val = hasattr(self.get(base), attr)
        code = None
        if val:
            code = f"hasattr({ref}, {attr!r})"
        else:
            code = f"not hasattr({ref}, {attr!r})"

        self._produce_guard_code(guard, [code], provided_guarded_object=self.get(base))

    def FUNCTORCH_CURRENT_LEVEL_MATCH(self, guard: Guard):
        # Invalidate the graph if a call to vmap has been made prior to this
        # This is super conservative as the interpreter stack may not contain
        # vmap
        code = [
            "torch._C._functorch.maybe_current_level() is None",
        ]
        self._produce_guard_code(guard, code)

    def EQUALS_MATCH(self, guard: Guard):
        ref = self.arg_ref(guard)
        val = self.get(guard.name)
        t = type(val)
        if np:
            np_types: Tuple[Type[Any], ...] = (
                np.int8,
                np.int16,
                np.int32,
                np.int64,
                np.uint8,
                np.uint16,
                np.uint32,
                np.uint64,
                np.float16,
                np.float32,
                np.float64,
            )
        else:
            np_types = ()
        ok_types = tuple(
            common_constant_types
            | {
                type,
                list,
                tuple,
                set,
                frozenset,
                slice,
                range,
                torch.Size,
                *np_types,
            }
        )
        if istype(val, dict):
            assert all(
                istype(x, ok_types) for x in itertools.chain(val.keys(), val.values())
            )
        else:
            assert istype(
                val,
                ok_types,
            ), t.__name__

        # Special case for nan because float("nan") == float("nan") evaluates to False
        if istype(val, float) and math.isnan(val):
            code = list()
            code.append(f"___check_type_id({ref}, {self.id_ref(t)})")
            code.append(f"__math_isnan({ref})")
            self._produce_guard_code(guard, code)
            return
        # Python math library doesn't support complex nan, so we need to use numpy
        elif istype(val, complex) and np.isnan(val):
            code = list()
            code.append(f"___check_type_id({ref}, {self.id_ref(t)})")
            code.append(f"__numpy_isnan({ref})")
            self._produce_guard_code(guard, code)
            return

        code = list()

        # If matching equality against list/tuple, we must also check that
        # the internal types match.  (TODO: what about nested lists?)
        if istype(val, (list, tuple)):
            # NB: LIST_LENGTH takes care of the outer __check_type_id test
            self.LIST_LENGTH(guard)

            for idx, elem in enumerate(val):
                code.append(
                    f"___check_type_id({ref}[{idx}], {self.id_ref(type(elem))})"
                )
        else:
            # Add type check to prevent equality check between tensor and non-tensor.
            code.append(f"___check_type_id({ref}, {self.id_ref(t)})")

        if istype(val, torch.Size):
            val = tuple(val)

        # TODO: It feels like it would be better to just implement our own
        # equality test in C that handles all of the necessary type checking
        # and NaN tests
        code.append(f"{ref} == {val!r}")
        self._produce_guard_code(guard, code)

    def CONSTANT_MATCH(self, guard: Guard):
        val = self.get(guard.name)
        if istype(val, (bool, type(None))):
            self.ID_MATCH(guard)
        else:
            self.EQUALS_MATCH(guard)

    def NN_MODULE(self, guard: Guard):
        self.ID_MATCH(guard)
        ref = self.arg_ref(guard)
        val = self.get(guard.name)

        def setup_guard():
            assert istype(val.training, bool)
            # TODO: Why doesn't this use produce_guard_code?
            self.code.append(
                GuardCodeList([f"{ref}.training == {val.training}"], guard)
            )

        if hasattr(val, "training"):
            # There are cases where a monkeypatched object has a guard made between __new__ and __init__
            setup_guard()
        else:
            exc.unimplemented(f"Guard setup for uninitialized class {type(val)}")

    def FUNCTION_MATCH(self, guard: Guard):
        """things like torch.add and user defined functions"""
        if guard.is_local():
            return self.ID_MATCH(guard)

    def CLOSURE_MATCH(self, guard: Guard):
        """matches a closure by __code__ id."""
        if guard.is_local():
            val = self.get(guard.name)
            # Strictly only want user-defined functions
            if type(val) == types.FunctionType and hasattr(val, "__code__"):
                ref = self.arg_ref(guard)
                code = [
                    f"___check_obj_id(getattr({ref}, '__code__', None), {self.id_ref(val.__code__)})",
                ]
                self._produce_guard_code(guard, code)
            else:
                self.FUNCTION_MATCH(guard)

    def BUILTIN_MATCH(self, guard: Guard):
        return self.FUNCTION_MATCH(guard)

    def PYMODULE_MATCH(self, guard: Guard):
        return self.FUNCTION_MATCH(guard)

    def LIST_LENGTH(self, guard):
        ref = self.arg_ref(guard)
        value = self.get(guard.name)
        t = type(value)

        code = list()
        code.append(f"___check_type_id({ref}, {self.id_ref(t)})")
        code.append(f"len({ref}) == {len(value)}")

        self._produce_guard_code(guard, code)

    def TUPLE_ITERATOR_LEN(self, guard):
        ref = self.arg_ref(guard)
        value = self.get(guard.name)
        t = type(value)

        code = list()
        code.append(f"___check_type_id({ref}, {self.id_ref(t)})")
        code.append(f"___tuple_iterator_len({ref}) == {tuple_iterator_len(value)}")

        self._produce_guard_code(guard, code)

    # TODO(voz): Deduplicate w/ AOTAutograd dupe input guards
    def DUPLICATE_INPUT(self, guard, source_b):
        ref_a = self.arg_ref(guard)
        ref_b = self.arg_ref(source_b.name())

        code = [f"{ref_b} is {ref_a}"]
        self._produce_guard_code(guard, code)

    def DICT_KEYS(self, guard):
        # Guard on the keys and their order
        ref = self.arg_ref(guard)
        value = self.get(guard.name)
        t = type(value)

        code = list()
        code.append(f"___check_type_id({ref}, {self.id_ref(t)})")
<<<<<<< HEAD
        any_tensor = any(isinstance(k, torch.Tensor) for k in value.keys())
        const_keys_repr = dict_keys_repr(
            tensor_to_id(value), local=is_from_local_source(guard.originating_source)
        )
        if any_tensor:
            code.append(f"___tensor_to_id({ref}) == {const_keys_repr}")
=======
        any_key_is_id = any(key_is_id(k) for k in value.keys())
        const_keys_repr = dict_keys_repr(
            key_to_id(value),
            local=is_from_local_source(guard.originating_source),
        )
        if any_key_is_id:
            code.append(f"___key_to_id({ref}) == {const_keys_repr}")
>>>>>>> 9768f73c
        else:
            code.append(f"list({ref}.keys()) == {const_keys_repr}")

        self._produce_guard_code(guard, code)

    def WEAKREF_ALIVE(self, guard):
        self._produce_guard_code(guard, [f"{self.arg_ref(guard)} is not None"])

    def NN_MODULE_PARAM_NAMES(self, guard):
        ref = self.arg_ref(guard)
        value = self.get(guard.name)
        t = type(value)
        keys = {k for k, v in value.named_parameters()}

        code = list()
        code.append(f"___check_type_id({ref}, {self.id_ref(t)})")
        code.append(f"{{k for k, v in {ref}.named_parameters()}} == {keys!r}")

        self._produce_guard_code(guard, code)

    def ODICT_KEYS(self, guard):
        """OrderedDict keys match"""
        ref = self.arg_ref(guard)
        value = self.get(guard.name)
        t = type(value)

        code = list()
        code.append(f"___check_type_id({ref}, {self.id_ref(t)})")
        code.append(f"str({ref}.keys()) == {str(value.keys())!r}")

        self._produce_guard_code(guard, code)

    def OBJECT_MUTATION(self, guard: Guard):
        mutation_guard.watch(self.get(guard.name), self.check_fn_manager)

    def GRAD_MODE(self, guard: Guard):
        pass  # we always guard on this via GlobalStateGuard()

    def DETERMINISTIC_ALGORITHMS(self, guard: Guard):
        pass  # we always guard on this via GlobalStateGuard()

    def TORCH_FUNCTION_STATE(self, guard: Guard):
        pass  # we always guard on this via GlobalStateGuard()

    def DEFAULT_DEVICE(self, guard: Guard):
        """Guard on CURRENT_DEVICE per torch.utils._device"""
        assert guard.source is GuardSource.GLOBAL
        import torch.utils._device as m

        self._produce_guard_code(
            guard, [f"utils_device.CURRENT_DEVICE == {m.CURRENT_DEVICE!r}"]
        )

    def BACKEND_MATCH(self, guard: Guard):
        """Guard on backend matching based on id of current_backend"""
        assert guard.source is GuardSource.GLOBAL
        backend_id = (
            f"{id(torch._dynamo.eval_frame.guarded_backend_cache.current_backend)}"
        )
        code = [f"___check_current_backend({backend_id})"]
        self._produce_guard_code(guard, code)

    def SHAPE_ENV(self, guard: Guard):
        # Let's handle ShapeEnv guards.  To do this, we will resolve
        # shape variables to sources from tracked_fakes.  This must happen after
        # tensor checks.
        assert guard.name == ""
        output_graph = self.check_fn_manager.output_graph
        # NB: self.output_graph can be None in the debug_nops tests
        fs = output_graph.tracked_fakes
        input_contexts = [a.symbolic_context for a in fs]

        def get_sources(t_id, dim):
            # Looks up base sources mapped to a tensor id and uses them to create
            # sources for the corresponding tensor dimension.
            return [
                TensorPropertySource(source, TensorProperty.SIZE, dim)
                for source in output_graph.tracked_fakes_id_to_source[t_id]
            ]

        if output_graph.export_constraints:
            source_pairs: List[Tuple[Source, Source]] = []
            for constraint in output_graph.export_constraints:
                if constraint.t_id in output_graph.tracked_fakes_id_to_source:
                    source, *other_sources = get_sources(
                        constraint.t_id, constraint.dim
                    )
                    # When t.size()[dim] maps to src0, src1, ..., srcN, we add
                    # constraints that make src0 "equal" to src1, ..., srcN.
                    source_pairs.extend(
                        (source, other_source) for other_source in other_sources
                    )
                    if constraint.shared is not None:
                        # Moreover, when t.size()[dim] is specified equal to t'.size()[dim']
                        # and t'.size()[dim'] maps to src1', ..., srcN', we add
                        # constraints that also make src0 "equal" to src1', ..., srcN'.
                        other_sources = get_sources(
                            constraint.shared.t_id, constraint.shared.dim
                        )
                        source_pairs.extend(
                            (source, other_source) for other_source in other_sources
                        )
                else:
                    log.warning("Untracked tensor used in export constraints")
            equalities_inputs = EqualityConstraint(
                source_pairs=source_pairs,
                warn_only=False,
            )
        else:
            equalities_inputs = None
        guards = output_graph.shape_env.produce_guards(
            [a.fake for a in fs],
            [a.source for a in fs],
            input_contexts=input_contexts,
            equalities_inputs=equalities_inputs,
            source_ref=self.source_ref,
            # Export keeps static.
            ignore_static=(not self.check_fn_manager.output_graph.export),
        )
        output_graph.shape_env.freeze()
        for shape_guard in guards:
            self._produce_guard_code(guard, [shape_guard], shape_env=True)

    def TENSOR_MATCH(self, guard: Guard, value=None):
        if guard.is_nn_module():
            self.ID_MATCH(guard)
        else:
            if isinstance(value, TensorWeakRef):
                value = value()

            value = value if value is not None else self.get(guard.name)
            assert isinstance(value, torch.Tensor)

            tensor_name = self.arg_ref(guard)
            # [Note - On Export Tensor Guards]
            #
            # In eager mode, tensor guards are evaluated through C++, in guards.cpp
            # see [Note - On Eager Tensor Guards] for more info.
            #
            # In export mode, we instead maintain parallel logic between C++ and python
            # here, with an exception of checking the dispatch key - with the idea that a dispatch key
            # is an entirely runtime notion that would make no sense to keep in an exported graph.
            #
            # Now, this idea is okay, but to paraphrase @ezyang, this mental model is sufficient for now, although
            # not entirely true.
            # For example, suppose one of the input tensors had the negative dispatch key.
            # You should end up with a graph that is specialized for tensors that have a negative dispatch key.
            # If you allow a Tensor that does NOT have this bit set, you will accidentally run it "as if" it were negated.
            # Now, negative key only shows up for complex numbers, and most likely, the exported to target doesn't
            # support this feature at all, but the point stands that :some: tensor state only shows up on dispatch key.
            # TODO(voz): Either populate a dispatch_key check into the guards, or error on users passing in an unsupported
            # subset of keys during export.
            #
            # The list of tensor fields and calls we care about can be found in `terms` below.
            # TODO(voz): We are missing storage offset in all our tensor guards?
            code: List[str] = list()
            if self.check_fn_manager.output_graph.export:
                self.TYPE_MATCH(guard)
                terms = [
                    "dtype",
                    "device",
                    "requires_grad",
                    "ndimension()",
                ]

                for term in terms:
                    real_value = self.get(tensor_name + "." + term)
                    if istype(real_value, (torch.device, torch.dtype)):
                        # copy pasted from EQUALS_MATCH
                        code.append(f"str({tensor_name}.{term}) == {str(real_value)!r}")
                    else:
                        code.append(f"{tensor_name}.{term} == {real_value}")
            else:
                self.tensor_check_names.append(tensor_name)
                self.tensor_check_examples.append(value)
                self.tensor_check_guards.append(guard)

            # A frame is valid for reuse with dynamic dimensions if the new dynamic dimensions are a
            # strict subset of the old.
            #
            # The logic here is as follows:
            #
            # Every mark_dynamic directive is a user-knows-best command, which can incur a raise at tracing
            # time if we find guards that run counter to the user directive.
            # If compiling a frame with explicit dynamic dims X could cause an exception, we MUST NOT skip compiling.
            #
            # If the frame is compiled with any marked dynamic indices, let's call that set of indices X.
            # When we evaluated inputs against the guards, given the same tensor with potentially new dynamic indices,
            # let's call that set Y.
            #
            # When X is a strict subset of Y, the potential new raises introduced during compilation are a strict subset
            # of the raises we
            # could have encountered. The frame compiled under Y is safe to reuse with X.
            # When X is not a strict subset of Y, the non-overlapping new elements of X may cause new raises, and the
            # frame is no longer fit for reuse.
            #
            # This is the case because any newly introduced mark_dynamic directives have a chance of
            # raising, failing compilation. Any existing mark_dynamic indices that we lost are safe to lose
            # as all it means is that we have gotten rid of a user directive which could incur a raise at compile time.
            # In the case of when there is no Y, that is, there are no dynamic indices marked at all, the frame is safe
            # to reuse
            # as an empty set is a safe degeneration - that is, a strictly static tensor is always valid for a frame
            # compiled with that same
            # tensor + more onerous user directives.
            assert guard.source is not None
            static, reason = tensor_always_has_static_shape(
                value, is_tensor=True, guard_source=guard.source
            )
            if not static:
                if hasattr(value, "_dynamo_dynamic_indices"):
                    code.append(
                        f"(({tensor_name}._dynamo_dynamic_indices.issubset({value._dynamo_dynamic_indices})) if hasattr({tensor_name}, '_dynamo_dynamic_indices') else True)"  # noqa: B950
                    )
                # In the case of us not having any dynamic dimension indices, we compiled the frame with no chance of
                # raising for this specific tensor - and any inputs with more dynamic user directives specified must be recompiled.
                else:
                    code.append(
                        f"hasattr({tensor_name}, '_dynamo_dynamic_indices') == False"
                    )
            if len(code) > 0:
                self._produce_guard_code(guard, code)

    # A util that appends guarded code, or, in the case of export, adds data onto guards
    def _produce_guard_code(
        self, guard, code_list, provided_guarded_object=None, shape_env=False
    ):
        # WARNING: It is important that cur_frame/caller do NOT stay in
        # the current frame, because they will keep things live longer
        # than they should.  See TestMisc.test_release_module_memory
        cur_frame = currentframe()
        assert cur_frame is not None
        caller = cur_frame.f_back
        del cur_frame
        assert caller is not None
        func_name = getframeinfo(caller)[2]
        del caller
        # We use func_name for export, so might as well get a nice defensive check out of it
        assert func_name in dir(
            self.__class__
        ), f"_produce_guard_code must be called from inside GuardedCode. Called from {func_name}"

        if shape_env:
            self.shape_env_code.append(GuardCodeList(code_list, guard))
        else:
            self.code.append(GuardCodeList(code_list, guard))

        # Not all guards have names, some can be installed globally (see asserts on HAS_GRAD)
        if provided_guarded_object is None:
            name_valid = guard.name is not None and guard.name != ""

            guarded_object = self.get(guard.name) if name_valid else None
        else:
            guarded_object = provided_guarded_object

        guarded_object_type = (
            weakref.ref(type(guarded_object)) if guarded_object is not None else None
        )
        obj_ref = None
        # Not necessary to have weakref for Enum type, but there is a bug that
        # makes hasattr(guarded_object.__class__, "__weakref__") return True.
        if hasattr(guarded_object.__class__, "__weakref__") and not isinstance(
            guarded_object, enum.Enum
        ):
            obj_ref = weakref.ref(guarded_object)

        guard.set_export_info(
            func_name,
            guarded_object_type,
            code_list,
            obj_ref,
        )


# Common Sub-Expression Elimination for Python expressions.
#
# There are 2 steps to this pass:
#     1. Count the frequency of each sub-expression (i.e. inner
#        node in the AST tree)
#
#     2. Replace those that occur more than once by a fresh variable 'v'.
#        'v' will be defined in the 'preface' list (output argument to
#        'NodeTransformer')
#
# NB: the use of 'ast.unparse' while visiting the nodes makes this pass
# quadratic on the depth of the tree.
#
# NB: this pass creates a new variable for each AST node that is repeated
# more than 'USE_THRESHOLD'. e.g. if 'a.b.c.d' is used 10 times, 'a.b.c'
# and 'a.b' are also used 10 times. So, there will be a new variable for
# each of them.
class PyExprCSEPass:
    # Maximum number of times a given expression can be used without being
    # replaced by a fresh variable.
    USE_THRESHOLD = 1

    # Ad-Hoc: AST nodes this pass focuses on.
    ALLOWED_NODE_TYPES = (ast.Attribute, ast.Call, ast.Subscript)

    @dataclasses.dataclass
    class Config:
        expr_count: Dict[str, int]
        expr_to_name: Dict[str, str]

    class ExprCounter(ast.NodeVisitor):
        def __init__(self, config: PyExprCSEPass.Config) -> None:
            self._config = config

        def visit(self, node: ast.AST) -> Any:
            if isinstance(node, PyExprCSEPass.ALLOWED_NODE_TYPES):
                self._config.expr_count[_ast_unparse(node)] += 1
            super().visit(node)

    class Replacer(ast.NodeTransformer):
        def __init__(
            self,
            config: PyExprCSEPass.Config,
            gen_name: Callable[[], str],
        ) -> None:
            super().__init__()
            self._config = config
            self._gen_name = gen_name
            self.preface: List[str] = []

        def visit(self, node: ast.AST) -> Any:
            if isinstance(node, PyExprCSEPass.ALLOWED_NODE_TYPES):
                expr = _ast_unparse(node)

                # Replacement only occurs if a given expression is used more
                # than once.
                if self._config.expr_count[expr] > PyExprCSEPass.USE_THRESHOLD:
                    if expr not in self._config.expr_to_name:
                        # Parent 'visit' is called so that we CSE the inner expressions first.
                        #
                        # The resulting expression is used as right-hand-side of the variable
                        # assignment. i.e. we are CSE-ing the children before the parents.
                        #
                        # Indexing still uses the old 'node', since that's what was counted
                        # by the 'NodeVisitor'.
                        node_ = super().visit(node)
                        expr_ = _ast_unparse(node_)
                        var_name = self._gen_name()
                        self.preface.append(f"{var_name} = {expr_}")
                        self._config.expr_to_name[expr] = var_name
                    else:
                        var_name = self._config.expr_to_name[expr]
                    return ast.Name(var_name, ast.Load())

            return super().visit(node)

    def __init__(self) -> None:
        self._counter = 0
        self._config = self.Config(
            expr_count=collections.defaultdict(lambda: 0), expr_to_name={}
        )

    def _new_var(self, prefix: str = "_var") -> str:
        name = f"{prefix}{self._counter}"
        self._counter += 1
        return name

    def count(self, exprs: List[str]) -> None:
        counter = self.ExprCounter(self._config)
        for e in exprs:
            try:
                counter.visit(ast.parse(e))
            except SyntaxError as ex:
                log.exception("Failed to visit expr at line %s.\n%s", ex.lineno, e)
                raise

    def replace(self, expr: str) -> Tuple[List[str], str]:
        replacer = self.Replacer(self._config, self._new_var)
        new_node = replacer.visit(ast.parse(expr))
        return replacer.preface, _ast_unparse(new_node)


def must_add_nn_module_guards(guard):
    # For config.guard_nn_modules=False, we can skip all the guards that
    # originate from inside of nn module except for a few categories.
    return (
        # Guard for defaults
        isinstance(guard.originating_source, DefaultsSource)
        # Guard using dict tags if the config flag is set
        or (
            config.guard_nn_modules_using_dict_tags
            and guard.create_fn is GuardBuilder.NN_MODULE
        )
    )


# NB: Naively, you'd expect this to only be a function that produces
# the callable that constitutes the guard.  However, there is some
# delicate handling for invalidating this check function when the
# locals/globals get invalidated, so there's some extra state
# we have to hold in this manager class.
#
# TODO: this object has reference cycle with itself, via check_fn which
# references back to CheckFunction via ___guarded_code in closure_vars.
# Ideally, there shouldn't be any ref cycle so that guards are
# promptly disposed of.
class CheckFunctionManager:
    def __init__(
        self,
        output_graph=None,
        guard_fail_fn: Optional[Callable[[GuardFail], None]] = None,
    ):
        guards = output_graph.guards if output_graph else None
        self.valid = True
        self._weakrefs: Dict[int, ReferenceType[object]] = {}
        self.output_graph = output_graph

        # Note: right overrides left
        def combine_scopes(left, right):
            if left is None:
                return right

            if right is None:
                return left

            return {**left, **right}

        w_builder = None

        def source_ref(source):
            guard_source = source.guard_source()
            if guard_source is GuardSource.CONSTANT:
                # No need to track constants
                return source.name()
            assert w_builder
            r_builder = w_builder()
            assert r_builder is not None
            return r_builder.arg_ref(source.name())

        builder = GuardBuilder(
            self.id_ref,
            source_ref,
            self.lookup_weakrefs,
            output_graph.local_scope,
            output_graph.global_scope,
            self,
        )

        # Break retain cycle. See test_release_scope_memory
        def cleanup_builder(weak_b):
            b = weak_b()
            if b:
                b.scope = None

        # Break retain cycle. See test_release_input_memory
        w_builder = weakref.ref(builder, cleanup_builder)

        for guard in sorted(guards or [], key=Guard.sort_key):
            if (
                not config.guard_nn_modules
                and guard.is_nn_module()
                # Default func args must be guarded on.
                # TODO: we could make use of 'DefaultsSource' and offer a .guard.is_defaults() API
                and "__defaults__" not in guard.name
                and "__kwdefaults__" not in guard.name
                and (config.skip_nnmodule_hook_guards or "hooks" not in guard.name)
            ):
                continue

            guard.create(builder)
        self.check_fn = self.compile_check_fn(builder, guards, guard_fail_fn)
        self._weakrefs.clear()
        # Keep track of weak references of objects with ID_MATCH guard. This
        # info is stored alongside optimized_code and check_fn and is used to
        # limit the number of cache entries with same ID_MATCH'd object.
        # TODO(janimesh) - Currently this information is stored as an attr on
        # the check_fn itself to avoid changing CacehEntry datastructure in
        # eval_frame.c. In future, we should probably replace check_fn with a
        # queryable data structure such that this information is already present
        # in some form.
        self.check_fn.id_matched_objs = builder.id_matched_objs

    def compile_check_fn(self, builder, guards_out, guard_fail_fn):
        # see parallel handling of ".0" / "___implicit0" in _eval_frame.c
        largs = builder.argnames
        largs += ["**___kwargs_ignored"]

        guards_log.debug("GUARDS:")

        # Don't report this guard, it's always the same, useless!
        code_parts = ["___guarded_code.valid", "___check_global_state()"]
        verbose_code_parts = code_parts[:]

        def add_code_part(code, guard, log_only=False):
            extra = ""
            if guard.user_stack:
                for fs in reversed(guard.user_stack):
                    if fs.filename not in uninteresting_files():
                        extra = f"  # {format_frame(fs, line=True)}"
                        break
            elif guard.stack:
                extra = f"  # {format_frame(guard.stack.summary()[-1])}"

            guards_log.debug("%s", f"{code:<60}{extra}")

            if verbose_guards_log.isEnabledFor(logging.DEBUG):
                maybe_stack = ""
                maybe_user_stack = ""
                if guard is not None:
                    if guard.stack:
                        maybe_stack = f"\nStack:\n{''.join(guard.stack.format())}"
                    if guard.user_stack:
                        maybe_user_stack = (
                            f"\nUser stack:\n{''.join(guard.user_stack.format())}"
                        )
                verbose_guards_log.debug(
                    "Guard: %s%s%s",
                    code,
                    maybe_stack,
                    maybe_user_stack,
                )

            if not log_only:
                code_parts.append(code)
                verbose_code_parts.append(f"{code:<60}{extra}")

        seen = set()
        for gcl in builder.code:
            for code in gcl.code_list:
                if code not in seen:
                    add_code_part(code, gcl.guard)
                    seen.add(code)

        tensor_check_names = builder.tensor_check_names
        check_tensors_fn = None
        check_tensors_verbose_fn = None
        if tensor_check_names:
            assert (
                not self.output_graph.export
            ), "Illegal to set tensor_check_names in export."
            tensor_check_examples = builder.tensor_check_examples

            def convert(size_or_stride):
                converted: List[Optional[int]] = []
                for dim in size_or_stride:
                    if not is_symbolic(dim):
                        converted.append(dim)
                    else:
                        assert isinstance(dim, torch.SymInt)
                        converted.append(dim.node.maybe_as_int())
                return converted

            dynamic_dims_sizes = [
                convert(self.output_graph.tensor_weakref_to_sizes_strides[t]["size"])
                for t in tensor_check_examples
            ]

            dynamic_dims_strides = [
                convert(self.output_graph.tensor_weakref_to_sizes_strides[t]["stride"])
                for t in tensor_check_examples
            ]

            tensor_guards = TensorGuards(
                *tensor_check_examples,
                dynamic_dims_sizes=dynamic_dims_sizes,
                dynamic_dims_strides=dynamic_dims_strides,
            )
            check_tensors_fn = tensor_guards.check
            check_tensors_verbose_fn = tensor_guards.check_verbose
            tensor_check_args = ", ".join(
                tensor_check_names + ["tensor_check_names=tensor_check_names"]
            )
            # Do this manually, to un-stagger the guards in log message
            code_parts.append(f"___check_tensors({tensor_check_args})")
            verbose_code_parts.append(f"___check_tensors({tensor_check_args})")
            tensor_check_guards = builder.tensor_check_guards

            for i, name in enumerate(tensor_check_names):
                # This is a copy of what guards.cpp checks against
                # Keep this in sync with TensorCheck constructor
                t = tensor_check_examples[i]
                pytype = type(t)
                dispatch_key = (
                    torch._C._dispatch_keys(t)
                    | torch._C._dispatch_tls_local_include_set()
                ) - torch._C._dispatch_tls_local_exclude_set()
                dtype = t.dtype
                device_index = t.device.index
                requires_grad = t.requires_grad
                sizes = dynamic_dims_sizes[i]
                strides = dynamic_dims_strides[i]
                add_code_part(
                    f"check_tensor({name}, {pytype.__qualname__}, {dispatch_key}, {dtype}, "
                    f"device={device_index}, requires_grad={requires_grad}, size={sizes}, stride={strides})",
                    tensor_check_guards[i],
                    log_only=True,
                )

        aotautograd_guards: List[GuardEnvExpr] = (
            self.output_graph.tracing_context.guards_context.aotautograd_guards
            if self.output_graph
            else []
        )
        for guard in aotautograd_guards:
            if isinstance(guard, DuplicateInputs):
                source_a = guard.input_source_a
                source_b = guard.input_source_b
                add_code_part(f"{source_a.name()} is {source_b.name()}", None)
            else:
                raise RuntimeError(f"Unknown GuardEnvExpr: {guard}")

        # TODO: the "guard" here is actually just the top level SHAPE_ENV
        # which is useless.  Get ShapeEnv to pass in more provenance.
        for gcl in builder.shape_env_code:
            for code in gcl.code_list:
                add_code_part(code, gcl.guard)

        global_state = convert_frame.initial_global_state
        if global_state is None:
            # we should only hit this case in NopTests()
            global_state = convert_frame.GlobalStateGuard()
        closure_vars = {
            "___guarded_code": self,
            "___check_tensors": check_tensors_fn,
            "___check_tensors_verbose": check_tensors_verbose_fn,
            "___check_global_state": global_state.check,
            "___check_current_backend": torch._dynamo.eval_frame.check_current_backend,
            "tensor_check_names": tensor_check_names,
            **SYMPY_INTERP,
            **CLOSURE_VARS,
        }

        unique_code_parts = list(unique(code_parts))
        make_guard_fn_args = ", ".join(closure_vars.keys())
        guard_body, pycode = build_guard_function(unique_code_parts, make_guard_fn_args)

        if os.environ.get("TORCHDYNAMO_PRINT_GUARDS", None) == "1":
            print("GUARDS\n", guard_body)

        out: Dict[str, Any] = dict()
        try:
            exec(pycode, builder.scope, out)
        except SyntaxError as ex:
            log.exception("Failed to exec guard at line %s.\n%s", ex.lineno, pycode)
            raise
        guard_fn = out["___make_guard_fn"](*closure_vars.values())
        guard_fn.closure_vars = closure_vars
        # TODO(whc) maybe '.code_parts' was only kept around for the guard callback? so we don't need both
        guard_fn.args = largs
        guard_fn.code_parts = code_parts
        guard_fn.verbose_code_parts = verbose_code_parts
        # Grab only G, but preserve "G" because guards access it as "G"
        guard_fn.global_scope = {
            "G": builder.scope["G"],
        }
        guard_fn.guard_fail_fn = guard_fail_fn
        return guard_fn

    def invalidate(self):
        # A weakref is no longer valid, self.check_fn should return false
        # TODO(janimesh) - Free up cache entry after the cache entry formation
        # is in python, and the underlying data structure is a doubly linked
        # list.
        self.valid = False

    def id_ref(self, obj):
        """add a weakref, return the id"""
        try:
            if id(obj) not in self._weakrefs:
                # We will clear the _weakrefs dict at the end of __init__
                # function, which will delete the callbacks as well. Therefore,
                # we are using a finalizer which is kept alive.
                self._weakrefs[id(obj)] = weakref.ref(obj)
                weakref.finalize(obj, self.invalidate)
        except TypeError:
            pass  # cannot weakref bool object
        return id(obj)

    def lookup_weakrefs(self, obj):
        """Lookup the _weakrefs created in id_ref function for ID_MATCH'd objects"""
        if id(obj) in self._weakrefs:
            return self._weakrefs[id(obj)]
        return None


def build_guard_function(code_parts, closure_args) -> Tuple[str, str]:
    from torch._inductor.utils import IndentedBuffer

    if HAS_UNPARSE_FUNCTIONS:
        csepass = PyExprCSEPass()
        csepass.count(code_parts)

        def replace(expr: str) -> Tuple[List[str], str]:
            return csepass.replace(expr)

    else:

        def replace(expr: str) -> Tuple[List[str], str]:
            return [], expr

    # Generate the inner body of the guard function.
    # i.e. if-chain of the guard expressions.
    guard_body = IndentedBuffer()
    for expr in code_parts:
        preface, expr = replace(expr)
        guard_body.writelines(preface)
        guard_body.writeline(f"if not ({expr}):")
        with guard_body.indent():
            guard_body.writeline("return False")

    # Wrap the inner body into the actual guard function.
    guard = IndentedBuffer()
    guard.writeline("def guard(L):")
    with guard.indent():
        guard.splice(guard_body)
        guard.writeline("return True")

    # Wrap the whole guard function into another function
    # with the closure variables.
    make_guard_fn = IndentedBuffer()
    make_guard_fn.writeline(f"def ___make_guard_fn({closure_args}):")
    with make_guard_fn.indent():
        make_guard_fn.splice(guard)
        make_guard_fn.writeline("return guard")

    return guard_body.getvalue(), make_guard_fn.getvalue()


def is_recompiles_enabled():
    return torch._logging._internal.log_state.is_artifact_enabled("recompiles")


def is_recompiles_verbose_enabled():
    return torch._logging._internal.log_state.is_artifact_enabled("recompiles_verbose")


def get_guard_fail_reason(
    guard_fn: GuardFn,
    code: types.CodeType,
    f_locals: Dict[str, object],
) -> str:
    """
    Return the reason why `guard_fn` failed.
    Updates `guard_failures` with the generated reason.
    Only the first failed check of guard_fn is reported.
    """
    scope = {"L": f_locals, "G": guard_fn.global_scope["G"]}
    scope.update(guard_fn.closure_vars)
    scope["___check_tensors"] = scope["___check_tensors_verbose"]
    reasons: List[str] = []
    for part in guard_fn.verbose_code_parts:
        global_scope = dict(guard_fn.global_scope)
        global_scope["__compile_source__"] = part
        with report_compile_source_on_error():
            try:
                fail_reason = eval(part, global_scope, scope)
            except Exception as e:
                if is_recompiles_verbose_enabled():
                    continue
                else:
                    raise
        # Only ___check_tensors knows how to return a fancy fail reason;
        # for everything else we just report the code that failed

        if isinstance(fail_reason, bool) and not fail_reason:
            fail_reason = part
        if isinstance(fail_reason, str):
            reasons.append(fail_reason)
            if not is_recompiles_verbose_enabled():
                break

    reason_str = "\n".join(reasons)
    guard_failures[orig_code_map[code]].append(reason_str)

    try:
        if guard_fn.guard_fail_fn is not None:
            guard_fn.guard_fail_fn(
                GuardFail(reason_str or "unknown reason", orig_code_map[code])
            )
    except Exception as e:
        log.exception(
            "Failure in guard_fail_fn callback - raising here will cause a NULL Error on guard eval",
        )

    return reason_str


def get_and_maybe_log_recompilation_reason(
    cache_entry, frame: types.FrameType
) -> List[str]:
    """
    Return the list of guard failure reasons using cache_entry.
    Logs the recompilation reason if `recompiles` logging is enabled.
    Raises a RecompileError if `config.error_on_recompile` is enabled.
    """
    reasons = []
    while cache_entry is not None:
        reason = get_guard_fail_reason(
            cache_entry.check_fn, cache_entry.code, frame.f_locals
        )
        if reason:
            reasons.append(reason)
        cache_entry = cache_entry.next

    code = frame.f_code

    # at least one of "recompiles" or "recompiles_verbose" is enabled
    do_recompiles_log = is_recompiles_enabled() or is_recompiles_verbose_enabled()

    if do_recompiles_log or config.error_on_recompile:
        if is_recompiles_verbose_enabled():
            failures = "\n\n".join(
                f"guard {i} failures:\n" + textwrap.indent(reason, "- ")
                for i, reason in enumerate(reasons)
            )
        else:
            failures = textwrap.indent("\n".join(reasons), "- ")
        guard_failure_details = (
            f"triggered by the following guard failure(s):\n{failures}"
        )
        message = (
            f"Recompiling function {code.co_name} in {code.co_filename}:{code.co_firstlineno}\n"
            f"{textwrap.indent(guard_failure_details, '    ')}"
        )
        if do_recompiles_log:
            if is_recompiles_verbose_enabled():
                recompiles_verbose_log.debug(message)
            else:
                recompiles_log.debug(message)
        if config.error_on_recompile:
            raise exc.RecompileError(message)

    return reasons


def guard_error_hook(
    guard_fn: GuardFn,
    code: types.CodeType,
    f_locals: Dict[str, object],
    index: int,
    last: bool,
):
    print(
        f"ERROR RUNNING GUARDS {code.co_name} {code.co_filename}:{code.co_firstlineno}"
    )
    # TODO: If we passed in the exception here, we could get a precise
    # column number of which subexpression failed.  But that would also
    # require us to have the TRUE code that was eval'ed, not a shoddy
    # reconstruction (like is done here)
    print("lambda " + ", ".join(guard_fn.args) + ":")
    print(" ", " and\n  ".join(guard_fn.code_parts))


set_guard_error_hook(guard_error_hook)


def unique(seq):
    seen = set()
    for x in seq:
        if x not in seen:
            yield x
            seen.add(x)


def make_dupe_guard(obj_source, dupe_source):
    # Note - we may end up in a situation where we invoke something like
    # def fn(x, y)
    # with fn(x, x)
    # Prior to the addition of tracking to all relevant objects, we would handle this just fine by
    # eagerly re-entering VB and rewrapping inputs, correctly creating graphargs and placeholders. However,
    # with tracking on inputs, duplicate inputs or aliased relationships may end up getting erased here -
    # In the fn(x, x) example call above look like a graph with a single input.
    # In order to ensure that we do not reuse fn(x, x) for fn(x, y), we create a duplicate input guard.

    # Note - we may not have a source, that is fine, it just means we had an object that is safe to have
    # leave unsourced - like a local list created and discharged entirely within a local scope.
    if dupe_source and dupe_source != obj_source:
        ser_source_is_local = is_from_local_source(dupe_source)
        source_is_local = is_from_local_source(obj_source)
        # Note - both must be local, or global, or we will run afoul of a lack of merging in how we currently
        # reconcile guards builder scopes in compile_check_fn. This technically means we miss a guard here,
        # so maybe we should do this refactor before we land this...
        # TODO(voz): Combine local and global guard builders.
        if ser_source_is_local == source_is_local:
            # Note - this is a little aggressive - these being duplicate input does not always matter.
            # However, this should always be a sound guard to add here.
            return functools.partial(GuardBuilder.DUPLICATE_INPUT, source_b=dupe_source)
    return None


def install_guard(*guards, skip=0):
    """
    Add dynamo guards to the current tracing context.

    Args:
        guards: guard(s) to add
        skip: number of stack frames to ignore for debug stack trace
    """
    from torch._guards import TracingContext

    add = TracingContext.get().guards_context.dynamo_guards.add
    for guard in guards:
        assert isinstance(guard, Guard)
        add(guard, skip=skip + 1)<|MERGE_RESOLUTION|>--- conflicted
+++ resolved
@@ -66,10 +66,6 @@
     key_to_id,
     orig_code_map,
     tensor_always_has_static_shape,
-<<<<<<< HEAD
-    tensor_to_id,
-=======
->>>>>>> 9768f73c
     tuple_iterator_getitem,
     tuple_iterator_len,
 )
@@ -103,11 +99,7 @@
     "___check_type_id": check_type_id,
     "___check_obj_id": check_obj_id,
     "___odict_getitem": collections.OrderedDict.__getitem__,
-<<<<<<< HEAD
-    "___tensor_to_id": tensor_to_id,
-=======
     "___key_to_id": key_to_id,
->>>>>>> 9768f73c
     "___dict_version": dict_version,
     "___dict_contains": lambda a, b: a in b,
     "___dict_keys_getitem": dict_keys_getitem,
@@ -409,7 +401,7 @@
             assert istype(
                 val,
                 ok_types,
-            ), t.__name__
+            ), f"Unexpected type {type(val)}, not in {ok_types}"
 
         # Special case for nan because float("nan") == float("nan") evaluates to False
         if istype(val, float) and math.isnan(val):
@@ -539,14 +531,6 @@
 
         code = list()
         code.append(f"___check_type_id({ref}, {self.id_ref(t)})")
-<<<<<<< HEAD
-        any_tensor = any(isinstance(k, torch.Tensor) for k in value.keys())
-        const_keys_repr = dict_keys_repr(
-            tensor_to_id(value), local=is_from_local_source(guard.originating_source)
-        )
-        if any_tensor:
-            code.append(f"___tensor_to_id({ref}) == {const_keys_repr}")
-=======
         any_key_is_id = any(key_is_id(k) for k in value.keys())
         const_keys_repr = dict_keys_repr(
             key_to_id(value),
@@ -554,7 +538,6 @@
         )
         if any_key_is_id:
             code.append(f"___key_to_id({ref}) == {const_keys_repr}")
->>>>>>> 9768f73c
         else:
             code.append(f"list({ref}.keys()) == {const_keys_repr}")
 
