import getpass
import inspect
import os
import re
import sys
import tempfile
from os.path import abspath, dirname
from typing import Any, Dict, Optional, Set, Type, TYPE_CHECKING

import torch

# to configure logging for dynamo, aot, and inductor
# use the following API in the torch._logging module
# torch._logging.set_logs(dynamo=<level>, aot=<level>, inductor<level>)
# or use the environment variable TORCH_LOGS="dynamo,aot,inductor" (use a prefix + to indicate higher verbosity)
# see this design doc for more detailed info
# Design doc: https://docs.google.com/document/d/1ZRfTWKa8eaPq1AxaiHrq4ASTPouzzlPiuquSBEJYwS8/edit#
# the name of a file to write the logs to
# [@compile_ignored: debug]
log_file_name: Optional[str] = None

# [@compile_ignored: debug] Verbose will print full stack traces on warnings and errors
verbose = os.environ.get("TORCHDYNAMO_VERBOSE", "0") == "1"

# [@compile_ignored: runtime_behaviour] verify the correctness of optimized backend
verify_correctness = False

# need this many ops to create an FX graph
minimum_call_count = 1

# turn on/off DCE pass
dead_code_elimination = True

# disable (for a function) when cache reaches this size

# controls the maximum number of cache entries with a guard on same ID_MATCH'd
# object. It also controls the maximum size of cache entries if they don't have
# any ID_MATCH'd guards.
# [@compile_ignored: runtime_behaviour]
cache_size_limit = 8

# [@compile_ignored: runtime_behaviour] controls the maximum number of entries for a code object.
accumulated_cache_size_limit = 64

# whether or not to specialize on int inputs.  This only has an effect with
# dynamic_shapes; when dynamic_shapes is False, we ALWAYS specialize on int
# inputs.  Note that assume_static_by_default will also cause ints to get
# specialized, so this is mostly useful for export, where we want inputs
# to be dynamic, but accesses to ints should NOT get promoted into inputs.
specialize_int = False

# legacy config, does nothing now!
dynamic_shapes = True

use_lazy_graph_module = (
    os.environ.get("TORCH_COMPILE_USE_LAZY_GRAPH_MODULE", "1") == "1"
)

# This is a temporarily flag, which changes the behavior of dynamic_shapes=True.
# When assume_static_by_default is True, we only allocate symbols for shapes marked dynamic via mark_dynamic.
# NOTE - this flag can be removed once we can run dynamic_shapes=False w/ the mark_dynamic API
# see [Note - on the state of mark_dynamic]
assume_static_by_default = True

# This flag changes how dynamic_shapes=True works, and is meant to be used in conjunction
# with assume_static_by_default=True.
# With this flag enabled, we always compile a frame as fully static for the first time, and, if we fail
# any guards due to wobbles in shape, we recompile with *all* the wobbled shapes as being marked dynamic.
automatic_dynamic_shapes = True

# This flag changes how the shapes of parameters are treated.
# If this flag is set to True, then the shapes of torch.nn.Parameter as well as of torch.Tensor are attempted to be dynamic
# If this flag is set to False, then the shapes of torch.nn.Parameter are assumed to be static,
# while the shapes of torch.Tensor are assumed to be dynamic.
force_parameter_static_shapes = True

# This flag ensures that the shapes of a nn module are always assumed to be static
# If the flag is set to True, then the shapes of a nn.module are assumed to be static
# If the flag is set to False, then the shapes of a nn.module can be dynamic
force_nn_module_property_static_shapes = True

# Typically, if you mark_dynamic a dimension, we will error if the dimension
# actually ended up getting specialized.  This knob changes the behavior so
# that we don't error at all.  This is helpful for our CI where I'm using a
# heuristic to mark batch dimensions as dynamic and the heuristic may get it
# wrong.
allow_ignore_mark_dynamic = False

# Set this to False to assume nn.Modules() contents are immutable (similar assumption as freezing)
guard_nn_modules = False

# Uses CPython internal dictionary tags to detect mutation. There is some
# overlap between guard_nn_modules_using_dict_tags and guard_nn_modules flag.
# guard_nn_modules unspecializes the nn module instance and adds guard for each
# relevant member of the nn modules. On the other hand,
# guard_nn_modules_using_dict_tags specializes on each nn module instance but
# uses low overhead dict version matching to detect mutations, obviating the
# need to guard on members of the nn modules. With
# guard_nn_modules_using_dict_tags, the guard_nn_modules is not really required
# but kept around for debugging and discussing unspecializing nn module
# variables.
# TODO(janimesh, voz): Remove both of these flags (or atleast guard_nn_modules)
# once we have reached stability for the guard_nn_modules_using_dict_tags.
guard_nn_modules_using_dict_tags = True

# This feature doesn't really work.  We offer this flag for experimental
# purposes / if you want to help us build out support.
#
# torchdynamo has very limited support for tensor subclasses that implement
# __torch_function__.  Our current support is limited to tensor subclasses
# that DO NOT store metadata on the tensor (in general, dynamo does not
# support Python code that stores extra attributes on tensors at present).
# If your tensor subclass purely changes function call behavior via
# __torch_function__, you can allow torchdynamo to trace into it by
# adding it to traceable_tensor_subclasses.  We don't do any safety checks,
# so it is up to you to ensure that your subclass is well behaved.  See also
# https://github.com/pytorch/torchdynamo/issues/1948
#
# We do NOT currently support __torch_dispatch__.  The implementation is
# currently buggy, the main show stopper for nontrivial use is
# https://github.com/pytorch/torchdynamo/issues/1952
traceable_tensor_subclasses: Set[Type[Any]] = set()

# Suppress errors in torch._dynamo.optimize, instead forcing a fallback to eager.
# This is a good way to get your model to work one way or another, but you may
# lose optimization opportunities this way.  Devs, if your benchmark model is failing
# this way, you should figure out why instead of suppressing it.
suppress_errors = bool(os.environ.get("TORCHDYNAMO_SUPPRESS_ERRORS", False))

# Record and write an execution record of the current frame to a file
# if an exception is encountered
# @compile_ignored[debug]
replay_record_enabled = os.environ.get("TORCH_COMPILE_DEBUG", "0") == "1"

# Rewrite assert statement in python with torch._assert
rewrite_assert_with_torch_assert = True

# Disable dynamo
disable = os.environ.get("TORCH_COMPILE_DISABLE", False)

# [@compile_ignored: runtime_behaviour] Get a cprofile trace of Dynamo
cprofile = os.environ.get("TORCH_COMPILE_CPROFILE", False)

# legacy config, does nothing now!
skipfiles_inline_module_allowlist: Dict[Any, Any] = {}

# If a string representing a PyTorch module is in this ignorelist,
# the `allowed_functions.is_allowed` function will not consider it
# when creating a list of PyTorch functions that will appear in
# FX IR.
allowed_functions_module_string_ignorelist = {
    "torch.distributions",
    "torch.testing",
    "torch._refs",
    "torch._prims",
    "torch._decomp",
}

# Debug Flag to try minifier at different stages. Possible values are {None, "aot", "dynamo"}
# None - Minifier is switched off
# dynamo - Runs minifier on the TorchDynamo produced graphs, if compilation fails
# aot - Runs minifier on the Aot Autograd produced graphs, if compilation fails
# [@compile_ignored: debug]
repro_after = os.environ.get("TORCHDYNAMO_REPRO_AFTER", None)

# Compiler compilation debug info
# 1: Dumps the original graph out to repro.py if compilation fails
# 2: Dumps a minifier_launcher.py if compilation fails.
# 3: Always dumps a minifier_launcher.py. Good for segfaults.
# 4: Dumps a minifier_launcher.py if the accuracy fails.
# [@compile_ignored: debug]
repro_level = int(os.environ.get("TORCHDYNAMO_REPRO_LEVEL", 2))

# By default, we try to detect accuracy failure by running both forward
# and backward of a torchdynamo produced graph (if you are using repro_after
# 'dynamo').  This setting forces us to only test the forward graph and
# not the backward graph.  This can be helpful if you're trying to debug
# an inference only problem, but the minifier seems to be choking on the
# backwards step
# TODO: Detect this situation automatically so the user doesn't need
# to manually configure this
# [@compile_ignored: debug]
repro_forward_only = os.environ.get("TORCHDYNAMO_REPRO_FORWARD_ONLY") == "1"

# The tolerance we should use when testing if a compiled graph
# has diverged so that we should treat it as an accuracy failure
# [@compile_ignored: debug]
repro_tolerance = 1e-3

# If True, when testing if two models are the same, we will test them against
# a third fp64 reference and only report a problem if the RMSE relative to the
# fp64 is greater.  However, this will use more memory; you may disable this
# if memory usage is too high.
# [@compile_ignored: runtime_behaviour]
same_two_models_use_fp64 = True

# Not all backends support scalars. Some calls on torch.Tensor (like .item()) return a scalar type.
# When this flag is set to False, we introduce a graph break instead of capturing.
# This requires dynamic_shapes to be True.
capture_scalar_outputs = False

# Not all backends support operators that have dynamic output shape (e.g.,
# nonzero, unique).  When this flag is set to False, we introduce a graph
# break instead of capturing.  This requires dynamic_shapes to be True.
# If you set this to True, you probably also want capture_scalar_outputs
# (these are separated for historical reasons).
capture_dynamic_output_shape_ops = False

# By default, dynamo will treat all ints as backed SymInts, which means (1) it
# will wait to see the int change over multiple runs before generalizing and
# (2) it will still always 0/1 specialize an int.  When true, this knob
# forces dynamo to treat _length_per_key and _offset_per_key on
# KeyedJaggedTensor from torchrec as size-like unbacked SymInts, so that
# they (1) generalize immediately and (2) unsoundly never compare equal to
# 0/1.  This is not on by default as AOTAutograd/Inductor cannot currently
# compile this code; however, this can be useful for export.
force_unspec_int_unbacked_size_like_on_torchrec_kjt = False

# Should almost always be true in prod. This relaxes the requirement that cond's true_fn and
# false_fn produces code with identical guards.
enforce_cond_guards_match = True

# Automatically split model graph into pieces to match DDP bucket sizes
# to allow DDP comm/compute overlap.  Disable to allow DDP models to
# run without graph-breaks, but also without comm/compute overlap.
# set TORCH_LOGS env to include any of 'dynamo', 'distributed', or
# 'dist_ddp' for more info about optimize_ddp behavior.
optimize_ddp = True

<<<<<<< HEAD
# Register Python hooks for AccumuldateGrad when using DDP. With Python hooks
# and compiled_autograd(), the allreduce issued by DDP can be traced. This
# flag is only used when DDP module is compiled.
# This is an experimental feature.
ddp_python_hook = False
=======
# If True, delays DDPOptimizer submodule compilation to 1st run of the model,
# so that real tensor strides are used in all submodules
# (instead of using FakeTensor strides which can differ from real tensor strides and causes error in some cases).
# This feature is not hardened yet and it's known to cause issues to some models, so False by default.
optimize_ddp_lazy_compile = False
>>>>>>> 796d2703

# Whether to skip guarding on FSDP-managed modules
skip_fsdp_guards = True

# Make dynamo skip guarding on hooks on nn modules
# Note: unsafe: if your model actually has hooks and you remove them, or doesn't and  you add them,
# dynamo will not notice and will execute whichever version you first compiled.
skip_nnmodule_hook_guards = True

# If True, raises exception if TorchDynamo is called with a context manager
raise_on_ctx_manager_usage = True

# If True, raise when aot autograd is unsafe to use
raise_on_unsafe_aot_autograd = False

# If true, error if you torch.jit.trace over a dynamo-optimized function.
# If false, silently suppress dynamo
error_on_nested_jit_trace = True

# If true, error with a better message if we symbolically trace over a
# dynamo-optimized function. If false, silently suppress dynamo.
error_on_nested_fx_trace = True

# Disables graph breaking on rnn. YMMV with backends.
allow_rnn = False

# If true, error if we try to compile a function that has
# been seen before.
# [@compile_ignored: runtime_behaviour]
error_on_recompile = False

# [@compile_ignored: debug] Whether to report any guard failures (deprecated: does not do anything)
report_guard_failures = True

# [@compile_ignored: debug] root folder of the project
base_dir = dirname(dirname(dirname(abspath(__file__))))

# Trace through NumPy or graphbreak
trace_numpy = True

# Trace through torch.distributed code
trace_distributed = False

# Default NumPy dtypes when tracing with torch.compile
# We default to 64bits. For efficiency, one may want to change these to float32
numpy_default_float = "float64"
numpy_default_complex = "complex128"
numpy_default_int = "int64"

# use numpy's PRNG if True, pytorch otherwise
use_numpy_random_stream = False


def is_fbcode():
    return not hasattr(torch.version, "git_version")


def default_debug_dir_root():
    # [@compile_ignored: debug]
    DEBUG_DIR_VAR_NAME = "TORCH_COMPILE_DEBUG_DIR"
    if DEBUG_DIR_VAR_NAME in os.environ:
        return os.path.join(os.environ[DEBUG_DIR_VAR_NAME], "torch_compile_debug")
    elif is_fbcode():
        return os.path.join(
            tempfile.gettempdir(), getpass.getuser(), "torch_compile_debug"
        )
    else:
        return os.path.join(os.getcwd(), "torch_compile_debug")


# [@compile_ignored: debug]
debug_dir_root = default_debug_dir_root()

# [@compile_ignored: debug]
_save_config_ignore = {
    "repro_after",
    "repro_level",
    # workaround: "cannot pickle PyCapsule"
    "constant_functions",
    # workaround: "cannot pickle module"
    "skipfiles_inline_module_allowlist",
}

# When True, only ops that have the torch.Tag.pt2_compliant tag
# will be allowed into the graph; all other ops will be disallowed
# and will fall back to eager-mode PyTorch. Useful to ensure
# correctness of custom ops.
only_allow_pt2_compliant_ops = False

capture_autograd_function = True

# enable/disable dynamo tracing for `torch.func` transforms
capture_func_transforms = False

# enable/disable user-defined triton kernel optimizations
optimize_user_defined_triton_kernels = True

# If to log Dynamo compilation metrics into log files (for OSS) and Scuba tables (for fbcode).
log_compilation_metrics = True

# simulates what would happen if we didn't have support for BUILD_SET opcode,
# used for testing
inject_BUILD_SET_unimplemented_TESTING_ONLY = False

_autograd_backward_strict_mode_banned_ops = [
    "stride",
    "requires_grad",
    "storage_offset",
    "layout",
    "data",
]

_autograd_backward_strict_mode_banned_ops.extend(
    [name for name, _ in inspect.getmembers(torch.Tensor) if re.match(r"^is_.*", name)]
)

# Enables caching of dispatches to fake tensors.
fake_tensor_cache_enabled = (
    os.environ.get("TORCH_FAKE_TENSOR_DISPATCH_CACHE", "0" if is_fbcode() else "1")
    == "1"
)

# Enables cross checking between the fake tensor cache and dispatch.
fake_tensor_cache_crosscheck_enabled = (
    os.environ.get("TORCH_FAKE_TENSOR_DISPATCH_CACHE_CROSSCHECK", "0") == "1"
)

# support `context_fn` in torch.utils.checkpoint.checkpoint API under torch.compile().
# WARNING: this is an experimental flag and is subject to change.
_experimental_support_context_fn_in_torch_utils_checkpoint = False

if TYPE_CHECKING:
    from torch.utils._config_typing import *  # noqa: F401, F403

    def _make_closure_patcher(**changes):
        ...


from torch.utils._config_module import install_config_module

install_config_module(sys.modules[__name__])<|MERGE_RESOLUTION|>--- conflicted
+++ resolved
@@ -227,19 +227,17 @@
 # 'dist_ddp' for more info about optimize_ddp behavior.
 optimize_ddp = True
 
-<<<<<<< HEAD
+# If True, delays DDPOptimizer submodule compilation to 1st run of the model,
+# so that real tensor strides are used in all submodules
+# (instead of using FakeTensor strides which can differ from real tensor strides and causes error in some cases).
+# This feature is not hardened yet and it's known to cause issues to some models, so False by default.
+optimize_ddp_lazy_compile = False
+
 # Register Python hooks for AccumuldateGrad when using DDP. With Python hooks
 # and compiled_autograd(), the allreduce issued by DDP can be traced. This
 # flag is only used when DDP module is compiled.
 # This is an experimental feature.
 ddp_python_hook = False
-=======
-# If True, delays DDPOptimizer submodule compilation to 1st run of the model,
-# so that real tensor strides are used in all submodules
-# (instead of using FakeTensor strides which can differ from real tensor strides and causes error in some cases).
-# This feature is not hardened yet and it's known to cause issues to some models, so False by default.
-optimize_ddp_lazy_compile = False
->>>>>>> 796d2703
 
 # Whether to skip guarding on FSDP-managed modules
 skip_fsdp_guards = True
