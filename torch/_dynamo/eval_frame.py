# mypy: disable-error-code="method-assign"

from __future__ import annotations

import contextlib
import dis
import functools
import inspect
import logging
import os
import sys
import textwrap
import threading
import traceback
import types
import warnings
from enum import Enum
from os.path import dirname, join
from typing import (
    Any,
    Callable,
    Dict,
    List,
    NamedTuple,
    Optional,
    Set,
    Tuple,
    TYPE_CHECKING,
    Union,
)
from unittest.mock import patch

import torch
import torch.fx
import torch.utils._pytree as pytree
import torch.utils.checkpoint
from torch import _guards
from torch._subclasses import fake_tensor
from torch.export import Constraint
from torch.fx.experimental.proxy_tensor import make_fx, maybe_disable_fake_tensor_mode
from torch.fx.experimental.symbolic_shapes import (
    ConstraintViolationError,
    DimDynamic,
    StatelessSymbolicContext,
)
from torch.fx.graph import _PyTreeCodeGen, _PyTreeInfo
from torch.nn.parallel.distributed import DistributedDataParallel

from ..fx import GraphModule
from .backends.registry import CompilerFn, lookup_backend

from .hooks import Hooks

if TYPE_CHECKING:
    from torch._C._dynamo.eval_frame import (  # noqa: F401
        reset_code,
        set_eval_frame,
        set_guard_error_hook,
        skip_code,
        unsupported,
    )
else:
    for name in dir(torch._C._dynamo.eval_frame):
        if name.startswith("__"):
            continue
        globals()[name] = getattr(torch._C._dynamo.eval_frame, name)

from . import config, convert_frame, external_utils, skipfiles, utils
from .code_context import code_context
from .exc import CondOpArgsMismatchError, UserError, UserErrorType
from .mutation_guard import install_generation_tagging_init
from .types import CacheEntry, DynamoCallback
from .utils import compile_times

log = logging.getLogger(__name__)

from torch._dispatch.python import enable_python_dispatcher
from torch.utils._python_dispatch import _disable_current_modes

always_optimize_code_objects = utils.ExactWeakKeyDictionary()
null_context = contextlib.nullcontext


import sympy


# See https://github.com/python/typing/pull/240
class Unset(Enum):
    token = 0


unset = Unset.token

compile_lock = threading.RLock()
guarded_backend_cache = threading.local()
cached_backends: Dict[int, CompilerFn] = {}


def _maybe_init_guarded_backend_cache():
    if not hasattr(guarded_backend_cache, "skip_backend_check_for_run_only_mode"):
        guarded_backend_cache.skip_backend_check_for_run_only_mode = False
    if not hasattr(guarded_backend_cache, "current_backend"):
        guarded_backend_cache.current_backend = None


def _reset_guarded_backend_cache():
    global cached_backends
    _maybe_init_guarded_backend_cache()
    guarded_backend_cache.skip_backend_check_for_run_only_mode = False
    guarded_backend_cache.current_backend = None
    for backend in cached_backends.values():
        if hasattr(backend, "reset"):
            backend.reset()
    cached_backends.clear()
    cached_backends = {}


@contextlib.contextmanager
def backend_cache_wrapper(callback: DynamoCallback):
    _maybe_init_guarded_backend_cache()

    # callback is False for RunOnlyContext. RunOnlyContext is used
    # as a way to re-use the previous compiled cache.
    # We therefore skip the check and re-use whatever code that's already cached.
    # Note: the cache that's actually used depends on the caching policy.
    if callback is False:
        try:
            prev_skip = guarded_backend_cache.skip_backend_check_for_run_only_mode
            guarded_backend_cache.skip_backend_check_for_run_only_mode = True
            yield None
        finally:
            guarded_backend_cache.skip_backend_check_for_run_only_mode = prev_skip
    else:
        backend = innermost_fn(callback)

        def _set_current_backend(backend: CompilerFn):
            prev_backend = guarded_backend_cache.current_backend
            guarded_backend_cache.current_backend = backend
            # Mapping id of a CompilerFn to itself
            cached_backends[id(backend)] = backend
            return prev_backend

        prev_backend = _set_current_backend(backend)
        try:
            yield backend
        finally:
            _set_current_backend(prev_backend)


DONT_WRAP_FILES = {
    # For tracing into fx modules
    inspect.getsourcefile(GraphModule),
    join(dirname(dirname(__file__)), "onnx/_internal/fx/dynamo_graph_extractor.py"),
}


def _debug_get_cache_entry_list(
    code: Union[types.CodeType, Callable[..., Any]]
) -> List[CacheEntry]:
    """
    Given a code object or a callable object, retrieve the cache entries
     stored in this code.
    """
    if callable(code):
        code = code.__code__
    cache_head = torch._C._dynamo.eval_frame._debug_get_cache_entry_list(code)
    cache_list = []
    while cache_head is not None:
        cache_list.append(cache_head)
        cache_head = cache_head.next
    return cache_list


class OptimizedModule(torch.nn.Module):
    """
    Wraps the original nn.Module object and later patches its
    forward method to optimized self.forward method.
    """

    _torchdynamo_orig_callable: Callable[..., Any]
    get_compiler_config: Callable[[], Any]

    def __init__(self, mod: torch.nn.Module, dynamo_ctx):
        super().__init__()
        # Installs the params/buffer
        self._orig_mod = mod
        self.dynamo_ctx = dynamo_ctx
        self._initialize()

    def _initialize(self):
        # Do this stuff in constructor to lower overhead slightly
        if isinstance(self._orig_mod.forward, types.MethodType) and skipfiles.check(
            self._orig_mod.forward
        ):
            # This may be a torch.nn.* instance in skipfiles.py which
            # won't trigger a frame evaluation workaround to add an extra
            # frame we can capture
            self.forward = self.dynamo_ctx(external_utils.wrap_inline(self._orig_mod))
        else:
            # Invoke hooks outside of dynamo then pickup the inner frame
            self.forward = self.dynamo_ctx(self._orig_mod.__call__)

        if hasattr(self._orig_mod, "_initialize_hook"):
            self._forward = self.forward
            self.forward = self._call_lazy_check

    def __getstate__(self):
        state = dict(self.__dict__)
        state.pop("forward", None)
        state.pop("__call__", None)
        return state

    def __setstate__(self, state):
        self.__dict__ = state
        self._initialize()

    def __getattr__(self, name):
        if name == "_orig_mod":
            return self._modules["_orig_mod"]
        return getattr(self._orig_mod, name)

    def _call_lazy_check(self, *args, **kwargs):
        if hasattr(self._orig_mod, "_initialize_hook"):
            # In the case of a lazy module, we want to run
            # the pre-hooks which initialize it.
            # Afterwards, lazy module deletes its pre-hooks
            # to avoid treating it as lazy on subsequent recompile.
            self._orig_mod._infer_parameters(self._orig_mod, args, kwargs)
        return self._forward(*args, **kwargs)

    def __dir__(self):
        orig_mod_attrs = self._orig_mod.__dir__()
        return orig_mod_attrs + [
            attr for attr in super().__dir__() if attr not in orig_mod_attrs
        ]


def remove_from_cache(f):
    """
    Make sure f.__code__ is not cached to force a recompile
    """
    if isinstance(f, types.CodeType):
        reset_code(f)
    elif hasattr(f, "__code__"):
        reset_code(f.__code__)
    elif hasattr(getattr(f, "forward", None), "__code__"):
        reset_code(f.forward.__code__)
    else:
        from . import reset  # type: ignore[attr-defined]

        reset()
        log.warning("could not determine __code__ for %s", f)


def nothing():
    pass


def innermost_fn(fn):
    """
    In case of nesting of _TorchDynamoContext calls, find the innermost
    function. TorchDynamo caches on fn.__code__ object, so its necessary to find
    the innermost function to pass on the optimize, run, disable etc.
    """
    unaltered_fn = fn
    while hasattr(unaltered_fn, "_torchdynamo_orig_callable"):
        unaltered_fn = unaltered_fn._torchdynamo_orig_callable
        assert callable(unaltered_fn)
    return unaltered_fn


@contextlib.contextmanager
def enable_dynamic(enable: Optional[bool] = None, export: bool = False):
    if enable is None:
        yield
    elif enable:
        # Assume everything is dynamic by default
        with config.patch(assume_static_by_default=False):
            yield
    else:
        with config.patch(
            automatic_dynamic_shapes=False, assume_static_by_default=True
        ):
            yield


class _TorchDynamoContext:
    def __init__(
        self,
        callback: DynamoCallback,
        on_enter=nothing,
        backend_ctx_ctor=null_context,
        patch_fn=nothing,
        first_ctx=False,
        *,
        export=False,
        dynamic=None,
        compiler_config=None,
    ):
        super().__init__()
        assert callable(callback) or callback is False or callback is None
        self.callback: DynamoCallback = callback
        self.prior: Union[Unset, DynamoCallback] = unset
        self.on_enter = on_enter
        self.extra_ctx_ctor = backend_ctx_ctor
        self.first_ctx = first_ctx
        self.export = export
        self.dynamic = dynamic
        self.compiler_config = compiler_config
        patch_fn()

    def __enter__(self):
        if config.raise_on_ctx_manager_usage:
            raise RuntimeError(
                "torch._dynamo.optimize(...) is used with a context manager. "
                "Please refer to https://pytorch.org/tutorials/intermediate/torch_compile_tutorial.html "
                "to use torch._dynamo.optimize(...) as an annotation/decorator. "
            )
        self.on_enter()
        self.prior = set_eval_frame(self.callback)
        self.backend_cache_manager = backend_cache_wrapper(self.callback)
        self.backend_cache_manager.__enter__()
        self.backend_ctx = self.extra_ctx_ctor()
        self.backend_ctx.__enter__()
        self.dynamic_ctx = enable_dynamic(self.dynamic, self.export)
        self.dynamic_ctx.__enter__()

    def __exit__(self, exc_type, exc_val, exc_tb):
        assert self.prior is not unset
        set_eval_frame(self.prior)
        self.prior = unset
        # TODO: This is totally not the right way to chain contexts manually
        self.dynamic_ctx.__exit__(exc_type, exc_val, exc_tb)
        self.backend_ctx.__exit__(exc_type, exc_val, exc_tb)
        self.backend_cache_manager.__exit__(exc_type, exc_val, exc_tb)

    def __call__(self, fn):
        # public api for compiler config/options
        def get_compiler_config():
            return self.compiler_config

        fn = innermost_fn(fn)

        # add context containing GraphModule to any GraphModule forward functions
        if isinstance(fn, torch.fx.GraphModule):
            # Assume that the underlying node metadata of `fn`,
            # a GraphModule instance, accurately represents
            # all instances of type(fn).
            code_context.get_context(fn.forward.__code__)["orig_graphmodule"] = fn

        # Optimize the forward method of torch.nn.Module object
        if isinstance(fn, torch.nn.Module):
            mod = fn
            new_mod = OptimizedModule(mod, self)
            # Save the function pointer to find the original callable while nesting
            # of decorators.
            new_mod._torchdynamo_orig_callable = mod.forward

            # when compiling torch.nn.Module,
            # provide public api OptimizedModule.get_compiler_config()
            assert not hasattr(new_mod, "get_compiler_config")
            new_mod.get_compiler_config = get_compiler_config

            return new_mod
        assert callable(fn)

        try:
            filename = inspect.getsourcefile(fn)
        except TypeError:
            filename = None
        if (
            (filename is None or skipfiles.check(fn))
            and (
                getattr(fn, "__name__", "") not in ["_call_impl", "_wrapped_call_impl"]
            )
            and filename not in DONT_WRAP_FILES
        ):
            # call to a builtin without a frame for us to capture
            fn = external_utils.wrap_inline(fn)

        callback = self.callback
        on_enter = self.on_enter
        backend_ctx_ctor = self.extra_ctx_ctor

        @functools.wraps(fn)
        def _fn(*args, **kwargs):
            if (
                not isinstance(self, DisableContext)
                and torch.fx._symbolic_trace.is_fx_tracing()
            ):
                if config.error_on_nested_fx_trace:
                    raise RuntimeError(
                        "Detected that you are using FX to symbolically trace "
                        "a dynamo-optimized function. This is not supported at the moment."
                    )
                else:
                    return fn(*args, **kwargs)

            if torch.jit.is_tracing():
                if config.error_on_nested_jit_trace:
                    raise RuntimeError(
                        "Detected that you are using FX to torch.jit.trace "
                        "a dynamo-optimized function. This is not supported at the moment."
                    )
                else:
                    return fn(*args, **kwargs)

            on_enter()
            prior = set_eval_frame(callback)
            backend_cache_manager = backend_cache_wrapper(self.callback)
            backend_cache_manager.__enter__()
            backend_ctx = backend_ctx_ctor()
            backend_ctx.__enter__()
            dynamic_ctx = enable_dynamic(self.dynamic, self.export)
            dynamic_ctx.__enter__()
            try:
                return fn(*args, **kwargs)
            finally:
                set_eval_frame(prior)
                dynamic_ctx.__exit__(None, None, None)
                backend_ctx.__exit__(None, None, None)
                backend_cache_manager.__exit__(None, None, None)

        # hooks to properly handle inlining
        if isinstance(self, DisableContext):
            _fn._torchdynamo_disable = True  # type: ignore[attr-defined]
        else:
            _fn._torchdynamo_inline = fn  # type: ignore[attr-defined]

        # Save the function pointer to find the original callable while nesting
        # of decorators.
        _fn._torchdynamo_orig_callable = fn  # type: ignore[attr-defined]

        # when compiling user function instead of nn.Module
        # provide public api _fn.get_compiler_config()
        assert not hasattr(_fn, "get_compiler_config")
        _fn.get_compiler_config = get_compiler_config  # type: ignore[attr-defined]

        # If the function is called using torch._dynamo.optimize decorator, we
        # should prevent any type of skipping.
        if callback not in (None, False):
            if not hasattr(fn, "__code__"):
                raise RuntimeError(
                    textwrap.dedent(
                        """

                        torch._dynamo.optimize is called on a non function object.
                        If this is a callable class, please wrap the relevant code into a function and optimize the
                        wrapper function.

                        >> class CallableClass:
                        >>     def __init__(self):
                        >>         super().__init__()
                        >>         self.relu = torch.nn.ReLU()
                        >>
                        >>     def __call__(self, x):
                        >>         return self.relu(torch.sin(x))
                        >>
                        >>     def print_hello(self):
                        >>         print("Hello world")
                        >>
                        >> mod = CallableClass()

                        If you want to optimize the __call__ function and other code, wrap that up in a function

                        >> def wrapper_fn(x):
                        >>     y = mod(x)
                        >>     return y.sum()

                        and then optimize the wrapper_fn

                        >> opt_wrapper_fn = torch._dynamo.optimize(wrapper_fn)
                        """
                    )
                )
            always_optimize_code_objects[fn.__code__] = True

        return _fn


class OptimizeContext(_TorchDynamoContext):
    def __init__(
        self,
        callback,
        backend_ctx_ctor,
        first_ctx=False,
        *,
        export=False,
        dynamic=None,
        compiler_config=None,
    ):
        def on_enter():
            install_generation_tagging_init()

        super().__init__(
            callback=callback,
            on_enter=on_enter,
            backend_ctx_ctor=backend_ctx_ctor,
            patch_fn=TorchPatcher.patch,
            first_ctx=first_ctx,
            export=export,
            dynamic=dynamic,
            compiler_config=compiler_config,
        )


class RunOnlyContext(_TorchDynamoContext):
    def __init__(self):
        # cudagraph trees relies on generation increment
        def on_enter():
            torch._dynamo.mutation_guard.GenerationTracker.generation += 1

        super().__init__(callback=False, on_enter=on_enter)


class DisableContext(_TorchDynamoContext):
    def __init__(self):
        super().__init__(callback=None)


def first_real_inst_idx(code):
    if sys.version_info < (3, 11):
        return 0
    for inst in dis.get_instructions(code):
        if inst.opname == "RESUME":
            return inst.offset // 2
    raise RuntimeError("RESUME instruction not found in code")


def catch_errors_wrapper(callback, hooks: Hooks):
    @functools.wraps(callback)
    def catch_errors(frame, cache_entry, frame_state):
        assert frame_state is not None

        is_skipfile = skipfiles.check(frame.f_code)
        if (
            # TODO: the first condition is not covered by any test
            frame.f_lasti >= first_real_inst_idx(frame.f_code)
            or is_skipfile
            or config.disable
        ):
            if log.isEnabledFor(logging.DEBUG):
                skip_reason = (
                    "traced frame already"
                    if frame.f_lasti >= first_real_inst_idx(frame.f_code)
                    else "in skipfiles"
                    if skipfiles.check(frame.f_code)
                    else "dynamo tracing is disabled"
                )
                if not is_skipfile or config.verbose:
                    log.debug(
                        "skipping: %s (reason: %s, file: %s)",
                        frame.f_code.co_name,
                        skip_reason,
                        frame.f_code.co_filename,
                    )
            return None
        if frame.f_code.co_filename == "<string>" and frame.f_code.co_name == "__new__":
            # nametuple constructor
            return None
        if config.optimize_ddp:
            ddp_module = DistributedDataParallel._get_active_ddp_module()
            if ddp_module:
                with compile_lock:
                    from torch._dynamo.backends.distributed import DDPOptimizer

                    ddp_optimizer = DDPOptimizer(
                        bucket_bytes_cap=ddp_module.bucket_bytes_cap,
                        backend_compile_fn=callback._torchdynamo_orig_callable,
                    )
                    assert hasattr(
                        callback, "_clone_with_backend"
                    ), "DDPOptimizer only supports callback fns that know how to clone themselves."
                    hijacked_callback = callback._clone_with_backend(
                        ddp_optimizer.compile_fn,
                    )
                    return hijacked_callback(frame, cache_entry, hooks, frame_state)

        with compile_lock, _disable_current_modes():
            return callback(frame, cache_entry, hooks, frame_state)

    catch_errors._torchdynamo_orig_callable = callback  # type: ignore[attr-defined]
    return catch_errors


def _optimize_catch_errors(
    compile_fn,
    hooks: Hooks,
    backend_ctx_ctor=null_context,
    export=False,
    dynamic=None,
    compiler_config=None,
):
    return OptimizeContext(
        catch_errors_wrapper(compile_fn, hooks),
        backend_ctx_ctor=backend_ctx_ctor,
        first_ctx=True,
        export=export,
        dynamic=dynamic,
        compiler_config=compiler_config,
    )


def get_compiler_fn(compiler_fn):
    from .repro.after_dynamo import wrap_backend_debug

    if hasattr(compiler_fn, "compiler_name"):
        compiler_str = compiler_fn.compiler_name
    elif isinstance(compiler_fn, str):
        compiler_str = compiler_fn
    else:
        compiler_str = None
    compiler_fn = lookup_backend(compiler_fn)
    return wrap_backend_debug(compiler_fn, compiler_str)


class _NullDecorator(contextlib.nullcontext):  # type: ignore[type-arg]
    def __call__(self, fn):
        assert callable(fn)
        return fn


def check_if_dynamo_supported():
    if sys.platform == "win32":
        raise RuntimeError("Windows not yet supported for torch.compile")
    if sys.version_info >= (3, 12):
        raise RuntimeError("Python 3.12+ not yet supported for torch.compile")


def is_dynamo_supported():
    try:
        check_if_dynamo_supported()
        return True
    except Exception:
        return False


def optimize(
    backend="inductor",
    *,
    nopython=False,
    guard_export_fn=None,
    guard_fail_fn=None,
    disable=False,
    dynamic=None,
):
    """
    The main entrypoint of TorchDynamo.  Do graph capture and call
    backend() to optimize extracted graphs.

    Args:
        backend: One of the two things:
            - Either, a function/callable taking a torch.fx.GraphModule and
            example_inputs and returning a python callable that runs the
            graph faster.
            One can also provide additional context for the backend, like
            torch.jit.fuser("fuser2"), by setting the backend_ctx_ctor attribute.
            See AOTAutogradMemoryEfficientFusionWithContext for the usage.
            - Or, a string backend name in `torch._dynamo.list_backends()`
        nopython: If True, graph breaks will be errors and there will
            be a single whole-program graph.
        disable: If True, turn this decorator into a no-op
        dynamic: If True, upfront compile as dynamic a kernel as possible.  If False,
            disable all dynamic shapes support (always specialize).  If None, automatically
            detect when sizes vary and generate dynamic kernels upon recompile.

    Example Usage::

        @torch._dynamo.optimize()
        def toy_example(a, b):
            ...
    """
    check_if_dynamo_supported()
    # Note: The hooks object could be global instead of passed around, *however* that would make
    # for a confusing API usage and plumbing story wherein we nest multiple .optimize calls.
    # There is some prior art around this, w/r/t nesting backend calls are enforced to be the same
    # compiler, however, this feels onerous for callback and hooks, and it feels better to give our users an
    # easier to understand UX at the cost of a little more plumbing on our end.
    hooks = Hooks(guard_export_fn=guard_export_fn, guard_fail_fn=guard_fail_fn)
    torch._C._log_api_usage_once("torch._dynamo.optimize")
    if disable or os.environ.get("TORCHDYNAMO_DISABLE", "") == "1":
        return _NullDecorator()

    backend = get_compiler_fn(backend)

    # Find if backend has any extra context manager
    backend_ctx_ctor = getattr(backend, "backend_ctx_ctor", null_context)

    if nopython:
        return optimize_assert(
            backend,
            dynamic=dynamic,
            hooks=hooks,
        )
    return _optimize_catch_errors(
        convert_frame.convert_frame(backend, hooks=hooks),
        hooks,
        backend_ctx_ctor,
        dynamic=dynamic,
        compiler_config=backend.get_compiler_config()
        if hasattr(backend, "get_compiler_config")
        else None,
    )


# TODO(voz): Consider making "explain" output alongside a run / part of a run
@patch("torch._dynamo.symbolic_convert.explain", True)
def explain(f, *extra_args, **extra_kwargs):
    def inner(*args, **kwargs):
        # TODO(voz): Do we want a decorator for this?
        from . import reset  # type: ignore[attr-defined]

        reset()

        graphs: List[torch.fx.GraphModule] = []
        break_reasons: List[Any] = []
        op_count: int = 0
        ops_per_graph: List[torch.fx.Node] = []
        out_guards: List[_guards.Guard] = []

        def dynamo_graph_accumulating_compiler(
            gm: torch.fx.GraphModule, example_inputs
        ):
            from .backends.debugging import _explain_graph_detail

            nonlocal graphs
            nonlocal op_count
            nonlocal ops_per_graph
            nonlocal break_reasons

            gm, graphs, op_count, ops_per_graph, break_reasons = _explain_graph_detail(
                gm, graphs, op_count, ops_per_graph, break_reasons
            )

            return gm.forward

        def guard_export_print(guards):
            nonlocal out_guards
            out_guards.extend(guards)

        opt_f = optimize(
            dynamo_graph_accumulating_compiler,
            nopython=False,
            guard_export_fn=guard_export_print,
        )(f)
        # TODO(voz): We may have instances of `f` that mutate inputs, we should track sideeffects and reject.
        opt_f(*args, **kwargs)

        graph_count = len(graphs)

        # For the explanation summary, dedupe reasons by the innermost stack frame and dedupe by it.
        deduped_reasons = {}
        for reason in break_reasons:
            innermost_frame = reason.user_stack[-1]
            # __repr__ uniquely identifies a FrameSummary so we can use it for deduping
            deduped_reasons[repr(innermost_frame)] = reason

        formatted_list = ""
        for idx, break_reason in enumerate(deduped_reasons.values()):
            formatted_stack = "".join(traceback.format_list(break_reason.user_stack))
            msg = f"{idx + 1}. Reason: {break_reason.reason}\n   User Stack: {formatted_stack}\n"
            formatted_list += msg

        graph_break_count = graph_count - 1
        compile_time = compile_times(repr="str")

        # TODO(voz): Do we want a decorator for this?
        reset()
        from .backends.debugging import ExplainOutput

        return ExplainOutput(
            graphs,
            graph_count,
            graph_break_count,
            break_reasons,
            op_count,
            ops_per_graph,
            out_guards,
            compile_time,
        )

    if extra_args or extra_kwargs:
        warnings.warn(
            "explain(f, *args, **kwargs) is deprecated, use explain(f)(*args, **kwargs) instead.  "
            "If you don't migrate, we may break your explain call in the future if your user defined kwargs "
            "conflict with future kwargs added to explain(f)."
        )
        return inner(*extra_args, **extra_kwargs)
    else:
        return inner


class FlattenInputOutputSignature(torch.fx.interpreter.Transformer):
    def __init__(
        self,
        m: torch.fx.GraphModule,
        flat_args: Tuple[Any],
        matched_input_elements_positions: List[int],
        matched_output_elements_positions: List[int],
        example_fake_inputs: List[torch.Tensor],
        flat_args_dynamic_dims: List[Set[int]],
        fake_mode: Optional[fake_tensor.FakeTensorMode] = None,
    ):
        super().__init__(m)

        assert len(flat_args_dynamic_dims) == len(flat_args)
        matched_input_elements_to_fake = {
            val: example_fake_inputs[ix]
            for ix, val in enumerate(matched_input_elements_positions)
        }

        self.new_args = []
        for i in range(0, len(flat_args)):
            arg = super().placeholder(f"arg{i}", (), {})
            if i in matched_input_elements_to_fake:
                arg.node.meta["val"] = matched_input_elements_to_fake[i]
            else:
                # Fill node.mata["val"] with faketensor from the input,
                # if it's not found in matched_input_elements_positions
                if fake_mode is not None and isinstance(flat_args[i], torch.Tensor):
                    # TODO(zhxchen17) Also preserve all the user constraints here.
                    arg.node.meta["val"] = fake_mode.from_tensor(
                        flat_args[i],
                        symbolic_context=StatelessSymbolicContext(
                            dynamic_sizes=[
                                DimDynamic.DYNAMIC
                                if d in flat_args_dynamic_dims[i]
                                else DimDynamic.STATIC
                                for d in range(len(flat_args[i].shape))
                            ],
                            constraint_sizes=[None] * len(flat_args[i].shape),
                        ),
                    )
            self.new_args.append(arg)
        self.old_args_gen = (self.new_args[i] for i in matched_input_elements_positions)
        self.matched_output_elements_positions = matched_output_elements_positions

    def placeholder(self, target, args, kwargs):
        arg = next(self.old_args_gen)
        if "val" in self.current_node.meta:
            arg.node.meta["val"] = self.current_node.meta["val"]
        if "tensor_dict" in self.current_node.meta:
            arg.node.meta["tensor_dict"] = self.current_node.meta["tensor_dict"]
        if "example_value" in self.current_node.meta:
            arg.node.meta["example_value"] = self.current_node.meta["example_value"]
        return arg

    def output(self, target, args, kwargs):
        dynamo_result_flat = args[0]
        lookup = [*dynamo_result_flat, *self.new_args]
        new_result_flat = [lookup[i] for i in self.matched_output_elements_positions]
        return super().output(target, (new_result_flat,), {})

    def run_node(self, n):
        self.current_node = n
        result_proxy = super().run_node(n)
        if "val" in self.current_node.meta:
            result_proxy.node.meta["val"] = self.current_node.meta["val"]
        if "example_value" in self.current_node.meta:
            result_proxy.node.meta["example_value"] = self.current_node.meta[
                "example_value"
            ]
        if self.current_node.op != "output":
            result_proxy.node._rename(
                getattr(self.current_node, "name", result_proxy.node.name)
            )
        return result_proxy

    def transform(self):
        result_gm = super().transform()
        if "dynamo_flat_name_to_original_fqn" in self.module.meta:
            result_gm.meta["dynamo_flat_name_to_original_fqn"] = self.module.meta[
                "dynamo_flat_name_to_original_fqn"
            ]
        return result_gm


class ExportResult(NamedTuple):
    graph_module: torch.fx.GraphModule
    guards: _guards.GuardsSet
    # NB: Do not add new fields without overriding __iter__; people are
    # destructuring so it is BC-breaking


def check_signature_rewritable(graph):
    input_errors = []
    for node in graph.graph.nodes:
        if node.op == "placeholder":
            assert hasattr(node, "_dynamo_source")
            source = node._dynamo_source
            user_stacks = graph._source_to_user_stacks.get(source)
            if user_stacks is None:
                continue
            assert len(user_stacks) > 0
            # In some cases we may not have a useful stack.  Look for a
            # useful stack
            stack = None
            for s in user_stacks:
                if len(s) == 0:
                    continue
                stack = s
                break
            if stack is None:
                msg = f"{source.name()}, a closed over free variable"
            else:
                tb = "".join(traceback.format_list(stack))
                extra = ""
                if len(user_stacks) > 1:
                    extra = f"(elided {len(user_stacks)-1} more accesses)"
                msg = f"{source.name()}, accessed at:\n{tb}{extra}"
            # TODO: option to print ALL of the stack traces at once
            input_errors.append(msg)

    if input_errors:
        raise UserError(
            UserErrorType.INVALID_INPUT,
            "Cannot export model which references tensors that are neither "
            "buffers/parameters/constants nor are direct inputs.  For each tensor, if you'd "
            "like this tensor to be an explicit input, add it as a dummy argument "
            "to the top-level model definition you are exporting; if you would "
            "like its value to be embedded as an exported constant, wrap its access "
            "in a function marked with @assume_constant_result.\n\n"
            + "\n\n".join(input_errors),
        )


def rewrite_signature(
    f_sig,
    graph,
    fake_mode,
    flat_args,
    in_spec,
    example_fake_inputs,
    graph_captured_input,
    graph_captured_output,
    dynamo_traced_result,
    flat_args_dynamic_dims,
):
    orig_args, orig_kwargs = pytree.tree_unflatten(flat_args, in_spec)

<<<<<<< HEAD
    supported_types = (torch.Tensor, torch.SymInt, torch.SymFloat, torch.SymBool)

    def is_supported_type(val):
        return isinstance(val, supported_types)

    def produce_matching(sources, candidates):
        source_types = " or ".join(
            [
                desc
                + " of types: ("
                + ", ".join([str(type(val)) for val in vals])
                + ")"
                for desc, vals in sources.items()
            ]
        )
        source_vals = [val for vals in sources.values() for val in vals]
=======
    constant_types = [
        int,
        str,
        bool,
        float,
        torch.memory_format,
        torch.device,
        torch.dtype,
        torch.layout,
    ]

    def check_user_input_output(flat_values, error_type):
        supported_types = [
            torch.Tensor,
            torch.SymInt,
            torch.SymFloat,
            torch.SymBool,
            torch._C.ScriptObject,
        ]
        if error_type == UserErrorType.INVALID_INPUT:
            supported_types.extend(constant_types)

        def is_supported_type(val):
            return isinstance(val, tuple(supported_types))

        value_type = "input" if error_type == UserErrorType.INVALID_INPUT else "output"
        # We only check that the outputs are not None. Inputs can be None.
        for v in flat_values:
            if not is_supported_type(v):
                if error_type == UserErrorType.INVALID_INPUT and v is None:
                    continue

                raise UserError(
                    error_type,
                    f"It looks like one of the {value_type}s with type `{type(v)}` "
                    "is not supported or pytree-flattenable. \n"
                    f"Exported graphs {value_type}s can only contain the "
                    f"following supported types: {supported_types}. \n"
                    "If you are using a custom class object, "
                    "please register a pytree_flatten/unflatten function "
                    "using `torch.utils._pytree.register_pytree_node` or "
                    "`torch.export.register_dataclass`.",
                )

    check_user_input_output(flat_args, UserErrorType.INVALID_INPUT)
    flat_results_traced, out_spec_traced = pytree.tree_flatten(dynamo_traced_result)
    check_user_input_output(flat_results_traced, UserErrorType.INVALID_OUTPUT)

    def produce_matching(debug_type, sources, candidates):
>>>>>>> 3baade44
        matched_elements_positions = []
        dict_of_source_vals = {}
        for i, val in enumerate(source_vals):
            dict_of_source_vals[id(val)] = i

        for candidate_desc, candidate_vals in candidates.items():
            for i, val in enumerate(candidate_vals):
                if is_supported_type(val):
                    if id(val) in dict_of_source_vals:
                        matched_elements_positions.append(dict_of_source_vals[id(val)])
                    else:
                        raise AssertionError(
                            f"{candidate_desc} #{i+1}, of type {type(val)}, is not among {source_types}"
                            'Set TORCH_LOGS="+export" for more information.'
                        )
                else:
                    raise AssertionError(
                        f"{candidate_desc} #{i+1} is {val}, but only "
                        f"the following types are supported: {supported_types}"
                        'Set TORCH_LOGS="+export" for more information.'
                    )

        return matched_elements_positions

    matched_input_elements_positions = produce_matching(
        sources={"original inputs": flat_args},
        candidates={"graph-captured input": graph_captured_input},
    )

    flat_results_traced, out_spec_traced = pytree.tree_flatten(dynamo_traced_result)

    assert graph_captured_output is not None
    matched_output_elements_positions = produce_matching(
        sources={
            "graph-captured outputs": list(graph_captured_output),
            "original inputs": flat_args,
        },
        candidates={"original output": flat_results_traced},
    )

    new_graph = FlattenInputOutputSignature(
        graph,
        flat_args,
        matched_input_elements_positions,
        matched_output_elements_positions,
        example_fake_inputs,
        flat_args_dynamic_dims,
        fake_mode,
    ).transform()

    # Make dynamo graph to have same input/output spec as user code
    def argument_names(f_sig, args, kwargs) -> List[str]:
        def signature_to_fullargspec(sig: inspect.Signature):
            # Get a list of Parameter objects from the Signature object
            params = list(sig.parameters.values())
            # Separate positional arguments, keyword-only arguments and varargs/varkw
            args = [
                p.name
                for p in params
                if p.kind == inspect.Parameter.POSITIONAL_OR_KEYWORD
            ]
            kwonlyargs = [
                p.name for p in params if p.kind == inspect.Parameter.KEYWORD_ONLY
            ]
            varargs = next(
                (p.name for p in params if p.kind == inspect.Parameter.VAR_POSITIONAL),
                None,
            )
            varkw = next(
                (p.name for p in params if p.kind == inspect.Parameter.VAR_KEYWORD),
                None,
            )
            # Get default values for positional arguments and keyword-only arguments
            defaults = tuple(
                p.default
                for p in params
                if p.kind == inspect.Parameter.POSITIONAL_OR_KEYWORD
                and p.default is not inspect.Parameter.empty
            )
            kwonlydefaults = {
                p.name: p.default
                for p in params
                if p.kind == inspect.Parameter.KEYWORD_ONLY
                and p.default is not inspect.Parameter.empty
            }
            # Get annotations for parameters and return value
            annotations = {}
            if sig.return_annotation:
                annotations = {"return": sig.return_annotation}
            for parameter in params:
                annotations[parameter.name] = parameter.annotation
            # Return a FullArgSpec object with the extracted attributes
            return inspect.FullArgSpec(
                args, varargs, varkw, defaults, kwonlyargs, kwonlydefaults, annotations
            )

        fullargspec = signature_to_fullargspec(f_sig)

        # 1. Map `args` 1-to-1 to positional arguments in original signature.
        input_strs = fullargspec.args[: len(args)]

        if len(args) > len(fullargspec.args):
            # 2. If there are more arguments left in `args`, they map to varargs in original
            # signature. Assign names as {varargs}_0, {varargs}_1, ...
            assert fullargspec.varargs is not None, "More arguments than expected"
            input_strs += [
                f"{fullargspec.varargs}_{i}"
                for i in range(0, len(args) - len(input_strs))
            ]
        elif len(args) < len(fullargspec.args):
            # 3. If there are fewer arguments in `args` than `fullargspec.args`,
            # it implies these are arguments either with default values, or provided in
            # `kwargs`. The former can be safely ignored. Because Dynamo.export does not
            # export them as part of the function signature. The latter will be handled
            # in the next step.
            for unprovided_arg in fullargspec.args[
                len(args) : -len(fullargspec.defaults or [])
            ]:
                assert unprovided_arg in kwargs, f"Missing argument {unprovided_arg}"

        # 4. Keyword arguments provided in `kwargs`.
        input_strs += list(kwargs.keys())

        # 5. Keyword-only arguments with default values if not provided are not exported
        # as part of the function signature.
        for kwonly_arg in fullargspec.kwonlyargs:
            kwonlydefaults = fullargspec.kwonlydefaults or {}
            assert (
                kwonly_arg in kwargs or kwonly_arg in kwonlydefaults
            ), f"Missing keyword only argument {kwonly_arg}"

        return input_strs

    new_graph.graph._codegen = _PyTreeCodeGen(
        _PyTreeInfo(
            argument_names(f_sig, orig_args, orig_kwargs),
            in_spec,
            out_spec_traced,
        )
    )
    new_graph.recompile()
    return new_graph


def export(
    f: Callable[..., Any],
    *extra_args,
    aten_graph: bool = False,
    pre_dispatch: bool = False,
    decomposition_table: Optional[
        Dict[torch._ops.OpOverload, Callable[..., Any]]
    ] = None,
    tracing_mode: str = "symbolic",
    constraints: Optional[List[Constraint]] = None,
    assume_static_by_default: bool = False,
    same_signature: bool = True,
    disable_constraint_solver: bool = False,
    **extra_kwargs,
) -> Callable[..., ExportResult]:
    """
    Export an input function f to a format that can be executed outside of PyTorch using the FX graph.

    Args:
        f (callable): A PyTorch function to be exported.

        aten_graph (bool): If True, exports a graph with ATen operators.
        If False, exports a graph with Python operators. Default is False.

        pre_dispatch (bool): If True, exports a graph with ATen operators,
        but before any logic in the PyTorch dispatcher has run.
        This can be useful if you want to apply further transformations on a graph before running it
        through autograd, autocast, or any other functionalities that are integrated into the dispatcher.
        This flag is only valid if aten_graph=True is set.
        Default is False.

        decomposition_table (dict): A dictionary that maps operators to their decomposition functions.
        Required if aten_graph or tracing_mode is specified. Default is None.

        tracing_mode (str): If "symbolic", turn on dynamic shapes support. Default is "symbolic".

        same_signature (bool): If True, rewrite the returned graph's signature to be the same as f.

        disable_constraint_solver (bool): Whether the dim constraint solver must be disabled.

    Returns:
        A function that given args and kwargs, returns a tuple of (graph, guards)
        Graph: An FX graph representing the execution of the input PyTorch function with the provided arguments and options.
        Guards: The guards we accumulated during tracing f above

    Raises:
        AssertionError: If decomposition_table is specified without setting aten_graph=True,
        or if graph breaks during tracing in export.

        AssertionError: If Dynamo input and output is not consistent with traced input/output.

    Note - this headerdoc was authored by ChatGPT, with slight modifications by the author.
    """
    # Deal with "local variable referenced before assignment"
    _f = f
    _assume_static_by_default = assume_static_by_default

    def inner(*args, **kwargs):
        f = _f
        assume_static_by_default = _assume_static_by_default
        check_if_dynamo_supported()
        torch._C._log_api_usage_once("torch._dynamo.export")
        if decomposition_table is not None:
            assert (
                aten_graph
            ), "Specifying a decomposition_table table or tracing mode is illegal without setting aten_graph=True"
        if pre_dispatch:
            assert aten_graph, "pre_dispatch=True can only be used when aten_graph=True"
        f = innermost_fn(f)
        call_to_inspect = f.forward if isinstance(f, torch.nn.Module) else f
        original_signature = inspect.signature(call_to_inspect)
        graph = None
        out_guards = None
        graph_captured_input = None
        graph_captured_result: Optional[Tuple[torch.Tensor, ...]] = None
        fake_mode = None

        def guard_export_print(guards: _guards.GuardsSet):
            nonlocal out_guards
            assert (
                out_guards is None
            ), "whole graph export entails exactly one guard export"
            out_guards = guards

        example_inputs = []

        def dynamo_normalization_capturing_compiler(
            gm: torch.fx.GraphModule, inner_example_inputs
        ):
            nonlocal graph
            assert (
                graph is None
            ), "Tried to emit a second graph during export. Tracing through 'f' must produce a single graph."
            graph = gm

            nonlocal fake_mode, example_inputs
            # NB: do NOT pass inner_example_inputs here, we are detecting the
            # Dynamo allocated fake mode, which should be DISTINCT from a
            # potential outer ambient fake mode which the user provided.
            # example_inputs is always the user specified inputs, so they
            # would have the wrong fake mode attached to them
            fake_mode = _guards.detect_fake_mode()
            example_inputs = inner_example_inputs

            def result_capturing_wrapper(*graph_inputs):
                nonlocal graph_captured_result
                nonlocal graph_captured_input

                graph_captured_input = graph_inputs
                assert graph is not None

                named_parameters = dict(graph.named_parameters(remove_duplicate=False))
                named_buffers = dict(graph.named_buffers(remove_duplicate=False))

                ambient_fake_mode = (
                    _guards.detect_fake_mode(graph_inputs)
                    if _guards.detect_fake_mode(graph_inputs) is not None
                    else fake_mode
                )

                with ambient_fake_mode, enable_python_dispatcher():
                    params_and_buffers = {
                        **dict(named_parameters),
                        **dict(named_buffers),
                    }
                    fake_params_buffers = dict()

                    for name, value in params_and_buffers.items():
                        fake_params_buffers[name] = ambient_fake_mode.from_tensor(
                            value, static_shapes=True
                        )

                    fake_graph_inputs = pytree.tree_map(
                        ambient_fake_mode.from_tensor, graph_inputs
                    )
                    graph_captured_result = torch.func.functional_call(
                        graph, fake_params_buffers, fake_graph_inputs
                    )

                return graph_captured_result

            return result_capturing_wrapper

        # Note: This is needed by rewrite_signature. We need to put it before
        # optimize_assert since user program may mutate the inputs.
        flat_args, in_spec = pytree.tree_flatten((args, kwargs))

        remove_from_cache(f)
        constraint_violation_error = None
        if tracing_mode != "symbolic":
            assume_static_by_default = True
        with config.patch(
            specialize_int=True,
            assume_static_by_default=assume_static_by_default,
            automatic_dynamic_shapes=False,
            capture_dynamic_output_shape_ops=True,
            capture_scalar_outputs=True,
        ):
            opt_f = optimize_assert(
                dynamo_normalization_capturing_compiler,
                hooks=Hooks(
                    guard_export_fn=guard_export_print,
                    guard_fail_fn=None,
                ),
                export=True,
                export_constraints=constraints,
            )(f)
            # TODO(voz): We may have instances of `f` that mutate inputs, we should track sideeffects and reject.
            try:
                result_traced = opt_f(*args, **kwargs)
            except ConstraintViolationError as e:
                constraint_violation_error = e
        remove_from_cache(f)

        if (
            not disable_constraint_solver
            and (shape_env := getattr(fake_mode, "shape_env", None)) is not None
            and (dim_constraints := shape_env.dim_constraints) is not None
            and not skipfiles.check(call_to_inspect)
        ):
            dim_constraints.solve()
            dim_constraints.remove_redundant_dynamic_results()
            forced_specializations = dim_constraints.forced_specializations()
            msg = dim_constraints.prettify_results(
                original_signature, constraint_violation_error, forced_specializations
            )
            if constraint_violation_error:
                constraint_violation_error.args = (
                    constraint_violation_error.args[0] + msg,
                )
            else:
                if forced_specializations:
                    constraint_violation_error = ConstraintViolationError(msg)
                else:
                    log.info(
                        "Summary of dimension constraints:%s",
                        msg,
                    )

            # Error if we have any constraints on static values
            for k in shape_env.var_to_range.keys():
                if isinstance(k, sympy.Integer):
                    constraint_violation_error = ConstraintViolationError(
                        f"{''.join(traceback.format_list(shape_env.var_to_stack[k]))}\n"
                        "It appears that you're trying to set a constraint on a "
                        f"value which we evaluated to have a static value of {k}. "
                        'Set TORCH_LOGS="+export" for more information.'
                    )
        if constraint_violation_error:
            raise constraint_violation_error

        assert (
            graph is not None
        ), "Failed to produce a graph during tracing as no tensor operations were found."
        assert hasattr(graph, "_source_to_user_stacks")
        assert out_guards is not None, "Failed to produce guards during tracing"
        assert fake_mode is not None

        log.info(
            "Dynamo captured graph:\n\n%s", graph.print_readable(print_output=False)
        )

        # This check need to happened before aten_graph
        # because placeholder's _source_node attribute is not preserved by make_fx
        if same_signature:
            check_signature_rewritable(graph)

        # NB: This is mostly hitting the cache; Dynamo already converted these
        example_fake_inputs = [fake_mode.from_tensor(t) for t in example_inputs]

        if aten_graph:
            # Running graph with interpreter is needed for propagating the stack_trace
            def graph_with_interpreter(*args):
                with torch.fx.traceback.preserve_node_meta():
                    return torch.fx.Interpreter(graph).run(*args)

            with maybe_disable_fake_tensor_mode(), enable_python_dispatcher(), (
                fake_mode
            ):
                try:
                    graph = make_fx(
                        graph_with_interpreter,
                        decomposition_table=decomposition_table,
                        tracing_mode="real",
                        _allow_non_fake_inputs=True,
                        pre_dispatch=pre_dispatch,
                        _allow_fake_constant=False,
                    )(*example_fake_inputs)
                except CondOpArgsMismatchError as e:
                    # Wrap the internal error to the user-facing error
                    raise UserError(  # noqa: TRY200
                        UserErrorType.DYNAMIC_CONTROL_FLOW,
                        str(e),
                        case_name="cond_operands",
                    )

            for node in graph.graph.nodes:
                if node.op == "get_attr" and isinstance(
                    getattr(graph, node.target), torch.Tensor
                ):
                    node.meta["val"] = fake_mode.from_tensor(
                        getattr(graph, node.target), static_shapes=True
                    )

        if same_signature:
            flat_args_dynamic_dims = [
                {c.dim for c in (constraints or ()) if c.w_tensor() is x}
                for x in flat_args
            ]
            graph = rewrite_signature(
                original_signature,
                graph,
                fake_mode,
                flat_args,
                in_spec,
                example_fake_inputs,
                graph_captured_input,
                graph_captured_result,
                result_traced,
                flat_args_dynamic_dims,
            )
        # Store constraints and inputs as metadata for user passes, e.g. turn constraints to runtime check
        graph.meta["input_shape_constraints"] = (
            [constraint.serializable_spec for constraint in constraints]
            if constraints
            else []
        )

        return ExportResult(graph, out_guards)

    if extra_args or extra_kwargs:
        warnings.warn(
            "export(f, *args, **kwargs) is deprecated, use export(f)(*args, **kwargs) instead.  "
            "If you don't migrate, we may break your export call in the future if your user defined kwargs "
            "conflict with future kwargs added to export(f)."
        )
        return inner(*extra_args, **extra_kwargs)
    else:
        return inner


def optimize_assert(
    backend,
    *,
    hooks=Hooks(None, None),
    export=False,
    export_constraints=None,
    dynamic=None,
):
    """
    The same as `torch._dynamo.optimize(backend, nopython=True)`
    """
    backend = get_compiler_fn(backend)

    # Find if backend has any extra context manager
    backend_ctx_ctor = getattr(backend, "backend_ctx_ctor", null_context)

    return _optimize_catch_errors(
        convert_frame.convert_frame_assert(
            backend, export=export, export_constraints=export_constraints
        ),
        hooks,
        backend_ctx_ctor,
        export=export,
        dynamic=dynamic,
    )


class TorchPatcher:
    @staticmethod
    @functools.lru_cache(None)
    def patch():
        # A better way to disable the following would be decorate the source
        # functions with @torch._disable_dynamo. However, this causes issues
        # with torch.deploy internally.
        from .decorators import disable

        torch.jit.trace = disable(torch.jit.trace)
        torch.jit.trace_module = disable(torch.jit.trace_module)
        torch.jit._get_trace_graph = disable(torch.jit._get_trace_graph)
        torch.fx._symbolic_trace.Tracer.trace = disable(
            torch.fx._symbolic_trace.Tracer.trace
        )
        torch.distributions.Distribution.set_default_validate_args(False)

        from ..optim import (
            adadelta,
            adagrad,
            adam,
            adamax,
            adamw,
            asgd,
            lbfgs,
            nadam,
            radam,
            rmsprop,
            rprop,
            sgd,
            sparse_adam,
        )

        optimizer_modules = {
            adadelta,
            adagrad,
            adam,
            adamax,
            adamw,
            asgd,
            lbfgs,
            nadam,
            radam,
            rmsprop,
            rprop,
            sgd,
            sparse_adam,
        }

        disabled_multi_tensor_opt_modules = {
            radam,  # data-dependent control flow
            sgd,  # for now, until we can speed up compilation (this affects the benchmarks)
        }

        for opt_mod in optimizer_modules:
            opt_name = opt_mod.__name__.split(".")[-1]
            multi_tensor_fn_name = f"_multi_tensor_{opt_name}"
            fused_fn_name = f"_fused_{opt_name}"
            if (
                hasattr(opt_mod, multi_tensor_fn_name)
                and opt_mod in disabled_multi_tensor_opt_modules
            ):
                setattr(
                    opt_mod,
                    multi_tensor_fn_name,
                    disable(getattr(opt_mod, multi_tensor_fn_name)),
                )

            if hasattr(opt_mod, fused_fn_name):
                setattr(
                    opt_mod, fused_fn_name, disable(getattr(opt_mod, fused_fn_name))
                )

        optimizer_classes = [
            opt
            for opt in torch.optim.__dict__.values()
            if inspect.isclass(opt) and issubclass(opt, torch.optim.Optimizer)
        ]

        # Note: we don't support sparsity, data-dependent control, or tracing through backwards
        excluded_optimizer_classes = {
            torch.optim.SparseAdam,
            torch.optim.RAdam,
            torch.optim.LBFGS,
        }
        for opt in optimizer_classes:
            if opt in excluded_optimizer_classes:
                opt.step = disable(opt.step)

            if hasattr(opt, "_init_group"):
                opt._init_group = disable(opt._init_group)

            # disable any currently set hooks
            # Note: we only want to disable the profiling hook
            # which is the *last* hook applied, we want to keep the no_grad hook
            hooked = getattr(opt.step, "hooked", False)
            if hooked:
                unwrapped_step = getattr(opt.step, "__wrapped__", None)
                if unwrapped_step:
                    opt.step = unwrapped_step

            # disable future hooking
            opt.step.hooked = True  # type: ignore[attr-defined]

    @staticmethod
    def suppress_torch_distributed_warnings(fn):
        def inner_fn(*args, **kwargs):
            warnings.filterwarnings(
                "ignore", category=UserWarning, module="torch.distributed"
            )
            return fn(*args, **kwargs)

        return inner_fn<|MERGE_RESOLUTION|>--- conflicted
+++ resolved
@@ -938,24 +938,6 @@
 ):
     orig_args, orig_kwargs = pytree.tree_unflatten(flat_args, in_spec)
 
-<<<<<<< HEAD
-    supported_types = (torch.Tensor, torch.SymInt, torch.SymFloat, torch.SymBool)
-
-    def is_supported_type(val):
-        return isinstance(val, supported_types)
-
-    def produce_matching(sources, candidates):
-        source_types = " or ".join(
-            [
-                desc
-                + " of types: ("
-                + ", ".join([str(type(val)) for val in vals])
-                + ")"
-                for desc, vals in sources.items()
-            ]
-        )
-        source_vals = [val for vals in sources.values() for val in vals]
-=======
     constant_types = [
         int,
         str,
@@ -1005,45 +987,29 @@
     check_user_input_output(flat_results_traced, UserErrorType.INVALID_OUTPUT)
 
     def produce_matching(debug_type, sources, candidates):
->>>>>>> 3baade44
         matched_elements_positions = []
         dict_of_source_vals = {}
-        for i, val in enumerate(source_vals):
+        for i, val in enumerate(sources):
             dict_of_source_vals[id(val)] = i
 
-        for candidate_desc, candidate_vals in candidates.items():
-            for i, val in enumerate(candidate_vals):
-                if is_supported_type(val):
-                    if id(val) in dict_of_source_vals:
-                        matched_elements_positions.append(dict_of_source_vals[id(val)])
-                    else:
-                        raise AssertionError(
-                            f"{candidate_desc} #{i+1}, of type {type(val)}, is not among {source_types}"
-                            'Set TORCH_LOGS="+export" for more information.'
-                        )
-                else:
-                    raise AssertionError(
-                        f"{candidate_desc} #{i+1} is {val}, but only "
-                        f"the following types are supported: {supported_types}"
-                        'Set TORCH_LOGS="+export" for more information.'
-                    )
+        for i, val in enumerate(candidates):
+            if id(val) not in dict_of_source_vals:
+                raise AssertionError(
+                    f"Unexpectedly found a {type(val)} in the {debug_type}.\n"
+                    'Please file an issue along with a paste of the logs from TORCH_LOGS="+export"'
+                )
+
+            matched_elements_positions.append(dict_of_source_vals[id(val)])
 
         return matched_elements_positions
 
     matched_input_elements_positions = produce_matching(
-        sources={"original inputs": flat_args},
-        candidates={"graph-captured input": graph_captured_input},
+        "inputs", flat_args, graph_captured_input
     )
-
-    flat_results_traced, out_spec_traced = pytree.tree_flatten(dynamo_traced_result)
 
     assert graph_captured_output is not None
     matched_output_elements_positions = produce_matching(
-        sources={
-            "graph-captured outputs": list(graph_captured_output),
-            "original inputs": flat_args,
-        },
-        candidates={"original output": flat_results_traced},
+        "outputs", list(graph_captured_output) + flat_args, flat_results_traced
     )
 
     new_graph = FlattenInputOutputSignature(
@@ -1529,7 +1495,6 @@
 
         disabled_multi_tensor_opt_modules = {
             radam,  # data-dependent control flow
-            sgd,  # for now, until we can speed up compilation (this affects the benchmarks)
         }
 
         for opt_mod in optimizer_modules:
