import dataclasses
import math
from typing import Any, Dict, Iterable, List, Optional, Tuple, Type

import torch

from torch._export import ExportedProgram
from torch._subclasses.fake_tensor import FakeTensor
from torch.export._tree_utils import reorder_kwargs
from torch.utils._pytree import (
    _register_pytree_node,
    Context,
    DumpableContext,
    FlattenFunc,
    FromDumpableContextFn,
    KeyPath,
    keystr,
    MappingKey,
    SequenceKey,
    ToDumpableContextFn,
<<<<<<< HEAD
    tree_flatten_with_path,
=======
>>>>>>> bacbad5b
    UnflattenFunc,
)


SERIALIZED_DATACLASS_TO_PYTHON_DATACLASS: Dict[str, Type[Any]] = {}


<<<<<<< HEAD
@torch._dynamo.disable
def _check_input_constraints_pre_hook(self, args, kwargs):
    reordered_kwargs = reorder_kwargs(kwargs, self._in_spec)
    flat_args_with_path, received_spec = tree_flatten_with_path(
        (args, reordered_kwargs)
    )

    if received_spec != self._in_spec:
        raise TypeError(  # noqa: TRY200
            "Trying to flatten user inputs with exported input tree spec: \n"
            f"{self._in_spec}\n"
            "but actually got inputs with tree spec of: \n"
            f"{received_spec}"
        )

    return _check_input_constraints_for_graph(
        [node for node in self.graph.nodes if node.op == "placeholder"],
        flat_args_with_path,
        self.range_constraints,
    )


=======
>>>>>>> bacbad5b
def _check_input_constraints_for_graph(
    input_placeholders: List[torch.fx.Node], flat_args_with_path, range_constraints
):
    def get_keystr(key_path: KeyPath) -> str:
        """For a given index into the flat_args, return a human readable string
        describing how to access it, e.g. "*args["foo"][0].bar"
        """
        # Prefix the keypath with "*args" or "**kwargs" to make it clearer where
        # the arguments come from. Ultimately we ought to serialize the
        # original arg names for the best error message here.
        args_kwargs_key_path = key_path[0]
        assert isinstance(args_kwargs_key_path, SequenceKey)
        if args_kwargs_key_path.idx == 0:
            return f"*args{keystr(key_path[1:])}"
        else:
            kwarg_key = key_path[1]
            assert isinstance(kwarg_key, MappingKey)
            name = str(kwarg_key)[1:-1]  # get rid of the enclosed []
            return f"{name}{keystr(key_path[2:])}"

    import sympy

    from torch._export.passes.add_runtime_assertions_for_constraints_pass import (
        _convert_range_to_int,
    )

    if len(flat_args_with_path) != len(input_placeholders):
        raise RuntimeError(
            "Unexpected number of inputs "
            f"(expected {len(input_placeholders)}, got {len(flat_args_with_path)})"
        )
    # NOTE: export already guarantees that the same symbol is used in metadata
    # for all InputDims related by equality constraints, so we can just unify
    # symbols with given input dimension values to check equality constraints.
    unification_map: "Dict[sympy.Symbol, Any]" = {}
    for (key_path, arg), node in zip(flat_args_with_path, input_placeholders):
        node_val = node.meta.get("val")
        if isinstance(node_val, FakeTensor):
            if not isinstance(arg, torch.Tensor):
                raise RuntimeError(
                    f"Expected input at {get_keystr(key_path)} to be a tensor, but got {type(arg)}",
                )

            if len(node_val.shape) != len(arg.shape):
                raise RuntimeError(
                    f"Unexpected number of dimensions in input at {get_keystr(key_path)}.shape "
                    f"(expected {node_val.shape}, got {arg.shape})"
                )

            for j, (arg_dim, node_dim) in enumerate(zip(arg.shape, node_val.shape)):
                if isinstance(node_dim, torch.SymInt):
                    if node_dim.node.expr in unification_map:
                        existing_dim = unification_map[node_dim.node.expr]
                        if arg_dim != existing_dim:
                            raise RuntimeError(
                                f"Expected input at {get_keystr(key_path)}.shape[{j}] to be equal to "
                                f"{existing_dim}, but got {arg_dim}",
                            )
                    else:
                        unification_map[node_dim.node.expr] = arg_dim

                    if node_dim.node.expr in range_constraints:
                        min_val, max_val = _convert_range_to_int(
                            range_constraints[node_dim.node.expr]
                        )
                        # NOTE: we allow dimensions to be 0/1 at runtime
                        if min_val > 2:
                            if arg_dim < min_val:
                                raise RuntimeError(
                                    f"Expected input at {get_keystr(key_path)}.shape[{j}] to be >= "
                                    f"{min_val}, but got {arg_dim}",
                                )
                        if max_val < math.inf:
                            if arg_dim > max_val:
                                raise RuntimeError(
                                    f"Expected input at {get_keystr(key_path)}.shape[{j}] to be <= "
                                    f"{max_val}, but got {arg_dim}",
                                )
                else:
                    if arg_dim != node_dim:
                        raise RuntimeError(
                            f"Expected input at {get_keystr(key_path)}.shape[{j}] to be equal to "
                            f"{node_dim}, but got {arg_dim}",
                        )
        elif isinstance(node_val, (int, float, str)):
            if type(arg) != type(node_val) or arg != node_val:
                raise RuntimeError(
                    f"Expected input at {get_keystr(key_path)} to be equal to {node_val}, but got {arg}",
                )


def register_dataclass_as_pytree_node(
    cls: Type[Any],
    flatten_fn: Optional[FlattenFunc] = None,
    unflatten_fn: Optional[UnflattenFunc] = None,
    *,
    serialized_type_name: Optional[str] = None,
    to_dumpable_context: Optional[ToDumpableContextFn] = None,
    from_dumpable_context: Optional[FromDumpableContextFn] = None,
    return_none_fields: bool = False,
) -> None:
    assert dataclasses.is_dataclass(
        cls
    ), f"Only dataclasses can be registered with this function: {cls}"

    serialized_type = f"{cls.__module__}.{cls.__qualname__}"
    SERIALIZED_DATACLASS_TO_PYTHON_DATACLASS[serialized_type] = cls

    def default_flatten_fn(obj: Any) -> Tuple[List[Any], Context]:
        flattened = []
        flat_names = []
        none_names = []
        for f in dataclasses.fields(obj):
            name, val = f.name, getattr(obj, f.name)
            if val is not None or return_none_fields:
                flattened.append(val)
                flat_names.append(name)
            else:
                none_names.append(name)
        return flattened, (cls, flat_names, none_names)

    def default_unflatten_fn(values: Iterable[Any], context: Context) -> Any:
        typ, flat_names, none_names = context
        return typ(**dict(zip(flat_names, values)), **{k: None for k in none_names})

    def default_to_dumpable_context(context: Context) -> DumpableContext:
        return (serialized_type, context[1], context[2])

    def default_from_dumpable_context(dumpable_context: DumpableContext) -> Context:
        return (
            SERIALIZED_DATACLASS_TO_PYTHON_DATACLASS[dumpable_context[0]],
            dumpable_context[1],
            dumpable_context[2],
        )

    flatten_fn = flatten_fn if flatten_fn is not None else default_flatten_fn
    unflatten_fn = unflatten_fn if unflatten_fn is not None else default_unflatten_fn

    if (to_dumpable_context is None) ^ (from_dumpable_context is None):
        raise ValueError(
            f"Both to_dumpable_context and from_dumpable_context for {cls} must "
            "be None or registered."
        )

    to_dumpable_context = (
        to_dumpable_context
        if to_dumpable_context is not None
        else default_to_dumpable_context
    )
    from_dumpable_context = (
        from_dumpable_context
        if from_dumpable_context is not None
        else default_from_dumpable_context
    )

    _register_pytree_node(
        cls,
        flatten_fn,
        unflatten_fn,
        serialized_type_name=serialized_type_name,
        to_dumpable_context=to_dumpable_context,
        from_dumpable_context=from_dumpable_context,
    )


def is_param(program: ExportedProgram, node: torch.fx.Node) -> bool:
    """
    Checks if the given node is a parameter within the exported program
    """

    return node.name in program.graph_signature.inputs_to_parameters


def get_param(
    program: ExportedProgram,
    node: torch.fx.Node,
) -> Optional[torch.nn.Parameter]:
    """
    Returns the parameter associated with the given node in the exported program.
    Returns None if the node is not a parameter within the exported program
    """

    if is_param(program, node):
        parameter_name = program.graph_signature.inputs_to_parameters[node.name]
        return program.state_dict[parameter_name]

    return None


def is_buffer(program: ExportedProgram, node: torch.fx.Node) -> bool:
    """
    Checks if the given node is a buffer within the exported program
    """

    return node.name in program.graph_signature.inputs_to_buffers


def get_buffer(
    program: ExportedProgram,
    node: torch.fx.Node,
) -> Optional[torch.Tensor]:
    """
    Returns the buffer associated with the given node in the exported program.
    Returns None if the node is not a buffer within the exported program
    """

    if is_buffer(program, node):
        buffer_name = program.graph_signature.inputs_to_buffers[node.name]
        return program.state_dict[buffer_name]

    return None<|MERGE_RESOLUTION|>--- conflicted
+++ resolved
@@ -6,7 +6,6 @@
 
 from torch._export import ExportedProgram
 from torch._subclasses.fake_tensor import FakeTensor
-from torch.export._tree_utils import reorder_kwargs
 from torch.utils._pytree import (
     _register_pytree_node,
     Context,
@@ -18,10 +17,6 @@
     MappingKey,
     SequenceKey,
     ToDumpableContextFn,
-<<<<<<< HEAD
-    tree_flatten_with_path,
-=======
->>>>>>> bacbad5b
     UnflattenFunc,
 )
 
@@ -29,31 +24,6 @@
 SERIALIZED_DATACLASS_TO_PYTHON_DATACLASS: Dict[str, Type[Any]] = {}
 
 
-<<<<<<< HEAD
-@torch._dynamo.disable
-def _check_input_constraints_pre_hook(self, args, kwargs):
-    reordered_kwargs = reorder_kwargs(kwargs, self._in_spec)
-    flat_args_with_path, received_spec = tree_flatten_with_path(
-        (args, reordered_kwargs)
-    )
-
-    if received_spec != self._in_spec:
-        raise TypeError(  # noqa: TRY200
-            "Trying to flatten user inputs with exported input tree spec: \n"
-            f"{self._in_spec}\n"
-            "but actually got inputs with tree spec of: \n"
-            f"{received_spec}"
-        )
-
-    return _check_input_constraints_for_graph(
-        [node for node in self.graph.nodes if node.op == "placeholder"],
-        flat_args_with_path,
-        self.range_constraints,
-    )
-
-
-=======
->>>>>>> bacbad5b
 def _check_input_constraints_for_graph(
     input_placeholders: List[torch.fx.Node], flat_args_with_path, range_constraints
 ):
