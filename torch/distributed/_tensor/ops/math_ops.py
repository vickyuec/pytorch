# Copyright (c) Meta Platforms, Inc. and affiliates
from typing import cast, List, Optional, Sequence, Tuple

import torch

import torch.distributed.distributed_c10d as c10d
from torch._decomp.decompositions import (
    _log_softmax,
    _log_softmax_backward_data,
    _softmax,
    _softmax_backward_data,
    nll_loss2d_forward,
    nll_loss_forward,
    Reduction,
)
from torch.distributed._tensor.op_schema import (
    OpDecomposeStrategy,
    OpSchema,
    OpStrategy,
    PlacementStrategy,
    RuntimeSchemaInfo,
)
from torch.distributed._tensor.ops.utils import (
    as_list,
    generate_redistribute_costs,
    is_tensor_evenly_shardable,
    normalize_dim,
    normalize_dims,
    normalize_to_torch_size,
    register_op_strategy,
)
from torch.distributed._tensor.placement_types import (
    _Partial,
    DTensorSpec,
    Placement,
    Replicate,
    Shard,
)
from torch.distributed.device_mesh import DeviceMesh


aten = torch.ops.aten


def _infer_reduction_dims(dims_arg: object, ndim: int) -> Optional[List[int]]:
    if dims_arg is None:
        return None
    dims = cast(List[int], as_list(dims_arg))
    dims = cast(List[int], normalize_dims(dims, ndim))
    empty_dims = [[0], [-1], []]
    if ndim == 0 and dims_arg in empty_dims:
        return None
    return dims


def _infer_reduce_dims_map(
    reduction_dims: List[int], input_ndim: int, keep_dim=False
) -> List[int]:
    reduction_dims_map = []
    new_dim_count = 0
    for input_dim in range(input_ndim):
        if input_dim in reduction_dims and not keep_dim:
            # if input dim in reduction dims, mark it as -1
            reduction_dims_map.append(-1)
        else:
            # otherwise mark it as the new dim
            reduction_dims_map.append(new_dim_count)
            new_dim_count += 1

    return reduction_dims_map


def replicate_reduction_dims(
    placements: Tuple[Placement, ...], reduction_dims: List[int]
) -> Tuple[Placement, ...]:
    # replicate the reduction dims if not reduction_linear
    new_placements: List[Placement] = []

    for p in placements:
        if p.is_partial():
            new_placements.append(Replicate())
        elif isinstance(p, Shard) and p.dim in reduction_dims:
            new_placements.append(Replicate())
        else:
            new_placements.append(p)

    return tuple(new_placements)


def map_placements_after_reduction(
    placements: Tuple[Placement, ...],
    reduction_dims: List[int],
    reduction_dims_map: List[int],
    reduction_op: c10d.ReduceOp.RedOpType,
) -> Tuple[Placement, ...]:
    """
    Map each placement based on the output shape after reduction.
    """
    new_placements: List[Placement] = []
    for placement in placements:
        if isinstance(placement, (Replicate, _Partial)):
            new_placements.append(placement)
        else:
            assert isinstance(placement, Shard)
            shard_dim = placement.dim
            new_shard_dim = reduction_dims_map[shard_dim]
            if new_shard_dim == -1 or shard_dim in reduction_dims:
                # if new_shard_dim collapsed or its in the reduction dims
                # (i.e. for the case where keepdims=True), we generate partial
                new_placements.append(_Partial(reduction_op))
            else:
                new_placements.append(Shard(new_shard_dim))
    return tuple(new_placements)


def common_reduction_strategy(
    mesh: DeviceMesh,
    input_strategy: OpStrategy,
    reduce_dims: List[int],
    keep_dim: bool = False,
    reduction_linear: bool = True,
    reduction_op: c10d.ReduceOp.RedOpType = c10d.ReduceOp.SUM,
) -> OpStrategy:
    """
    reduction_linear means that the reduction `f` follows this rule:
        f([f(a), f(b)]) = f([a, b])

    reduction linear should be super set of linearity.
    """
    # by default follow reduction input strategy
    reduction_strategy = OpStrategy([])

    for strtg in input_strategy.strategies:
        if not reduction_linear:
            # input placements for this strategy should clear out pending sum and sharding
            # on the reduction dimension
            input_placements = replicate_reduction_dims(
                strtg.output_spec.placements, reduce_dims
            )
        else:
            input_placements = strtg.output_spec.placements

        input_spec = DTensorSpec(
            mesh=mesh,
            placements=input_placements,
            tensor_meta=strtg.output_spec.tensor_meta,
        )

        reduce_dims_map = _infer_reduce_dims_map(reduce_dims, input_spec.ndim, keep_dim)
        out_placements = map_placements_after_reduction(
            input_spec.placements, reduce_dims, reduce_dims_map, reduction_op
        )
        redistribute_cost = [generate_redistribute_costs(input_strategy, input_spec)]
        reduction_strategy.strategies.append(
            PlacementStrategy(
                output_specs=DTensorSpec(
                    mesh=mesh,
                    placements=out_placements,
                ),
                input_specs=(input_spec,),
                redistribute_cost=redistribute_cost,
            )
        )

    return reduction_strategy


LINEAR_REDUCTION_OP_MAP = {
    aten.all.default: c10d.ReduceOp.SUM,
    aten.all.dim: c10d.ReduceOp.SUM,
    aten.sum.default: c10d.ReduceOp.SUM,
    aten.sum.dim_IntList: c10d.ReduceOp.SUM,
    aten.prod.default: c10d.ReduceOp.PRODUCT,
    aten.prod.dim_int: c10d.ReduceOp.PRODUCT,
    aten.prod.int_out: c10d.ReduceOp.PRODUCT,
    aten.mean.default: c10d.ReduceOp.AVG,
    aten.mean.dim: c10d.ReduceOp.AVG,
    aten.mean.out: c10d.ReduceOp.AVG,
    aten.max.default: c10d.ReduceOp.MAX,
    aten.max.dim: c10d.ReduceOp.MAX,
    aten.max.out: c10d.ReduceOp.MAX,
    aten.amax.default: c10d.ReduceOp.MAX,
    aten.min.default: c10d.ReduceOp.MIN,
    aten.min.dim: c10d.ReduceOp.MIN,
    aten.min.out: c10d.ReduceOp.MIN,
}


@register_op_strategy(
    list(LINEAR_REDUCTION_OP_MAP.keys()), schema_info=RuntimeSchemaInfo(1)
)
def linear_reduction_strategy(mesh: DeviceMesh, op_schema: OpSchema) -> OpStrategy:
    args_schema = op_schema.args_schema
    input_strategy = args_schema[0]
    assert isinstance(input_strategy, OpStrategy)
    dims = None
    if len(op_schema.args_schema) > 1:
        dims = _infer_reduction_dims(args_schema[1], input_strategy.output_ndim)

    reduce_dims = list(range(input_strategy.output_ndim)) if dims is None else dims

    keep_dim = len(op_schema.args_schema) > 2 and bool(op_schema.args_schema[2])
    reduction_op = LINEAR_REDUCTION_OP_MAP[op_schema.op]
    return common_reduction_strategy(
        mesh,
        input_strategy,
        reduce_dims,
        keep_dim=keep_dim,
        reduction_linear=True,
        reduction_op=reduction_op,
    )


@register_op_strategy(
    [aten.var.correction, aten.var.correction_out],
    schema_info=RuntimeSchemaInfo(1, ["keepdim"]),
)
def var_reduction_strategy(mesh: DeviceMesh, op_schema: OpSchema) -> OpStrategy:
    args_schema = op_schema.args_schema
    input_strategy = args_schema[0]
    assert isinstance(input_strategy, OpStrategy)
    dims = None
    if len(op_schema.args_schema) > 1:
        dims = _infer_reduction_dims(args_schema[1], input_strategy.output_ndim)

    reduce_dims = list(range(input_strategy.output_ndim)) if dims is None else dims

    keep_dim = cast(bool, op_schema.kwargs_schema.get("keepdim", False))
    return common_reduction_strategy(
        mesh, input_strategy, reduce_dims, keep_dim=keep_dim, reduction_linear=False
    )


# This is a rough estimate of the communication cost in decopmosed softmax-related ops.
# When input is sharded on softmax_dim, without decomp the redistribute_cost is from
# a Shard -> Replicate all-gather; with decomp there will be a certain number of all-reduce
# with the softmax_dim being size one, depending on the specific op decomposition.
def _redistribute_cost_in_decomp(original_cost, spec, softmax_dim, num_all_reduce):
    assert spec.tensor_meta is not None, "spec should have tensor meta defined!"
    return (
        original_cost  # the cost of one all-gather
        * 2  # approximate ratio between the costs of all-reduce and all-gather
        * num_all_reduce
        / spec.tensor_meta.shape[softmax_dim]
    )


@register_op_strategy(
    [aten._log_softmax.default, aten._softmax.default], schema_info=RuntimeSchemaInfo(1)
)
def softmax_strategy(mesh: DeviceMesh, op_schema: OpSchema) -> OpStrategy:
    input_strategy, softmax_dim, _ = op_schema.args_schema
    input_strategy = cast(OpStrategy, input_strategy)
    softmax_dim = cast(int, softmax_dim)
    softmax_dim = normalize_dim(softmax_dim, input_strategy.output_ndim)

    output_strategy = OpStrategy([])
    decomp_redist_cost = float("inf")
    for idx, input_placement_strategy in enumerate(input_strategy.strategies):
        redistribute_costs = []
        input_src_spec = input_placement_strategy.output_spec

        # make sure input is replicated along the softmax dim
        input_target_spec = DTensorSpec(
            mesh=mesh,
            placements=replicate_reduction_dims(
                input_src_spec.placements, [softmax_dim]
            ),
            tensor_meta=input_src_spec.tensor_meta,
        )
        redistribute_cost = generate_redistribute_costs(
            input_strategy, input_target_spec
        )
        redistribute_costs.append(redistribute_cost)
        output_target_spec = input_target_spec
        output_strategy.strategies.append(
            PlacementStrategy(
                output_specs=output_target_spec,
                input_specs=[input_target_spec],
                redistribute_cost=redistribute_costs,
            )
        )

        dim_map = input_src_spec.dim_map
        # consider op decomposition if input is sharded on the softmax dimension
        if softmax_dim < len(dim_map) and dim_map[softmax_dim] >= 0:
            decomp_redist_cost = min(
                decomp_redist_cost,
                _redistribute_cost_in_decomp(
                    sum(redistribute_cost),
                    input_src_spec,
                    softmax_dim,
                    num_all_reduce=2,
                ),
            )

    decompose_fn = _softmax if op_schema.op == aten._softmax.default else _log_softmax
    # TODO: figure out the right way to estimate the extra cost
    decomp_extra_cost = 0
    decompose_cost = decomp_redist_cost + decomp_extra_cost
    output_strategy.decomposition = OpDecomposeStrategy(decompose_fn, decompose_cost)

    return output_strategy


@register_op_strategy(
    [
        aten._log_softmax_backward_data.default,
        aten._softmax_backward_data.default,
    ],
    schema_info=RuntimeSchemaInfo(2),
)
def softmax_backward_strategy(mesh: DeviceMesh, op_schema: OpSchema) -> OpStrategy:
    grad_out_strategy, out_strategy, softmax_dim, _ = op_schema.args_schema
    grad_out_strategy = cast(OpStrategy, grad_out_strategy)
    out_strategy = cast(OpStrategy, out_strategy)
    softmax_dim = cast(int, softmax_dim)
    softmax_dim = normalize_dim(softmax_dim, grad_out_strategy.output_ndim)

    grad_in_strategy = OpStrategy([])
    decomp_redist_cost = float("inf")
    for out_placement_strat in out_strategy.strategies:
        src_spec = out_placement_strat.output_spec

        # make sure inputs are replicated along the softmax dim
        tgt_spec = DTensorSpec(
            mesh=mesh,
            placements=replicate_reduction_dims(src_spec.placements, [softmax_dim]),
            tensor_meta=src_spec.tensor_meta,
        )
        redist_grad_out_cost = generate_redistribute_costs(grad_out_strategy, tgt_spec)
        redist_out_cost = generate_redistribute_costs(out_strategy, tgt_spec)
        grad_in_strategy.strategies.append(
            PlacementStrategy(
                output_specs=tgt_spec,
                redistribute_cost=[redist_grad_out_cost, redist_out_cost],
            )
        )

        dim_map = src_spec.dim_map
        # consider op decomposition if the out parameter is sharded on the softmax dimension
        # NOTE: here we ignore the redistribute cost on grad_out
        if softmax_dim < len(dim_map) and dim_map[softmax_dim] >= 0:
            total_original_cost = sum(redist_out_cost)
            decomp_redist_cost = min(
                decomp_redist_cost,
                _redistribute_cost_in_decomp(
                    total_original_cost, src_spec, softmax_dim, num_all_reduce=1
                ),
            )

    decompose_fn = (
        _softmax_backward_data
        if op_schema.op == aten._softmax_backward_data.default
        else _log_softmax_backward_data
    )
    # TODO: figure out the right way to estimate the extra cost
    decomp_extra_cost = 0
    decompose_cost = decomp_redist_cost + decomp_extra_cost
    grad_in_strategy.decomposition = OpDecomposeStrategy(decompose_fn, decompose_cost)

    return grad_in_strategy


@register_op_strategy(
    [aten.nll_loss_forward.default, aten.nll_loss2d_forward.default],
    schema_info=RuntimeSchemaInfo(3),
)
def nll_loss_forward_strategy(mesh: DeviceMesh, op_schema: OpSchema) -> OpStrategy:
    assert len(op_schema.args_schema) == 5
    (
        input_strategy,
        target_strategy,
        weight_strategy,
        reduction,
        _,
    ) = op_schema.args_schema
    input_strategy = cast(OpStrategy, input_strategy)
    target_strategy = cast(OpStrategy, target_strategy)
    reduction = cast(int, reduction)

    input_shape = input_strategy.output_shape
    channel_dim = 1 if len(input_shape) >= 2 else 0

    output_strategy = OpStrategy([])
    decomp_redist_cost = float("inf")
    for idx, input_placement_strategy in enumerate(input_strategy.strategies):
        op_args_target_specs = []
        redistribute_costs = []

        # make sure input is replicated along the channel dim
        input_src_spec = input_placement_strategy.output_spec
        input_expected_spec = DTensorSpec(
            mesh=mesh,
            placements=replicate_reduction_dims(
                input_src_spec.placements, [channel_dim]
            ),
            tensor_meta=input_src_spec.tensor_meta,
        )
<<<<<<< HEAD
        op_args_target_specs.append(input_tgt_spec)
        redist_input_cost = generate_redistribute_costs(input_strategy, input_tgt_spec)
        redistribute_costs.append(redist_input_cost)
=======
        op_args_target_specs.append(input_expected_spec)
        redistribute_costs.append(
            generate_redistribute_costs(input_strategy, input_expected_spec)
        )
>>>>>>> 3e3c6fb7

        # target doesn't have channel dim, and it follows input on other dims
        target_placement_strategy = target_strategy.strategies[idx]
        target_src_spec = target_placement_strategy.output_spec
        target_expected_spec = DTensorSpec(
            mesh=mesh,
            placements=_skip_dim(input_expected_spec.placements, channel_dim),
            tensor_meta=target_src_spec.tensor_meta,
        )
        op_args_target_specs.append(target_expected_spec)
        redistribute_costs.append(
            generate_redistribute_costs(target_strategy, target_expected_spec)
        )

        # weight tensor, if given, has to be a Tensor of size input_shape[channel_dim]
        # make sure it is replicated
        if weight_strategy is not None:
            assert isinstance(weight_strategy, OpStrategy)
            weight_src_spec = weight_strategy.strategies[idx].output_spec
            weight_expected_spec = DTensorSpec(
                mesh=mesh,
                placements=_replicate_dims_start_at(weight_src_spec.placements),
                tensor_meta=weight_src_spec.tensor_meta,
            )
            op_args_target_specs.append(weight_expected_spec)
            redistribute_costs.append(
                generate_redistribute_costs(weight_strategy, weight_expected_spec)
            )

        if reduction == Reduction.NONE.value:
            output_tgt_spec = target_expected_spec
        else:
            if reduction == Reduction.MEAN.value:
                reduction_op = c10d.ReduceOp.AVG
                if not is_tensor_evenly_shardable(
                    target_expected_spec.shape, target_expected_spec
                ):
                    raise ValueError(
                        "The intermediate results of nll_loss cannot be evenly sharded, \
                        resulting in biased mean result."
                    )
            else:  # reduction == Reduction.SUM.value:
                reduction_op = c10d.ReduceOp.SUM
            reduce_dims = list(range(target_expected_spec.ndim))
            reduce_dims_map = _infer_reduce_dims_map(
                reduce_dims, target_expected_spec.ndim, keep_dim=False
            )
            out_placements = map_placements_after_reduction(
                target_expected_spec.placements,
                reduce_dims,
                reduce_dims_map,
                reduction_op,
            )
            output_tgt_spec = DTensorSpec(
                mesh=mesh,
                placements=out_placements,
            )

        output_strategy.strategies.append(
            PlacementStrategy(
                output_specs=output_tgt_spec,
                input_specs=op_args_target_specs,
                redistribute_cost=redistribute_costs,
            )
        )

        dim_map = input_src_spec.dim_map
        # consider op decomposition if input is sharded on the channel dimension
        # NOTE: here we ignore the redistribute cost not on input
        if channel_dim < len(dim_map) and dim_map[channel_dim] >= 0:
            decomp_redist_cost = min(
                decomp_redist_cost,
                _redistribute_cost_in_decomp(
                    sum(redist_input_cost),
                    input_src_spec,
                    channel_dim,
                    num_all_reduce=1,
                ),
            )

    decompose_fn = nll_loss_forward if len(input_shape) <= 2 else nll_loss2d_forward
    # TODO: figure out the right way to estimate the extra cost
    decomp_extra_cost = 0
    decompose_cost = decomp_redist_cost + decomp_extra_cost
    output_strategy.decomposition = OpDecomposeStrategy(decompose_fn, decompose_cost)

    return output_strategy


@register_op_strategy(
    [aten.native_layer_norm.default],
    schema_info=RuntimeSchemaInfo(1),
)
def layer_norm_strategy(mesh: DeviceMesh, op_schema: OpSchema) -> OpStrategy:
    # args must be: input, normalized_shape, weight, bias, eps
    # for None weight and bias, their corresponding objects will
    # be None as well. layer_norm_strategy returns one OpStrategy
    # for the triple return values (out, mean, rstd).
    assert len(op_schema.args_schema) == 5
    (
        input_strategy,
        normalized_shape,
        weight_strategy,
        bias_strategy,
        _,
    ) = op_schema.args_schema

    # the current layer norm implementation requires that all
    # input DTensor's sharding must be in form of OpStrategy
    assert isinstance(input_strategy, OpStrategy)
    assert isinstance(normalized_shape, (int, Sequence, torch.Size))
    normalized_size = normalize_to_torch_size(normalized_shape)

    input_ndim = input_strategy.output_ndim
    axis = input_ndim - len(normalized_size)

    # we use OpStrategy because the output (out, mean, rstd)
    # should have the same placements
    output_strategy = OpStrategy([])
    for idx, input_placement_strategy in enumerate(input_strategy.strategies):
        op_args_target_specs = []
        redistribute_costs = []
        input_src_spec = input_placement_strategy.output_spec

        # for the input tensor, we replicate it on the inner dims if necessary
        # TODO: we can avoid forcing the redistribution once we figure out
        # how to decompose layer norm
        input_target_spec = DTensorSpec(
            mesh=mesh,
            placements=_replicate_dims_start_at(input_src_spec.placements, axis),
            tensor_meta=input_src_spec.tensor_meta,
        )
        op_args_target_specs.append(input_target_spec)
        redistribute_costs.append(
            generate_redistribute_costs(input_strategy, input_target_spec)
        )

        if weight_strategy is not None:
            assert isinstance(weight_strategy, OpStrategy)
            weight_src_spec = weight_strategy.strategies[idx].output_spec

            # for the weight tensor, we replicate it on all dims if necessary
            # TODO: we can avoid forcing the redistribution once we figure out
            # how to decompose layer norm
            weight_target_spec = DTensorSpec(
                mesh=mesh,
                placements=_replicate_dims_start_at(weight_src_spec.placements),
                tensor_meta=weight_src_spec.tensor_meta,
            )
            op_args_target_specs.append(weight_target_spec)
            redistribute_costs.append(
                generate_redistribute_costs(weight_strategy, weight_target_spec)
            )

        if bias_strategy is not None:
            assert isinstance(bias_strategy, OpStrategy)
            bias_src_spec = bias_strategy.strategies[idx].output_spec

            # for the bias tensor, we replicate it on all dims if necessary
            # TODO: we can avoid forcing the redistribution once we figure out
            # how to decompose layer norm
            bias_target_spec = DTensorSpec(
                mesh=mesh,
                placements=_replicate_dims_start_at(bias_src_spec.placements),
                tensor_meta=bias_src_spec.tensor_meta,
            )
            op_args_target_specs.append(bias_target_spec)
            redistribute_costs.append(
                generate_redistribute_costs(bias_strategy, bias_target_spec)
            )

        # the output spec is the same as input spec
        output_target_spec = input_target_spec
        output_strategy.strategies.append(
            PlacementStrategy(
                output_specs=output_target_spec,
                input_specs=op_args_target_specs,
                redistribute_cost=redistribute_costs,
            )
        )

    return output_strategy


@register_op_strategy(
    [aten.native_layer_norm_backward.default],
    schema_info=RuntimeSchemaInfo(2),
)
def layer_norm_bwd_strategy(mesh: DeviceMesh, op_schema: OpSchema) -> OpStrategy:
    # args must be: grad_out, input, normalized_shape, mean, rstd,
    # weight, bias, output_mask. For None weight and bias, their
    # corresponding objects will be None as well.
    assert len(op_schema.args_schema) == 8
    (
        grad_out_strategy,
        input_strategy,
        normalized_shape,
        mean_strategy,
        rstd_strategy,
        weight_strategy,
        bias_strategy,
        output_mask,
    ) = op_schema.args_schema

    assert isinstance(grad_out_strategy, OpStrategy)
    assert isinstance(input_strategy, OpStrategy)
    assert isinstance(mean_strategy, OpStrategy)
    assert isinstance(rstd_strategy, OpStrategy)

    assert isinstance(normalized_shape, (int, Sequence, torch.Size))
    normalized_size = normalize_to_torch_size(normalized_shape)
    input_ndim = input_strategy.output_ndim
    axis = input_ndim - len(normalized_size)
    outer_dims = list(range(axis))

    assert isinstance(output_mask, List) and len(output_mask) == 3

    # output triple: (d_input, d_weight, d_bias)
    out_tuple_strategy = OpStrategy([])
    for idx, input_placement_strategy in enumerate(input_strategy.strategies):
        # args for PlacementStrategy
        output_specs_list: List[Optional[DTensorSpec]] = []
        op_args_target_specs = []
        redistribute_costs = []

        input_src_spec = input_placement_strategy.output_spec
        # arg: grad_out
        # TODO: change the strategy to the following rule.
        # d_input is basically a product of element-wise mul of
        # grad_out, rstd, and normalized input, among which rstd
        # and normalized input (x_hat) should have the same sharding
        # placements, and grad_out's sharding is determined by the
        # pointwise result of x_hat and weight/bias.
        if output_mask[0]:
            # TODO: now grad_out spec follows input spec. we may need
            # to change it to apply a pointwise rule over grad_out,
            # input, and weight.
            grad_out_target_spec = DTensorSpec(
                mesh=mesh,
                placements=_replicate_dims_start_at(input_src_spec.placements, axis),
                tensor_meta=input_src_spec.tensor_meta,
            )
            op_args_target_specs.append(grad_out_target_spec)
            redistribute_costs.append(
                generate_redistribute_costs(grad_out_strategy, grad_out_target_spec)
            )
            output_specs_list.append(grad_out_target_spec)
        else:
            output_specs_list.append(None)

        # arg: input
        input_target_spec = DTensorSpec(
            mesh=mesh,
            placements=_replicate_dims_start_at(input_src_spec.placements, axis),
            tensor_meta=input_src_spec.tensor_meta,
        )
        op_args_target_specs.append(input_target_spec)
        redistribute_costs.append(
            generate_redistribute_costs(input_strategy, input_target_spec)
        )

        # arg: mean, rstd
        mean_src_spec = mean_strategy.strategies[idx].output_spec
        op_args_target_specs.append(mean_src_spec)
        redistribute_costs.append([0.0 for _ in mean_strategy.strategies])
        rstd_src_spec = rstd_strategy.strategies[idx].output_spec
        op_args_target_specs.append(rstd_src_spec)
        redistribute_costs.append([0.0 for _ in rstd_strategy.strategies])

        # arg: weight
        # d_weight = sum(grad_out * (input - mean) / rstd, outer_dim, keepdim=False)
        if output_mask[1]:
            assert isinstance(weight_strategy, OpStrategy)
            weight_src_spec = weight_strategy.strategies[idx].output_spec
            # no need to redistribute weight since they should be replicated
            # in forward pass
            op_args_target_specs.append(weight_src_spec)
            redistribute_costs.append([0.0 for _ in weight_strategy.strategies])
            # TODO: now d_weight spec follows input spec w/ a reduction.
            # we may need to change to a pointwise rule over grad_out and
            # input, then apply a reduction.
            inp_placements = _replicate_dims_start_at(input_src_spec.placements, axis)
            reduce_dims_map = _infer_reduce_dims_map(
                outer_dims, input_src_spec.ndim, False
            )
            out_placements = map_placements_after_reduction(
                inp_placements, outer_dims, reduce_dims_map, c10d.ReduceOp.SUM
            )
            output_specs_list.append(
                DTensorSpec(
                    mesh=mesh,
                    placements=out_placements,
                    tensor_meta=weight_src_spec.tensor_meta,
                )
            )
        else:
            output_specs_list.append(None)

        # arg: bias
        # d_bias = sum(grad_out, outer_dim, keepdim=False)
        if output_mask[2]:
            assert isinstance(bias_strategy, OpStrategy)
            bias_src_spec = bias_strategy.strategies[idx].output_spec
            # no need to redistribute weight since they should be replicated
            # in forward pass
            op_args_target_specs.append(bias_src_spec)
            redistribute_costs.append([0.0 for _ in bias_strategy.strategies])
            # Currently we do not support the case where output_mask[0] is False while
            # output_mask[1] is True. But it's easy to support that by accessing
            # grad_out_spec via a local variable rather than the list. We just don't
            # see the case.
            grad_out_spec = output_specs_list[0]
            assert isinstance(grad_out_spec, DTensorSpec)
            # d_bias spec follows a reduction over grad_out
            inp_placements = _replicate_dims_start_at(grad_out_spec.placements, axis)
            reduce_dims_map = _infer_reduce_dims_map(
                outer_dims, grad_out_spec.ndim, False
            )
            out_placements = map_placements_after_reduction(
                inp_placements, outer_dims, reduce_dims_map, c10d.ReduceOp.SUM
            )
            output_specs_list.append(
                DTensorSpec(
                    mesh=mesh,
                    placements=out_placements,
                    tensor_meta=bias_src_spec.tensor_meta,
                )
            )
        else:
            output_specs_list.append(None)

        out_tuple_strategy.strategies.append(
            PlacementStrategy(
                output_specs=tuple(output_specs_list),
                input_specs=op_args_target_specs,
                redistribute_cost=redistribute_costs,
            )
        )

    return out_tuple_strategy


def _replicate_dims_start_at(
    placements: Sequence[Placement], start_dim: int = 0
) -> Tuple[Placement, ...]:
    new_placements: List[Placement] = []
    for p in placements:
        if p.is_partial() or (isinstance(p, Shard) and p.dim >= start_dim):
            new_placements.append(Replicate())  # make it replicate
        else:
            new_placements.append(p)  # keep the placement
    return tuple(new_placements)


# return new_placements which align with placements but skip the skipped_dim
def _skip_dim(
    placements: Tuple[Placement, ...], skipped_dim: int
) -> Tuple[Placement, ...]:
    new_placements: List[Placement] = []
    for p in placements:
        if isinstance(p, Shard) and p.dim >= skipped_dim:
            new_placements.append(Shard(p.dim - 1))
        else:
            new_placements.append(p)
    return tuple(new_placements)<|MERGE_RESOLUTION|>--- conflicted
+++ resolved
@@ -257,7 +257,6 @@
     output_strategy = OpStrategy([])
     decomp_redist_cost = float("inf")
     for idx, input_placement_strategy in enumerate(input_strategy.strategies):
-        redistribute_costs = []
         input_src_spec = input_placement_strategy.output_spec
 
         # make sure input is replicated along the softmax dim
@@ -271,13 +270,12 @@
         redistribute_cost = generate_redistribute_costs(
             input_strategy, input_target_spec
         )
-        redistribute_costs.append(redistribute_cost)
         output_target_spec = input_target_spec
         output_strategy.strategies.append(
             PlacementStrategy(
                 output_specs=output_target_spec,
                 input_specs=[input_target_spec],
-                redistribute_cost=redistribute_costs,
+                redistribute_cost=[redistribute_cost],
             )
         )
 
@@ -397,16 +395,11 @@
             ),
             tensor_meta=input_src_spec.tensor_meta,
         )
-<<<<<<< HEAD
-        op_args_target_specs.append(input_tgt_spec)
-        redist_input_cost = generate_redistribute_costs(input_strategy, input_tgt_spec)
+        op_args_target_specs.append(input_expected_spec)
+        redist_input_cost = generate_redistribute_costs(
+            input_strategy, input_expected_spec
+        )
         redistribute_costs.append(redist_input_cost)
-=======
-        op_args_target_specs.append(input_expected_spec)
-        redistribute_costs.append(
-            generate_redistribute_costs(input_strategy, input_expected_spec)
-        )
->>>>>>> 3e3c6fb7
 
         # target doesn't have channel dim, and it follows input on other dims
         target_placement_strategy = target_strategy.strategies[idx]
@@ -437,7 +430,7 @@
             )
 
         if reduction == Reduction.NONE.value:
-            output_tgt_spec = target_expected_spec
+            output_spec = target_expected_spec
         else:
             if reduction == Reduction.MEAN.value:
                 reduction_op = c10d.ReduceOp.AVG
@@ -460,14 +453,14 @@
                 reduce_dims_map,
                 reduction_op,
             )
-            output_tgt_spec = DTensorSpec(
+            output_spec = DTensorSpec(
                 mesh=mesh,
                 placements=out_placements,
             )
 
         output_strategy.strategies.append(
             PlacementStrategy(
-                output_specs=output_tgt_spec,
+                output_specs=output_spec,
                 input_specs=op_args_target_specs,
                 redistribute_cost=redistribute_costs,
             )
