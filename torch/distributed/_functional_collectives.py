--- conflicted
+++ resolved
@@ -678,13 +678,9 @@
 # communicate the output_split_sizes ahead of time (which is dynamic),
 # but then you pass those sizes explicitly, and the all to all itself
 # isn't dynamic, it just follows the specified output splits
-<<<<<<< HEAD
-def _all_to_all_single_meta(input, output_split_sizes, input_split_sizes, *args, **kwargs):
-=======
 def _all_to_all_single_meta(
-    input, output_split_sizes, input_split_sizes, tag, rankset, group_size
+    input, output_split_sizes, input_split_sizes, *args, **kwargs
 ):
->>>>>>> 247f9c3d
     if output_split_sizes is None:
         return input.new_empty(input.size())
     else:
@@ -760,13 +756,6 @@
     _c10_lib_impl.impl("all_reduce_coalesced", _all_reduce_coalesced_meta, "Meta")
     _c10_lib_impl.impl("all_reduce_coalesced_", _all_reduce_coalesced__meta, "Meta")
     _c10_lib_impl.impl("wait_tensor", _wait_tensor_meta, "Meta")
-<<<<<<< HEAD
-    _c10_lib_impl.impl("all_gather_into_tensor", _all_gather_into_tensor_native_meta, "Meta")
-    _c10_lib_impl.impl("all_gather_into_tensor_coalesced", _all_gather_into_tensor_coalesced_native_meta, "Meta")
-    _c10_lib_impl.impl("reduce_scatter_tensor", _reduce_scatter_tensor_native_meta, "Meta")
-    _c10_lib_impl.impl("reduce_scatter_tensor_coalesced", _reduce_scatter_tensor_coalesced_native_meta, "Meta")
-    _c10_lib_impl.impl("all_to_all_single", _all_to_all_single_meta, "Meta")
-=======
     _c10_lib_impl.impl(
         "all_gather_into_tensor", _all_gather_into_tensor_native_meta, "Meta"
     )
@@ -783,7 +772,7 @@
         _reduce_scatter_tensor_coalesced_native_meta,
         "Meta",
     )
->>>>>>> 247f9c3d
+    _c10_lib_impl.impl("all_to_all_single", _all_to_all_single_meta, "Meta")
 else:
     warnings.warn(
         "PyTorch Distributed functional collectives do not work with torch::deploy."
