import warnings

import weakref
from typing import Any, cast, List, Tuple, Union

import sys
import torch
import torch.distributed as dist

import torch.distributed.distributed_c10d as c10d

from torch.utils._pytree import tree_map_only

"""
New traceable, functional collectives.
RFC: https://github.com/pytorch/pytorch/issues/93173

  compiler: trace these ops with plain-old-data schemas, then choose how to lower them.
  eager: execute these 'functional' ops which in eager return AsyncCollectiveTensor subclasses,
         automatically calling .wait() on underlying/hidden async 'work' obj only when fed to
         a downstream op.

Issues:
* Where should these ops live? Couldn't `import torch` if putting these ops in existing torch.distributed files
* Proper support for eager requires inplace ops. We should explore having it as an option for the API.
"""

"""
Functional collectives are asynchronous only and we perform implicit stream synchronization
on behalf of the user.

We use AsyncCollectiveTensor to wrap the result tensor of a collective and it lets us witness
first usage of the tensor and insert cross stream sync at the right place.

The above are the easy bits, the hard one is how we match the Work object returned by
c10d and the tensor AsyncCollectiveTensor wraps. We alloc the tensor inside the collective
op implementation (see ``clone()`` call in ``_all_reduce``) and then it's handled by the
dispatcher which might call other implementations that are allowed to change the returned
tensor - even return a tensor with a different shape (see ``torch.vmap``).

This means the caller of our ops receives a Tensor that is not guaranteed to be the same
allocated by our implementations and that makes pairing The AsyncTensor to the original
tensor a lot harder. This pairing is needed so we can lookup the Work object to use.

Originally, we tried WeakKeyDictionary to map from Tensor to Work, but because Tensor's
identity is not stable across dispatch, the op caller would end up with a different Tensor
instance that would not match any in the dictionary.

With Tensor identity out of the question, we decided use the tensor data pointer, which
should be stable across all the Tensor changes done during dispatch.

We have a dictionary of tensor::data_ptr -> Work that we insert right after we call into c10d.

We use this dictionary when AsyncCollectiveTensor is used to invoke Work::wait()

Finally, we setup a finalizer against the tensor wrapper to observe it getting collected so we
can clean up stale entries in the dictionary.

To eliminate the possiblity of races we have a global version counter that is used by the finalizer.

As a wise man said once: Don't cross the streams (https://www.youtube.com/watch?v=wyKQe_i9yyo)

"""
data_ptr_to_work = dict()
work_version = 0

def _register_tensor_work(tensor, work):
    # Note: called directly by inductor codegen currently
    global data_ptr_to_work
    global work_version
    data_ptr_to_work[tensor.data_ptr()] = (work_version, work)
    work_version += 1

def _wait_and_clear_tensor(data_ptr, version):
    global data_ptr_to_work
    version_and_work = data_ptr_to_work.get(data_ptr)

    if version_and_work is not None and version_and_work[0] == version:
        version_and_work[1].wait()
        del data_ptr_to_work[data_ptr]

def _register_wrapper_tensor(tensor_wrapper, tensor):
    global data_ptr_to_work
    version, _ = data_ptr_to_work.get(tensor.data_ptr(), (None, None))
    if version is None:
        warnings.warn(
            "Trying to register finalizers to AsyncCollectiveTensor but the inner tensor is already gone"
        )
    else:
        # We force the collective to be waited in the case this tensor goes away to reduce the change of deadlocks.
        weakref.finalize(tensor_wrapper, _wait_and_clear_tensor, tensor.data_ptr(), version)

def _wait_tensor(tensor: torch.Tensor) -> torch.Tensor:
    global data_ptr_to_work
    data_ptr = tensor.data_ptr()
    version_and_work = data_ptr_to_work.get(data_ptr)
    if version_and_work is not None:
        _wait_and_clear_tensor(data_ptr, version_and_work[0])
    return tensor

class AsyncCollectiveTensor(torch.Tensor):
    r"""
    A Tensor wrapper subclass that is used to trigger a call to wait
    prior to first use of the underlying tensor.
    Use it inside functional collective pytorch wrappers like the following:
    def functional_collective(self, group, tag):
        tag, rankset, group_size = _expand_group(group, tag)
        tensor = torch.ops.c10d_functional.{collective}(self, tag, rankset, group_size)
        res = AsyncCollectiveTensor(tensor)
        _register_wrapper_tensor(res, tensor)
        return res
    """
    elem: torch.Tensor

    __slots__ = ['elem']

    __torch_function__ = torch._C._disabled_torch_function_impl

    @staticmethod
    def __new__(cls, elem: torch.Tensor):

        r = torch.Tensor._make_wrapper_subclass(  # type: ignore[attr-defined]
            cls, elem.size(),
            strides=elem.stride(), storage_offset=elem.storage_offset(),
            dtype=elem.dtype, layout=elem.layout,
            device=elem.device, requires_grad=False
        )
        r.elem = elem
        return r

    def __repr__(self):
        return f"AsyncCollectiveTensor({self.elem})"

    @classmethod
    def __torch_dispatch__(cls, func, types, args=(), kwargs=None):
        def unwrap(e: Any):
            return wait_tensor(e.elem)

        unwrapped_args = tree_map_only(AsyncCollectiveTensor, unwrap, args)
        unwrapped_kwargs = tree_map_only(AsyncCollectiveTensor, unwrap, kwargs)

        # we don't wrap the result as it doesn't need to be waited on.
        out = func(*unwrapped_args, **unwrapped_kwargs)

        return out

def _str_to_reduce_op(reduceOp: str) -> dist.ReduceOp:
    reduceOp = reduceOp.upper()
    op = dist.ReduceOp.RedOpType.__members__.get(reduceOp)
    if op is None:
        raise ValueError(f"Invalid reduce operation {reduceOp}")
    return cast(dist.ReduceOp, op)

# TODO assert if ranks has duplicated entries
def _all_reduce(self, reduceOp, tag, ranks, group_size):
    op = _str_to_reduce_op(reduceOp)
    group = c10d._find_or_create_pg_by_ranks_and_tag(tag, ranks, group_size)
    assert group is not None

    inplace_tensor = self.clone(memory_format=torch.contiguous_format)
    work = dist.all_reduce(inplace_tensor, op=op, group=group, async_op=True)
    _register_tensor_work(inplace_tensor, work)

    return inplace_tensor

def _all_gather_into_tensor(shard, tag, ranks, group_size):
    # TODO add dim support?
    group = c10d._find_or_create_pg_by_ranks_and_tag(tag, ranks, group_size)
    assert group is not None
    out_size = list(shard.size())
    out_size[0] *= group_size
    out_tensor = shard.new_empty(out_size)
    assert out_tensor.is_contiguous()
    work = dist.all_gather_into_tensor(out_tensor, shard, group=group, async_op=True)
    _register_tensor_work(out_tensor, work)

    return out_tensor

def _reduce_scatter_tensor(
    input: torch.Tensor,
    reduceOp: str,
    tag: str,
    ranks: List[int],
    group_size: int,
):
    # TODO add dim support?
    group = c10d._find_or_create_pg_by_ranks_and_tag(tag, ranks, group_size)
    assert group is not None
    op = _str_to_reduce_op(reduceOp)
    out_size = list(input.size())
    out_size[0] //= group_size
    out_tensor = input.new_empty(out_size)
    work = dist.reduce_scatter_tensor(
        out_tensor, input, op=op, group=group, async_op=True
    )
    _register_tensor_work(out_tensor, work)

    return out_tensor


RANK_TYPES = Union[List[int], List[List[int]], dist.ProcessGroup, "dist._tensor.DeviceMesh", Tuple["dist._tensor.DeviceMesh", int]]

def _expand_group(group: RANK_TYPES, tag: str = "") -> Tuple[str, List[int], int]:
    # Cannot import on the top level to avoid circular imports
    import torch.distributed._tensor as dt
    rankset: List[int]
    if isinstance(group, list):
        if isinstance(group[0], list):
            nested_list = cast(List[List[int]], group)
            rankset = []
            group_size = -1
            for rs in nested_list:
                rankset.extend(rs)
                if group_size != -1 and group_size != len(rs):
                    raise ValueError(
                        f"group sizes must be identical found {group_size} and {len(rs)}"
                    )
                group_size = len(rs)
        else:
            rankset = cast(List[int], group)
            group_size = len(rankset)
    elif isinstance(group, dist.ProcessGroup):
        rankset = dist.get_process_group_ranks(group)
        group_size = len(rankset)
        tag = tag or c10d._get_group_tag(group)
    elif isinstance(group, dt.DeviceMesh):
        rankset = group.mesh.flatten().tolist()
        group_size = group.mesh.size(0)
        rankset = group.mesh.swapdims(-1, 0).reshape(-1, group_size).flatten().tolist()
        tag = tag or c10d._get_group_tag(group.get_dim_groups()[0])
    elif isinstance(group, tuple):
        if len(group) == 2 and isinstance(group[0], dt.DeviceMesh) and isinstance(group[1], int):
            dmesh = group[0]
            dim = group[1]
            group_size = dmesh.mesh.size(dim)
            rankset = dmesh.mesh.swapdims(-1, dim).reshape(-1, group_size).flatten().tolist()
            tag = tag or c10d._get_group_tag(dmesh.get_dim_groups()[dim])
        else:
            raise ValueError("Invalid tuple for group must be (DeviceMesh, int)")
    else:
        raise ValueError("Invalid type for group, must be one of List, Processgroup, DeviceMesh or (DeviceMesh, int).")

    return (tag, rankset, group_size)


def wait_tensor(tensor):
    """
    Wait on a tensor returned by the collectives ops.

    Waiting follows device semantics, which means blocking on CPU and synchronizing streams on CUDA.
    """
    return torch.ops.c10d_functional.wait_tensor(tensor)  # type: ignore[attr-defined]


def all_reduce(self: torch.Tensor, reduceOp: str, group: RANK_TYPES, tag: str = ""):
    """
    Reduces the tensor data across all machines in such a way that all get
    the final result.

    The input tensor is left unmodified.

    Group can be one of:
        List[int]: ranks participating in the collective.
        List[List[int]]: 2D mesh of ranks taking part of this collective in MPMD.
        ProcessGroup: Will perform a collective using the ranks and tag of the PG.
        DeviceMesh: Do a SPMD collective over all ranks of the mesh
        (DeviceMesh, int): Do a MPMD collective over one dimension of the DeviceMesh

    :: N.B. If you pass a PG or a 1D list to perform a MPMD collective, the compiler won't be able to recover
    that information and perform collective algebraic optimization. Use other forms of input for that.
    """
    tag, rankset, group_size = _expand_group(group, tag)
<<<<<<< HEAD
    tensor = torch._C._nn.all_reduce(self, reduceOp, tag, rankset, group_size)  # type: ignore[attr-defined]
    res = AsyncCollectiveTensor(tensor)
=======
    tensor = torch.ops.c10d_functional.all_reduce(self, reduceOp, tag, rankset, group_size)  # type: ignore[attr-defined]
    return _maybe_wrap_tensor(tensor)



def all_gather_tensor(
    self: torch.Tensor,
    gather_dim: int,
    group: RANK_TYPES,
    tag: str = "",
):
    """
    Gather tensor data across from all machines and concatenate over ``gather_dim``.

    Note that it currently only supports gather_dim = 0.

    The input tensor is left unmodified.
    Group can be one of:
        List[int]: ranks participating in the collective.
        List[List[int]]: 2D mesh of ranks taking part of this collective in MPMD.
        ProcessGroup: Will perform a collective using the ranks and tag of the PG.
        DeviceMesh: Do a SPMD collective over all ranks of the mesh
        (DeviceMesh, int): Do a MPMD collective over one dimension of the DeviceMesh

    :: N.B. If you pass a PG or a 1D list to perform a MPMD collective, the compiler won't be able to recover
    that information and perform collective algebraic optimization. Use other forms of input for that.
    """
    assert self.is_contiguous()
    tag, rankset, group_size = _expand_group(group, tag)
    tensor = torch.ops.c10d_functional.all_gather_into_tensor(self, tag, rankset, group_size)  # type: ignore[attr-defined]
    res: torch.Tensor = AsyncCollectiveTensor(tensor)
>>>>>>> 28621208
    _register_wrapper_tensor(res, tensor)
    return res

def reduce_scatter_tensor(
    self: torch.Tensor,
    reduceOp: str,
    scatter_dim: int,
    group: RANK_TYPES,
    tag: str = "",
):
    """
    Reduces the tensor data across all machines in such a way that all get
    the final result, then scatter the results to correponding ranks.

    Note that it currently only supports scatter_dim = 0.

    The input tensor is left unmodified.
    Group can be one of:
        List[int]: ranks participating in the collective.
        List[List[int]]: 2D mesh of ranks taking part of this collective in MPMD.
        ProcessGroup: Will perform a collective using the ranks and tag of the PG.
        DeviceMesh: Do a SPMD collective over all ranks of the mesh
        (DeviceMesh, int): Do a MPMD collective over one dimension of the DeviceMesh
    :: N.B. If you pass a PG or a 1D list to perform a MPMD collective, the compiler won't be able to recover
    that information and perform collective algebraic optimization. Use other forms of input for that.
    """
    tag, rankset, group_size = _expand_group(group, tag)
    assert (
        self.size(0) % group_size == 0
    ), f"input dimension 0 ({self.size(0)} must be a multiple of group_size {group_size}"
<<<<<<< HEAD
    tensor = torch._C._nn.reduce_scatter_tensor(self, reduceOp, scatter_dim, tag, rankset, group_size)  # type: ignore[attr-defined]
    res = AsyncCollectiveTensor(tensor)
    _register_wrapper_tensor(res, tensor)
=======
    if scatter_dim != 0:
        tensor_list = torch.chunk(self, group_size, dim=scatter_dim)
        self = torch.cat(tensor_list)

    tensor = torch.ops.c10d_functional.reduce_scatter_tensor(self, reduceOp, tag, rankset, group_size)  # type: ignore[attr-defined]
    res = _maybe_wrap_tensor(tensor)
>>>>>>> 28621208
    return res

c10_lib = torch.library.Library("c10d_functional", "DEF")
c10_lib_impl = torch.library.Library("c10d_functional", "IMPL")

# We now register meta kernels to deal with tracing
def _all_reduce_meta(self, *args):
    return torch.empty_like(self)

def _wait_tensor_meta(self, *args):
    return torch.empty_like(self)

def _all_gather_into_tensor_meta(shard, tag, rankset, group_size):
    out_size = list(shard.size())
    out_size[0] *= group_size
    return shard.new_empty(out_size)

def _reduce_scatter_tensor_meta(input, reduce_op, tag, rankset, group_size):
    out_size = list(input.size())
    out_size[0] //= group_size
    return input.new_empty(out_size)


def _register_ops():
    ops_defs = [
        "all_reduce(Tensor self, str reduceOp, str tag, int[] ranks, int group_size) -> Tensor",
        "wait_tensor(Tensor self) -> Tensor",
        "all_gather_into_tensor(Tensor shard, str tag, int[] ranks, int group_size) -> Tensor",
        "reduce_scatter_tensor(Tensor input, str reduceOp, str tag, int[] ranks, int group_size) -> Tensor",
    ]

    my_module = sys.modules[__name__]
    for op_def in ops_defs:
        op_name = op_def[0:op_def.index('(')]
        backend_impl = getattr(my_module, f"_{op_name}")
        meta_impl = getattr(my_module, f"_{op_name}_meta")
        c10_lib.define(op_def)
        c10_lib_impl.impl(op_name, backend_impl, "CompositeExplicitAutograd")
        c10_lib_impl.impl(op_name, meta_impl, "Meta")



if sys.executable != 'torch_deploy':
    _register_ops()
else:
    warnings.warn("PyTorch Distributed functional collectives do not work with torch::deploy.")<|MERGE_RESOLUTION|>--- conflicted
+++ resolved
@@ -10,6 +10,10 @@
 import torch.distributed.distributed_c10d as c10d
 
 from torch.utils._pytree import tree_map_only
+
+from torch.fx.experimental.proxy_tensor import (
+    get_innermost_proxy_mode,
+)
 
 """
 New traceable, functional collectives.
@@ -56,7 +60,7 @@
 Finally, we setup a finalizer against the tensor wrapper to observe it getting collected so we
 can clean up stale entries in the dictionary.
 
-To eliminate the possiblity of races we have a global version counter that is used by the finalizer.
+To eliminate the possibility of races we have a global version counter that is used by the finalizer.
 
 As a wise man said once: Don't cross the streams (https://www.youtube.com/watch?v=wyKQe_i9yyo)
 
@@ -171,7 +175,12 @@
     out_size[0] *= group_size
     out_tensor = shard.new_empty(out_size)
     assert out_tensor.is_contiguous()
-    work = dist.all_gather_into_tensor(out_tensor, shard, group=group, async_op=True)
+    # FIXME gloo doesn't support _allgather_base
+    if shard.is_cpu:
+        tensor_list = list(torch.chunk(out_tensor, group_size))
+        work = dist.all_gather(tensor_list, shard, group=group, async_op=True)
+    else:
+        work = dist.all_gather_into_tensor(out_tensor, shard, group=group, async_op=True)
     _register_tensor_work(out_tensor, work)
 
     return out_tensor
@@ -224,17 +233,20 @@
         group_size = len(rankset)
         tag = tag or c10d._get_group_tag(group)
     elif isinstance(group, dt.DeviceMesh):
-        rankset = group.mesh.flatten().tolist()
-        group_size = group.mesh.size(0)
-        rankset = group.mesh.swapdims(-1, 0).reshape(-1, group_size).flatten().tolist()
-        tag = tag or c10d._get_group_tag(group.get_dim_groups()[0])
+        assert group.ndim == 1, "Only 1D mesh is supported, pass in (DeviceMesh, int) together if mesh > 1D"
+        # TODO: it should run collective in the whole mesh instead of dim 0
+        mesh_pg = group.get_dim_groups()[0]
+        rankset = dist.get_process_group_ranks(mesh_pg)
+        group_size = len(rankset)
+        tag = tag or c10d._get_group_tag(mesh_pg)
     elif isinstance(group, tuple):
         if len(group) == 2 and isinstance(group[0], dt.DeviceMesh) and isinstance(group[1], int):
             dmesh = group[0]
             dim = group[1]
-            group_size = dmesh.mesh.size(dim)
-            rankset = dmesh.mesh.swapdims(-1, dim).reshape(-1, group_size).flatten().tolist()
-            tag = tag or c10d._get_group_tag(dmesh.get_dim_groups()[dim])
+            dim_group = dmesh.get_dim_groups()[dim]
+            rankset = dist.get_process_group_ranks(dim_group)
+            group_size = len(rankset)
+            tag = tag or c10d._get_group_tag(dim_group)
         else:
             raise ValueError("Invalid tuple for group must be (DeviceMesh, int)")
     else:
@@ -242,6 +254,18 @@
 
     return (tag, rankset, group_size)
 
+def _are_we_tracing() -> bool:
+    mode = get_innermost_proxy_mode()
+    if mode is None:
+        return False
+    return mode.tracer is not None
+
+def _maybe_wrap_tensor(self):
+    if _are_we_tracing():
+        return wait_tensor(self)
+    res = AsyncCollectiveTensor(self)
+    _register_wrapper_tensor(res, self)
+    return res
 
 def wait_tensor(tensor):
     """
@@ -270,10 +294,6 @@
     that information and perform collective algebraic optimization. Use other forms of input for that.
     """
     tag, rankset, group_size = _expand_group(group, tag)
-<<<<<<< HEAD
-    tensor = torch._C._nn.all_reduce(self, reduceOp, tag, rankset, group_size)  # type: ignore[attr-defined]
-    res = AsyncCollectiveTensor(tensor)
-=======
     tensor = torch.ops.c10d_functional.all_reduce(self, reduceOp, tag, rankset, group_size)  # type: ignore[attr-defined]
     return _maybe_wrap_tensor(tensor)
 
@@ -305,8 +325,10 @@
     tag, rankset, group_size = _expand_group(group, tag)
     tensor = torch.ops.c10d_functional.all_gather_into_tensor(self, tag, rankset, group_size)  # type: ignore[attr-defined]
     res: torch.Tensor = AsyncCollectiveTensor(tensor)
->>>>>>> 28621208
     _register_wrapper_tensor(res, tensor)
+    # TODO this should be done inside AsyncCollectiveTensor to delay the wait() call
+    if gather_dim != 0:
+        res = torch.cat(torch.chunk(res, group_size, dim=0), dim=gather_dim)
     return res
 
 def reduce_scatter_tensor(
@@ -318,9 +340,8 @@
 ):
     """
     Reduces the tensor data across all machines in such a way that all get
-    the final result, then scatter the results to correponding ranks.
-
-    Note that it currently only supports scatter_dim = 0.
+    the final result, then scatter the results to corresponding ranks.
+
 
     The input tensor is left unmodified.
     Group can be one of:
@@ -334,20 +355,14 @@
     """
     tag, rankset, group_size = _expand_group(group, tag)
     assert (
-        self.size(0) % group_size == 0
+        self.size(scatter_dim) % group_size == 0
     ), f"input dimension 0 ({self.size(0)} must be a multiple of group_size {group_size}"
-<<<<<<< HEAD
-    tensor = torch._C._nn.reduce_scatter_tensor(self, reduceOp, scatter_dim, tag, rankset, group_size)  # type: ignore[attr-defined]
-    res = AsyncCollectiveTensor(tensor)
-    _register_wrapper_tensor(res, tensor)
-=======
     if scatter_dim != 0:
         tensor_list = torch.chunk(self, group_size, dim=scatter_dim)
         self = torch.cat(tensor_list)
 
     tensor = torch.ops.c10d_functional.reduce_scatter_tensor(self, reduceOp, tag, rankset, group_size)  # type: ignore[attr-defined]
     res = _maybe_wrap_tensor(tensor)
->>>>>>> 28621208
     return res
 
 c10_lib = torch.library.Library("c10d_functional", "DEF")
