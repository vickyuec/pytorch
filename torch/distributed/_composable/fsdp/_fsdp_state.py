from typing import Optional

import torch
import torch.nn as nn

<<<<<<< HEAD
from torch.distributed._composable_state import _get_module_state, _State
=======
from torch.distributed._composable_state import _insert_module_state, _State
>>>>>>> 222c58a5


class FSDPState(_State):
    _module: nn.Module  # permit ref cycle since module and state lifetimes are 1:1
    _device: torch.device

    def __init__(self):
        super().__init__()

<<<<<<< HEAD

def _get_module_fsdp_state(module: nn.Module) -> Optional[FSDPState]:
    state = _get_module_state(module)
    if isinstance(state, FSDPState):
        return state
    return None
=======
    # Define a separate init since `__init__` is called in the contract
    def init(self, module: nn.Module, device: torch.device) -> None:
        _insert_module_state(module, self)
        self._module = module
        self._device = device
>>>>>>> 222c58a5
<|MERGE_RESOLUTION|>--- conflicted
+++ resolved
@@ -3,11 +3,11 @@
 import torch
 import torch.nn as nn
 
-<<<<<<< HEAD
-from torch.distributed._composable_state import _get_module_state, _State
-=======
-from torch.distributed._composable_state import _insert_module_state, _State
->>>>>>> 222c58a5
+from torch.distributed._composable_state import (
+    _get_module_state,
+    _insert_module_state,
+    _State,
+)
 
 
 class FSDPState(_State):
@@ -17,17 +17,15 @@
     def __init__(self):
         super().__init__()
 
-<<<<<<< HEAD
+    # Define a separate init since `__init__` is called in the contract
+    def init(self, module: nn.Module, device: torch.device) -> None:
+        _insert_module_state(module, self)
+        self._module = module
+        self._device = device
+
 
 def _get_module_fsdp_state(module: nn.Module) -> Optional[FSDPState]:
     state = _get_module_state(module)
     if isinstance(state, FSDPState):
         return state
-    return None
-=======
-    # Define a separate init since `__init__` is called in the contract
-    def init(self, module: nn.Module, device: torch.device) -> None:
-        _insert_module_state(module, self)
-        self._module = module
-        self._device = device
->>>>>>> 222c58a5
+    return None