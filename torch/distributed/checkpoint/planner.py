--- conflicted
+++ resolved
@@ -2,14 +2,6 @@
 import io
 from dataclasses import dataclass
 from enum import auto, Enum
-<<<<<<< HEAD
-from typing import Any, List, Optional, Tuple, Union
-
-import torch
-from torch.distributed._shard.sharded_tensor.metadata import TensorProperties
-
-from .metadata import ChunkStorageMetadata, Metadata, MetadataIndex, STATE_DICT_TYPE
-=======
 from functools import reduce
 from typing import Any, List, Optional, Tuple, Union
 
@@ -22,7 +14,6 @@
     STATE_DICT_TYPE,
     TensorProperties,
 )
->>>>>>> 796d2703
 
 
 __all__ = [
