--- conflicted
+++ resolved
@@ -262,17 +262,12 @@
 
     return False
 
-<<<<<<< HEAD
-def is_singleton(s):
-    return isinstance(s, torch.SymInt) and s.node.is_singleton()
-=======
 def is_singleton(s: Int) -> bool:
     # check for SingletonSymNode
     if not isinstance(s, torch.SymInt):
         return False
     if s.node.singleton_int() is not None:
         return True
->>>>>>> 45e7af58
 
     # check for symbolic variable wrapping a SingletonSymNode (fake-ifying causes this)
     return (
