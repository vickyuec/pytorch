--- conflicted
+++ resolved
@@ -3197,16 +3197,14 @@
 
         return '\n'.join(f" - {guard.expr}{format_tb(guard.stack)}" for guard in self.guards)
 
-<<<<<<< HEAD
-    def bound_sympy(self, expr: sympy.Expr) -> ValueRanges:
-        return bound_sympy(expr, {x: self.var_to_range.get(x, None) for x in expr.free_symbols})
-=======
     def get_shape_groups(self):
         shape_groups = collections.defaultdict(list)
         for k, v in self.replacements.items():
             shape_groups[v].append(k)
         return shape_groups
->>>>>>> 49e39e05
+
+    def bound_sympy(self, expr: sympy.Expr) -> ValueRanges:
+        return bound_sympy(expr, {x: self.var_to_range.get(x, None) for x in expr.free_symbols})
 
     @_lru_cache
     def _maybe_evaluate_static(
