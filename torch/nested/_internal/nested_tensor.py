from typing import Tuple

import torch
from torch._C import DispatchKey, DispatchKeySet
from torch._prims_common import is_expandable_to
from torch.fx.experimental.symbolic_shapes import has_free_symbols
from torch.utils.weak import WeakTensorKeyDictionary
from typing import *  # noqa: F403

_tensor_id_counter = 0
_tensor_symint_registry = WeakTensorKeyDictionary()


def get_tensor_symint(tensor, *, coeff=1, sum_vec=None):
    global _tensor_id_counter
    tensor_symint = _tensor_symint_registry.get(tensor)
    if tensor_symint is None:
<<<<<<< HEAD
        tensor_symint = torch._C._get_singleton_int(
            _tensor_id_counter, coeff, tensor, sum_vec
        )
=======
        tensor_symint = torch._C._get_nested_int(_tensor_id_counter, coeff)
>>>>>>> ce33a847
        _tensor_id_counter += 1
        _tensor_symint_registry[tensor] = tensor_symint
    return tensor_symint


# SDPA metadata; max / min seqlens are needed for e.g. flash
def _get_sdpa_extreme_seqlen(func, tensor):
    return int(func(tensor).item())


class NestedTensor(torch.Tensor):
    _values: torch.Tensor  # type: ignore[assignment]
    _offsets: torch.Tensor
    _lengths: Optional[torch.Tensor]
    # NOTE [ Nested ints for ragged sizes and strides ]
    #
    # Jagged layout tensors are tensors that represent a n-dim tensor with a
    # ragged dimension, but are backed by an (n-1)-dim tensor underneath, e.g.,
    # a jagged tensor with outer shape [B, x, D] is represented internally by a
    # tensor with shape [sum(x), D] where we introduce what we call a nested int
    # denoted as "x" here (but sometimes denoted with "*" to
    # represent the ragged dimension, and sum(x) represents the dim of the inner
    # tensor or equivalently the sum of all the sizes of the constituent
    # tensors' varying lengths.
    #
    # We also use nested ints to represent the strides of this tensor.
    # For example, a jagged tensor with shape [B, x, D] can be strided in two
    # ways: [xD, D, 1] and [x, 1, sum(x)], where xD represents x multiplied by D
    _size: Tuple[int, ...]
    _stride: Tuple[int, ...]
    # Indicates that the nth dimension is ragged
    _ragged_idx: int
    _metadata_cache: Dict[str, Any]

    @staticmethod
    def __new__(
        cls,
        values,
        offsets,
        *,
        lengths=None,
        **kwargs,
    ):
        ks = DispatchKeySet(DispatchKey.NestedTensor)
        ks = ks.add(DispatchKey.AutogradNestedTensor)
        r = torch.Tensor._make_wrapper_subclass(  # type: ignore[attr-defined]
            cls,
            (0,),
            (0,),
            0,
            torch.contiguous_format,
            values.dtype,
            torch.jagged,
            values.device,
            False,
            kwargs.get("requires_grad", False),
            "sizes",
            False,
            True,  # dispatch_layout
            ks,
        )
        return r

    def __init__(self, values, offsets, *, lengths=None, **kwargs):
        super().__init__()
        # Only support jagged for now.
        assert offsets is not None
        assert offsets.ndim == 1
        assert not isinstance(values, NestedTensor)

        # Query cache for the symint associated with offsets or lengths
        # (create a new one if needed).
        ragged_source = offsets if lengths is None else lengths
        ragged_size = get_tensor_symint(ragged_source, coeff=1, sum_vec=values.shape[0])
        self._ragged_idx = kwargs.get("_ragged_idx", 1)
        B = offsets.shape[0] - 1
        Ds = values.shape[: self._ragged_idx - 1] + values.shape[self._ragged_idx :]

        nested_size = [B]
        nested_size.extend(Ds[: self._ragged_idx - 1])
        nested_size.append(ragged_size)
        nested_size.extend(Ds[self._ragged_idx - 1 :])
        self._size = tuple(nested_size)

        stride = values.stride()
        self._strides = (ragged_size * stride[self._ragged_idx - 1], *stride)

        if values.requires_grad:
            raise ValueError(
                "NestedTensor values cannot require grad, please "
                "detach before passing to NestedTensor constructor"
            )
        self._values = values
        self._offsets = offsets
        self._lengths = lengths

        # holds properties that are computed lazily
        self._metadata_cache = kwargs.get("_metadata_cache", {})

        # collapsed ragged dim must always be dynamic
        torch._dynamo.mark_dynamic(self, self._ragged_idx)
        torch._dynamo.mark_dynamic(self._values, self._ragged_idx - 1)

    def values(self):
        return self._values

    def offsets(self):
        return self._offsets

    def lengths(self):
        return self._lengths

    @property
    def _max_seqlen(self):
        if "max_seqlen" not in self._metadata_cache:
            # compute & cache
            self._metadata_cache["max_seqlen"] = _get_sdpa_extreme_seqlen(
                torch.max,
                self._offsets.diff() if self._lengths is None else self._lengths,
            )
        return self._metadata_cache["max_seqlen"]

    @property
    def _min_seqlen(self):
        if "min_seqlen" not in self._metadata_cache:
            # compute & cache
            self._metadata_cache["min_seqlen"] = _get_sdpa_extreme_seqlen(
                torch.min,
                self._offsets.diff() if self._lengths is None else self._lengths,
            )
        return self._metadata_cache["min_seqlen"]

    def __repr__(self):
        # We should implement this in torch/_tensor_str.py instead
        grad_fn_str = (
            f", requires_grad={self.requires_grad}" if self.requires_grad else ""
        )
        if self.grad_fn:
            grad_fn_str = f", grad_fn={self.grad_fn}"
        return f"NestedTensor(size={self._size}, offsets={self._offsets}{grad_fn_str}, contiguous={self._lengths is None})"

    def __reduce_ex__(self, proto):
        state = torch._utils._get_obj_state(self)

        # SymNodes are not serializable
        assert "_size" in state and "_strides" in state
        state = dict(state)
        del state["_size"]
        del state["_strides"]

        func = NestedTensor
        args = (self._values, self._offsets)
        return (torch._tensor._rebuild_from_type_v2, (func, type(self), args, state))

    def __tensor_flatten__(self):
        ctx = {
            "requires_grad": self.requires_grad,
            # TODO: Don't guard on this!
            "metadata_cache": self._metadata_cache,
            "ragged_idx": self._ragged_idx,
        }
        inner_tensors = ["_values", "_offsets"]
        if self._lengths is not None:
            inner_tensors.append("_lengths")
        return inner_tensors, ctx

    @staticmethod
    def __tensor_unflatten__(inner_tensors: Dict, meta, outer_size, outer_stride):
        assert len(inner_tensors) >= 2 and len(inner_tensors) <= 3
        values = inner_tensors["_values"]
        offsets = inner_tensors["_offsets"]
        lengths = inner_tensors.get("_lengths", None)
        ragged_idx = meta["ragged_idx"]

        # Note that we cannot simply check if is_fake(values) because
        # during aot autograd, FunctionalTensors are not fake but hold
        # symbolic sizes.
        ragged_source = offsets if lengths is None else lengths
        if has_free_symbols(ragged_source) or has_free_symbols(values):
            # Associate offsets or lengths (possibly fake, possibly functionalized)
            # with the ragged_size.
            ragged_size = outer_size[ragged_idx]
            # Ordinarily, we create singleton ints by passing a 1D tensor to
            # get_tensor_symint. When we create singleton ints this way, we are
            # able to set the singleton int's metadata, e.g. the 'vec' field
            # during construction.
            #
            # In the case of torch compile, a symbolic version of the
            # singleton int does not yet have the metadata set, and so we set it
            # here.
            #
            # The invariant today is that we must guarantee that singleton ints
            # acquire its metadata by the time it finds its way onto some
            # NestedTensor.
            ragged_size.node._singleton_vec = offsets
            ragged_size.node._singleton_sum_vec = values.shape[0]
            _tensor_symint_registry[ragged_source] = ragged_size

        return NestedTensor(
            values,
            offsets=offsets,
            lengths=lengths,
            requires_grad=meta["requires_grad"],
            _ragged_idx=ragged_idx,
            _metadata_cache=meta["metadata_cache"],
        )

    @classmethod
    def __torch_dispatch__(cls, func, types, args=(), kwargs=None):
        kwargs = {} if kwargs is None else kwargs

        # Lazy import to avoid circular dependency
        from .ops import lookup_jagged

        fn = lookup_jagged(func, *args, **kwargs)
        if fn is not None:
            return fn(*args, **kwargs)

        raise NotImplementedError(func)

    @classmethod
    def __torch_function__(cls, func, types, args=(), kwargs=None):
        if kwargs is None:
            kwargs = {}

        from .ops import jagged_torch_function

        try:
            return jagged_torch_function(func, *args, **kwargs)
        except NotImplementedError:
            pass
        with torch._C.DisableTorchFunctionSubclass():
            return func(*args, **kwargs)


# Not actually a view!
class ViewBufferFromNested(torch.autograd.Function):
    @staticmethod
    def forward(ctx, x: NestedTensor):  # type: ignore[override]
        ctx.save_for_backward(x.offsets())
        ctx.metadata_cache = x._metadata_cache
        ctx.ragged_idx = x._ragged_idx
        return x.values()

    @staticmethod
    def backward(ctx, gO: torch.Tensor):  # type: ignore[override]
        (offsets,) = ctx.saved_tensors
        return NestedTensor(
            gO,
            offsets=offsets,
            _metadata_cache=ctx.metadata_cache,
            _ragged_idx=ctx.ragged_idx,
        )


# Not actually a view!
class ViewNestedFromBuffer(torch.autograd.Function):
    @staticmethod
    def forward(ctx, values: torch.Tensor, offsets: torch.Tensor):  # type: ignore[override]
        return NestedTensor(
            values.detach(),
            offsets=offsets,
        )

    @staticmethod
    def backward(ctx, gO: NestedTensor):  # type: ignore[override]
        return gO.values(), None


# Not actually a view!
# NOTE: @jbschlosser is working on making it a view
class ViewNonContiguousNestedFromBuffer(torch.autograd.Function):
    @staticmethod
    def forward(ctx, values: torch.Tensor, offsets: torch.Tensor, lengths: torch.Tensor):  # type: ignore[override]
        return NestedTensor(
            values.detach(),
            offsets=offsets,
            lengths=lengths,
        )

    @staticmethod
    def backward(ctx, gO: NestedTensor):  # type: ignore[override]
        return gO.values(), None, None


# Need to make it obvious that users should be passing in offsets
def jagged_from_list(
    tensors: List[torch.Tensor],
    offsets: Optional[torch.Tensor],
    dtype=None,
    device=None,
) -> Tuple[NestedTensor, torch.Tensor]:
    """Constructs a NestedTensor backed by jagged layout from a list of tensors"""

    if not len(set(t.dtype for t in tensors)) == 1:  # noqa: C401
        raise RuntimeError(
            "When constructing a nested tensor, all tensors in list must have the same dtype"
        )
    if not len(set(t.device for t in tensors)) == 1:  # noqa: C401
        raise RuntimeError(
            "When constructing a nested tensor, all tensors in list must be on the same device"
        )

    # Check that the NT is representable by the jagged layout.
    # Jagged layout represents (B, *, D_0, D_1, ..., D_N), where the only
    # raggedness allowed is for the single dim immediately adjacent to the batch dim.
    sizes = [t.shape for t in tensors]
    non_first_sizes = [s[1:] for s in sizes]
    at_most_first_ragged = all(s == non_first_sizes[0] for s in non_first_sizes)
    if not at_most_first_ragged:
        raise RuntimeError(
            "Cannot represent given tensor list as a nested tensor with the jagged layout. "
            "Note that the jagged layout only represents shapes of the form "
            "(B, *, D_0, D_1, ..., D_N), with only * allowed to be ragged."
        )

    # Set properties appropriately.
    values = torch.cat(tensors, dim=0)
    to_kwargs = {}
    if device is not None:
        to_kwargs["device"] = device
    if dtype is not None:
        to_kwargs["dtype"] = dtype
    values = values.to(**to_kwargs)

    # Calculate jagged offsets if not provided.
    if offsets is None:
        # Jagged layout specifies that offsets are stored as int64 on the same device as values.
        offsets = torch.cat(
            [
                torch.zeros(1, dtype=torch.int64, device=values.device),
                torch.tensor([s[0] for s in sizes], device=values.device).cumsum(dim=0),
            ]
        )

    ret_nt = ViewNestedFromBuffer.apply(values, offsets)
    ret_nt._metadata_cache = {
        # compute this now since it's easy
        "max_seqlen": max([t.shape[0] for t in tensors]),
        "min_seqlen": min([t.shape[0] for t in tensors]),
    }
    return (ret_nt, offsets)  # type: ignore[return-value]


def jagged_from_tensor_and_lengths(
    tensor: torch.Tensor, starts: torch.Tensor, lengths: torch.Tensor
) -> Tuple[NestedTensor, torch.Tensor, Optional[torch.Tensor]]:
    """Constructs a NestedTensor backed by jagged layout from a tensor, starts of sequences, and sequence lengths"""
    batch_size = tensor.shape[0]
    if is_expandable_to(starts.shape, (batch_size,)) and is_expandable_to(
        lengths.shape, (batch_size,)
    ):
        start_list = starts.expand(batch_size)
        length_list = lengths.expand(batch_size)
    else:
        raise RuntimeError(
            "When constructing a jagged nested tensor using narrow(), "
            "your start and length must be Tensors that broadcast to input.shape[0]"
        )

    # Calculate jagged offsets
    assert (
        len(tensor.shape) >= 2
    ), "tensor must at least be 2D for the nested narrow op to work"
    max_seq_len = tensor.shape[1]
    offset_lengths = max_seq_len * torch.arange(
        0, batch_size, dtype=torch.int64, device=tensor.device
    )
    # Jagged layout specifies that offsets are stored as int64 on the same device as values.
    offsets = torch.cat(
        [
            start_list + offset_lengths,
            (start_list[-1] + offset_lengths[-1] + length_list[-1]).unsqueeze(0),
        ]
    )

    # Reshape buffer to flatten the 1st and 2nd dimension (view used to enforce non-copy)
    if len(tensor.shape) > 2:
        values = tensor.view(-1, *tensor.shape[2:])
    else:
        values = tensor.view(-1)

    # Check if offsets and lengths make it possibly contiguous and return a regular NT
    is_contiguous = True
    orig_dim = tensor.shape[1]
    if torch.any(length_list[1:-1].ne(orig_dim)):
        is_contiguous = False
    if torch.any(offsets[1:-2].diff().ne(orig_dim)):
        is_contiguous = False
    if offsets[0] + length_list[0] != orig_dim:
        is_contiguous = False

    actual_max_seqlen = int(torch.max(lengths).item())
    min_seqlen = int(torch.min(lengths).item())

    if is_contiguous:
        ret_nt = ViewNestedFromBuffer.apply(
            values[offsets[0] : offsets[-1]],
            offsets - offsets[0],
        )
    else:
        ret_nt = ViewNonContiguousNestedFromBuffer.apply(values, offsets, length_list)

    # populate metadata cache with computed seqlen extremes
    ret_nt._metadata_cache = {
        "max_seqlen": actual_max_seqlen,
        "min_seqlen": min_seqlen,
    }

    return (ret_nt, offsets, None if is_contiguous else length_list)


def buffer_from_jagged(jagged):
    return ViewBufferFromNested.apply(jagged)<|MERGE_RESOLUTION|>--- conflicted
+++ resolved
@@ -15,13 +15,9 @@
     global _tensor_id_counter
     tensor_symint = _tensor_symint_registry.get(tensor)
     if tensor_symint is None:
-<<<<<<< HEAD
-        tensor_symint = torch._C._get_singleton_int(
+        tensor_symint = torch._C._get_nested_int(
             _tensor_id_counter, coeff, tensor, sum_vec
         )
-=======
-        tensor_symint = torch._C._get_nested_int(_tensor_id_counter, coeff)
->>>>>>> ce33a847
         _tensor_id_counter += 1
         _tensor_symint_registry[tensor] = tensor_symint
     return tensor_symint
@@ -204,20 +200,20 @@
             # Associate offsets or lengths (possibly fake, possibly functionalized)
             # with the ragged_size.
             ragged_size = outer_size[ragged_idx]
-            # Ordinarily, we create singleton ints by passing a 1D tensor to
-            # get_tensor_symint. When we create singleton ints this way, we are
-            # able to set the singleton int's metadata, e.g. the 'vec' field
+            # Ordinarily, we create nested ints by passing a 1D tensor to
+            # get_tensor_symint. When we create nested ints this way, we are
+            # able to set the nested int's metadata, e.g. the 'vec' field
             # during construction.
             #
             # In the case of torch compile, a symbolic version of the
-            # singleton int does not yet have the metadata set, and so we set it
+            # nested int does not yet have the metadata set, and so we set it
             # here.
             #
-            # The invariant today is that we must guarantee that singleton ints
+            # The invariant today is that we must guarantee that nested ints
             # acquire its metadata by the time it finds its way onto some
             # NestedTensor.
-            ragged_size.node._singleton_vec = offsets
-            ragged_size.node._singleton_sum_vec = values.shape[0]
+            ragged_size.node._nested_int_vec = offsets
+            ragged_size.node._nested_int_sum_vec = values.shape[0]
             _tensor_symint_registry[ragged_source] = ragged_size
 
         return NestedTensor(
