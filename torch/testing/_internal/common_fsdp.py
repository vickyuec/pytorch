--- conflicted
+++ resolved
@@ -848,6 +848,27 @@
         return z
 
 
+class DoubleLinear(nn.Module):
+    """
+    This can be used for returning multiple outputs from a module
+    (``use_second_linear=True``) or for having an unused module (``False``).
+    """
+
+    def __init__(self, dim: int, use_second_linear: bool = True):
+        super().__init__()
+        self.lin1 = nn.Linear(dim, dim)
+        self.lin2 = nn.Linear(dim, dim)
+        self.relu = nn.ReLU()
+        self.use_second_linear = use_second_linear
+
+    def forward(
+        self, x: torch.Tensor
+    ) -> Union[Tuple[torch.Tensor, torch.Tensor], torch.Tensor]:
+        if self.use_second_linear:
+            return self.relu(self.lin1(x)), self.relu(self.lin2(x))
+        return self.relu(self.lin1(x))
+
+
 @contextlib.contextmanager
 def patch_all_gather(new_all_gather_into_tensor: Callable):
     orig_all_gather = dist.all_gather_into_tensor
@@ -868,7 +889,6 @@
         dist.reduce_scatter_tensor = orig_reduce_scatter
 
 
-<<<<<<< HEAD
 @contextlib.contextmanager
 def patch_unshard(new_unshard: Callable):
     orig_unshard = FSDPParamGroup.unshard
@@ -881,16 +901,14 @@
 
 @contextlib.contextmanager
 def patch_post_backward(new_post_backward: Callable):
-    orig_post_backward = FSDPParamGroup._post_backward
-    FSDPParamGroup._post_backward = new_post_backward
+    orig_post_backward = FSDPParamGroup.post_backward
+    FSDPParamGroup.post_backward = new_post_backward
     try:
         yield
     finally:
-        FSDPParamGroup._post_backward = orig_post_backward
-
-
-=======
->>>>>>> a72190fd
+        FSDPParamGroup.post_backward = orig_post_backward
+
+
 def run_subtests(
     cls_inst,
     subtest_config: Dict[str, List[Any]],
