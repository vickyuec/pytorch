from contextlib import contextmanager
from dataclasses import dataclass

import torch
import torch._subclasses.functional_tensor
import torch.fx.traceback as fx_traceback

import torch.utils._pytree as pytree

from torch._C import DispatchKey
from torch._C._functorch import (
    _add_batch_dim,
    get_unwrapped,
    is_batchedtensor,
    maybe_get_bdim,
)
from torch._functorch.utils import exposed_in

from torch._higher_order_ops.utils import autograd_not_implemented
from torch._ops import HigherOrderOperator
from torch._subclasses.fake_tensor import FakeTensorMode
from torch.fx.experimental.proxy_tensor import (
    disable_proxy_modes_tracing,
    make_fx,
    ProxyTorchDispatchMode,
    track_tensor_tree,
)
from torch.fx.passes.shape_prop import _extract_tensor_metadata
from torch.multiprocessing.reductions import StorageWeakRef
from torch.utils._python_dispatch import _get_current_dispatch_mode


@contextmanager
def _set_compilation_env():
    _old_is_tracing = torch.fx._symbolic_trace._is_fx_tracing_flag
    try:
        # We need to turn off the is_fx_tracing_flag. Remove this flag check from dyanmo
        # once we are confident fx tracing works with dynamo.
        torch.fx._symbolic_trace._is_fx_tracing_flag = False
        yield
    finally:
        torch.fx._symbolic_trace._is_fx_tracing_flag = _old_is_tracing


@dataclass
class UnsupportedAliasMutationException(RuntimeError):
    reason: str


@exposed_in("torch")
def cond(pred, true_fn, false_fn, operands):
    r"""
    Conditionally applies `true_fn` or `false_fn`.

    .. warning::
        `torch.cond` is a prototype feature in PyTorch. It has limited support for input and output types and
        doesn't support training currently. Please look forward to a more stable implementation in a future version of PyTorch.
        Read more about feature classification at: https://pytorch.org/blog/pytorch-feature-classification-changes/#prototype

    `cond` is structured control flow operator. That is, it is like a Python if-statement,
    but has restrictions on `true_fn`, `false_fn`, and `operands` that enable it to be
    capturable using torch.compile and torch.export.

    Assuming the constraints on `cond`'s arguments are met, `cond` is equivalent to the following::

        def cond(pred, true_branch, false_branch, operands):
            if pred:
                return true_branch(*operands)
            else:
                return false_branch(*operands)

    Args:
        pred (Union[bool, torch.Tensor]): A boolean expression or a tensor with one element,
          indicating which branch function to apply.

        true_fn (Callable): A callable function (a -> b) that is within the
          scope that is being traced.

        false_fn (Callable): A callable function (a -> b) that is within the
          scope that is being traced. The true branch and false branch must
          have consistent input and outputs, meaning the inputs have to be
          the same, and the outputs have to be the same type and shape.

        operands (Tuple of possibly nested dict/list/tuple of torch.Tensor): A tuple of inputs to the true/false functions.

    Example::

        def true_fn(x: torch.Tensor):
            return x.cos()
        def false_fn(x: torch.Tensor):
            return x.sin()
        return cond(x.shape[0] > 4, true_fn, false_fn, (x,))

    Restrictions:
        - The conditional statement (aka `pred`) must meet one of the following constraints:

          - It's a `torch.Tensor` with only one element, and torch.bool dtype

          - It's a boolean expression, e.g. `x.shape[0] > 10` or `x.dim() > 1 and x.shape[1] > 10`

        - The branch function (aka `true_fn`/`false_fn`) must meet all of the following constraints:

          - The function signature must match with operands.

          - The function must return a tensor with the same metadata, e.g. shape,
            dtype, etc.

          - The function cannot have in-place mutations on inputs or global variables.
            (Note: in-place tensor operations such as `add_` for intermediate results
            are allowed in a branch)

    .. warning::
        Temporal Limitations:

        - `cond` only supports **inference** right now. Autograd will be supported in the future.

        - The **output** of branches must be a **single Tensor**. Pytree of tensors will be supported in the future.

    """

    if torch._dynamo.is_compiling():
        return cond_op(pred, true_fn, false_fn, operands)

    def _validate_input(pred, true_fn, false_fn, operands):
        if not isinstance(pred, (bool, torch.Tensor, torch.SymBool)):
            raise RuntimeError(f"Expected pred to be bool or tensor, but got {pred}.")

        if isinstance(pred, torch.Tensor) and pred.numel() != 1:
            raise RuntimeError(
                f"Expected pred to be bool or single-element tensor, but got {pred}."
            )

        if not callable(true_fn) or not callable(false_fn):
            raise RuntimeError("Expect both branches to be callbale.")

        if not isinstance(operands, (tuple, list)) or pytree.tree_any(
            lambda t: not isinstance(t, torch.Tensor), operands
        ):
            raise RuntimeError(
                "Expect operands to be a tuple of possibly nested dict/list/tuple that only"
                f"consists of tensor leaves, but got {operands}."
            )

    _validate_input(pred, true_fn, false_fn, operands)

    if not torch._dynamo.is_dynamo_supported():
        raise RuntimeError("torch.cond requires dynamo support.")

    with _set_compilation_env():
        with torch._dynamo.utils.disable_cache_limit():
            return torch.compile(cond_op, backend="eager", fullgraph=True)(
                pred, true_fn, false_fn, operands
            )


"""
We're going to define a `cond_op` operation.
In order to do this, we need implementations for each of the dispatch keys.
"""
cond_op = HigherOrderOperator("cond")


def _maybe_run_with_interpreter(fn):
    maybe_interpreted_fn = fn
    if isinstance(fn, torch.fx.GraphModule) and fx_traceback.has_preserved_node_meta():
        # Running graph with interpreter is needed for propagating the stack_trace
        def graph_with_interpreter(*args):
            with fx_traceback.preserve_node_meta():
                return torch.fx.Interpreter(fn).run(*args)

        maybe_interpreted_fn = graph_with_interpreter
    return maybe_interpreted_fn


def trace_cond(proxy_mode, func_overload, pred, true_fn, false_fn, operands):
    assert isinstance(
        operands, (list, tuple)
    ), "Cond operands must be a list or tuple of tensors"
    assert all(
        isinstance(o, torch.Tensor) for o in operands
    ), "Cond operands must be a list of tensors"

    pre_dispatch = getattr(proxy_mode, "pre_dispatch", False)

    with disable_proxy_modes_tracing(pre_dispatch=pre_dispatch):
        true_graph = make_fx(
            _maybe_run_with_interpreter(true_fn), pre_dispatch=pre_dispatch
        )(*operands)
        false_graph = make_fx(
            _maybe_run_with_interpreter(false_fn), pre_dispatch=pre_dispatch
        )(*operands)

    true_outs = []
    false_outs = []
    for node in true_graph.graph.nodes:
        if node.op == "output":
            true_outs.extend(node.args)

    for node in false_graph.graph.nodes:
        if node.op == "output":
            false_outs.extend(node.args)

    flat_true_outs = pytree.arg_tree_leaves(*true_outs)
    flat_false_outs = pytree.arg_tree_leaves(*false_outs)
    if len(flat_true_outs) != len(flat_false_outs):
        raise torch._dynamo.exc.CondOpArgsMismatchError(
            f"Expected to return same number of outputs but got:"
            f"\n  {true_fn.__name__} returns {len(flat_true_outs)} item(s)"
            f"\n  {false_fn.__name__} returns {len(flat_false_outs)} item(s)"
        )

    for i in range(0, len(flat_true_outs)):
        true_out = flat_true_outs[i]
        false_out = flat_false_outs[i]
        if true_out.meta["tensor_meta"] != false_out.meta["tensor_meta"]:
            raise torch._dynamo.exc.CondOpArgsMismatchError(
                f"Expected each tensor to have same metadata but got:"
                f"\n  {true_fn.__name__} returns {true_out.meta['tensor_meta']}"
                f"\n  {false_fn.__name__} returns {false_out.meta['tensor_meta']}"
            )

    # There are probably better ways - I know that create_arg has some self incrementing name
    # magic to it, but since we explicitly have to get the name for register_module,
    # I was not sure how to do that. This kinda simulates it.
    next_name = None
    i = 0
    while not next_name:
        candidate = f"true_graph_{i}"
        if hasattr(proxy_mode.tracer.root, candidate):
            i += 1
        else:
            next_name = candidate

    true_name = next_name
    false_name = f"false_graph_{i}"
    assert not hasattr(proxy_mode.tracer.root, false_name)

    proxy_mode.tracer.root.register_module(true_name, true_graph)
    proxy_mode.tracer.root.register_module(false_name, false_graph)

    args = (pred, true_graph, false_graph, operands)

    proxy_args = pytree.tree_map(proxy_mode.tracer.unwrap_proxy, args)

    out_proxy = proxy_mode.tracer.create_proxy(
        "call_function", func_overload, proxy_args, {}, name="conditional"
    )

    # At this point, we're *guaranteed* that whether an output came from the
    # true or false branch is indistinguishable. So, as this is just for tracing
    # purposes, choose the true branch.

    # TODO: Uhh.... it shouldn't matter, but changing this to true_fn results in
    # a FakeTensorMode error :
    # `Current active mode <class 'torch._subclasses.fake_tensor.FakeTensorMode'> not registered`
    # TODO Sometimes the operands are not completely FakeTensor, something seems went wrong in
    # dynamo? Because of that it runs real computation sometimes and re-triggering downstream dispatch keys.
    out = false_fn(*operands)

    return track_tensor_tree(out, out_proxy, constant=None, tracer=proxy_mode.tracer)


@cond_op.py_impl(DispatchKey.CompositeExplicitAutograd)
def cond_op_dense(pred, true_fn, false_fn, operands):
    mode = _get_current_dispatch_mode()
    assert mode is None, "Mode should never be enabled for CPU/CUDA key"
    if pred:
        return true_fn(*operands)
    else:
        return false_fn(*operands)


cond_op.py_impl(DispatchKey.Autograd)(
    autograd_not_implemented(cond_op, deferred_error=True)
)


@cond_op.py_impl(ProxyTorchDispatchMode)
def inner(mode, pred, true_fn, false_fn, operands):
    if mode.enable_tracing:
        return trace_cond(mode, cond_op, pred, true_fn, false_fn, operands)
    else:
        return cond_op(pred, true_fn, false_fn, operands)


@cond_op.py_impl(FakeTensorMode)
def cond_fake_tensor_mode(mode, pred, true_fn, false_fn, operands):
    with mode:
        true_outs = true_fn(*operands)
        flat_true_outs = pytree.tree_leaves(true_outs)
        flat_false_outs = pytree.tree_leaves(false_fn(*operands))
    if len(flat_true_outs) != len(flat_false_outs):
        raise RuntimeError("Unmatched number of outputs from cond() branches.")

    for true_out, false_out in zip(flat_true_outs, flat_false_outs):
        true_meta = _extract_tensor_metadata(true_out)
        false_meta = _extract_tensor_metadata(false_out)
        if true_meta != false_meta:
            raise torch._dynamo.exc.CondOpArgsMismatchError(
                f"Expected each tensor to have same metadata but got:"
                f"\n  {true_fn.__name__} returns {true_meta}"
                f"\n  {false_fn.__name__} returns {false_meta}"
            )
    return true_outs


def _has_potential_branch_input_mutation(branch, inputs):
    """
    Dispatch-trace the branch with inputs and check if
    producing graph has mutable op on the input. This is
    bit restrictive as the branch must be traceable.
    """
    try:
        gm = make_fx(branch)(*inputs)
    except UnsupportedAliasMutationException:
        # this can happen when nested cond_op is
        # functionalized
        return True
    except Exception as e:
        raise e

    def _detect_input_mutation(gm):
        input_nodes = set()
        for node in gm.graph.nodes:
            if node.op == "placeholder":
                input_nodes.add(node)
            if node.op == "call_function":
                target = node.target
                if (
                    isinstance(target, torch._ops.OpOverload)
                    and target._schema.is_mutable
                ):
                    for arg in node.args:
                        if arg in input_nodes:
                            return True

        for _, module in gm.named_children():
            if isinstance(module, torch.fx.GraphModule):
                if _detect_input_mutation(module):
                    return True

        return False

    return _detect_input_mutation(gm)


def _has_potential_branch_input_alias(branch, inputs):
    """
    Dispatch-trace the branch with inputs and check if
    producing graph has output aliasing the branch input. This is
    bit restrictive as the branch must be traceable.
    """
    try:
        gm = make_fx(branch)(*inputs)

    except UnsupportedAliasMutationException:
        # this can happen when nested cond_op is
        # functionalized
        return True
    except Exception as e:
        raise e

    def _detect_input_alias(gm):
        input_storages = set()
        for node in gm.graph.nodes:
            # We need to check existence of "val" because we reuse the logic here
            # for map operator, where num_mapped_args is a scalar
            # and doesn't have a "val" meta.
            if node.op == "placeholder" and "val" in node.meta:
                input_storages.add(StorageWeakRef(node.meta["val"]._typed_storage()))
            if node.op == "output":

                def check_alias(out):
                    if out is not None and "val" in out.meta:
                        out_storage = StorageWeakRef(out.meta["val"]._typed_storage())
                        return out_storage in input_storages
                    return False

                if any(pytree.tree_leaves(pytree.tree_map(check_alias, node.args))):
                    return True

        for _, module in gm.named_children():
            if isinstance(module, torch.fx.GraphModule) and _detect_input_alias(module):
                return True

        return False

    return _detect_input_alias(gm)


@cond_op.py_functionalize_impl
def cond_func(ctx, pred, true_fn, false_fn, inputs):
    unwrapped_inputs = ctx.unwrap_tensors(inputs)
    unwrapped_pred = ctx.unwrap_tensors(pred)
<<<<<<< HEAD
    with ctx.redispatch_to_next() as m:
        print("MM", m)
=======
    with ctx.redispatch_to_next():
>>>>>>> 0226456b
        functional_true = ctx.functionalize(true_fn)
        functional_false = ctx.functionalize(false_fn)
        # for branch in [functional_true, functional_false]:
        #     if _has_potential_branch_input_mutation(branch, unwrapped_inputs):
        #         raise UnsupportedAliasMutationException(
        #             "One of torch.cond branch might be modifying the input!"
        #         )
        # for branch in [true_fn, false_fn]:
        #     if _has_potential_branch_input_alias(branch, unwrapped_inputs):
        #         raise UnsupportedAliasMutationException(
        #             "One of torch.cond branch might be aliasing the input!"
        #         )
        cond_return = cond_op(
            unwrapped_pred, functional_true, functional_false, unwrapped_inputs
        )
        return ctx.wrap_tensors(cond_return)


@cond_op.py_impl(torch._C._functorch.TransformType.Vmap)
def cond_batch_rule(interpreter, pred, true_fn, false_fn, inputs):
    assert isinstance(
        inputs, (list, tuple)
    ), "Cond inputs must be a list or tuple of tensors"
    assert all(
        isinstance(i, torch.Tensor) for i in inputs
    ), "Cond inputs must be a list of tensors"

    pred_ = get_unwrapped(pred) if is_batchedtensor(pred) else pred

    # unbatched tensors are not vmapped
    tensors, in_dims = zip(
        *[
            (get_unwrapped(t), maybe_get_bdim(t)) if is_batchedtensor(t) else (t, None)
            for t in inputs
        ]
    )

    if is_batchedtensor(pred):
        # prepend "pred" and vmap everything
        tensors = (pred_,) + tensors
        in_dims = (0,) + in_dims

        def fn(p, *args):
            t = true_fn(*args)
            f = false_fn(*args)
            return torch.where(p, t[0], f[0])

        with interpreter.lower():
            result = torch.vmap(fn, in_dims=in_dims)(*tensors)

    else:
        # predicate is known at this stage and it is a boolean expression or a
        # tensor with one element.
        true_fn = torch.vmap(true_fn, in_dims=in_dims)
        false_fn = torch.vmap(false_fn, in_dims=in_dims)

        with interpreter.lower():
            result = cond_op(pred, true_fn, false_fn, tensors)

    if not isinstance(result, tuple):
        result = (result,)
    lvl = interpreter.level()
    return tuple([_add_batch_dim(r, 0, lvl) for r in result])<|MERGE_RESOLUTION|>--- conflicted
+++ resolved
@@ -392,12 +392,7 @@
 def cond_func(ctx, pred, true_fn, false_fn, inputs):
     unwrapped_inputs = ctx.unwrap_tensors(inputs)
     unwrapped_pred = ctx.unwrap_tensors(pred)
-<<<<<<< HEAD
-    with ctx.redispatch_to_next() as m:
-        print("MM", m)
-=======
     with ctx.redispatch_to_next():
->>>>>>> 0226456b
         functional_true = ctx.functionalize(true_fn)
         functional_false = ctx.functionalize(false_fn)
         # for branch in [functional_true, functional_false]:
