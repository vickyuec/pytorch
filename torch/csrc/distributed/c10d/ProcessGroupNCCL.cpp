#include <torch/csrc/distributed/c10d/NCCLUtils.hpp>
#include <torch/csrc/distributed/c10d/ProcessGroupNCCL.hpp>
#include <fstream>
#include <mutex>
#include <sstream>

#ifdef USE_C10D_NCCL

#include <exception>
#include <map>
#include <stdexcept>
#include <tuple>
#include <unordered_set>
#include <utility>

#include <ATen/cuda/CUDAContext.h>
#include <ATen/cuda/CUDAGraph.h>
#include <c10/core/DeviceType.h>
#include <c10/cuda/CUDAAllocatorConfig.h>
#include <c10/cuda/CUDAGraphsC10Utils.h>
#include <c10/cuda/CUDAGuard.h>
#include <c10/util/CallOnce.h>
#include <c10/util/Exception.h>
#include <c10/util/Logging.h>
#include <c10/util/Optional.h>
#include <c10/util/irange.h>
#include <torch/csrc/cuda/nccl.h>
#include <torch/csrc/distributed/c10d/ParamCommsUtils.hpp>
#include <torch/csrc/distributed/c10d/TraceUtils.h>
#include <torch/csrc/distributed/c10d/Utils.hpp>
#include <torch/torch.h>

namespace c10d {

constexpr const char* const kNCCLAbortedCommStoreKey = "NCCLABORTEDCOMM";

namespace {

#if defined(NCCL_MAJOR) && \
    ((NCCL_MAJOR > 2) || (NCCL_MAJOR == 2) && (NCCL_MINOR >= 10))
#define NCCL_HAS_AVG 1
#endif

// NCCL op mapping
const std::map<ReduceOp::RedOpType, ncclRedOp_t> ncclOp = {
    {ReduceOp::MIN, ncclMin},
    {ReduceOp::MAX, ncclMax},
    {ReduceOp::SUM, ncclSum},
    {ReduceOp::PRODUCT, ncclProd},
#ifdef NCCL_HAS_AVG
    {ReduceOp::AVG, ncclAvg},
#endif
};

// NCCL type typing
std::map<at::ScalarType, ncclDataType_t> ncclDataType = {
    {at::kChar, ncclInt8},
    {at::kByte, ncclUint8},
    {at::kFloat, ncclFloat},
    {at::kDouble, ncclDouble},
    {at::kInt, ncclInt32},
    {at::kLong, ncclInt64},
    {at::kHalf, ncclHalf},
    {at::kBool, ncclUint8},
#if HAS_NCCL_BF16_DATATYPE
    {at::kBFloat16, ncclBfloat16},
#endif
};

// Helper function that gets the data type and issues error if not supported
ncclDataType_t getNcclDataType(at::ScalarType type) {
  auto it = ncclDataType.find(type);
  TORCH_CHECK_WITH(
      TypeError,
      it != ncclDataType.end(),
      "Input tensor data type is not supported for NCCL process group: ",
      type);
  return it->second;
}

#ifdef ENABLE_NCCL_PREMUL_SUM_SUPPORT
template <typename T, ncclDataType_t dataType>
ncclRedOpRAII unpackPreMulSum(
    const ReduceOp& reduceOp,
    const ncclComm_t& comm,
    int dev_in_group) {
  const auto* preMulSupplement =
      reinterpret_cast<NCCLPreMulSumSupplement*>(reduceOp.supplement_.get());
  ncclRedOp_t preMulSum;
  bool has_tensor = preMulSupplement->tensor_factor.defined();
  auto residence = has_tensor ? ncclScalarDevice : ncclScalarHostImmediate;
  const T* ptr_factor = has_tensor
      ? preMulSupplement->tensor_factor.const_data_ptr<T>()
      : nullptr;
  T scalar_factor = T(preMulSupplement->double_factor);
  ncclRedOpCreatePreMulSum(
      &preMulSum,
      // https://docs.nvidia.com/deeplearning/nccl/user-guide/docs/api/ops.html#ncclredopcreatepremulsum
      // tells us that the scalar input is strictly a multiplier.
      /*scalar=*/has_tensor ? const_cast<T*>(ptr_factor) : &scalar_factor,
      dataType,
      residence,
      comm);
  return ncclRedOpRAII(preMulSum, comm);
}
#endif

ncclRedOpRAII getNcclReduceOp(
    const ReduceOp& reduceOp,
    at::Tensor& input,
    const ncclDataType_t& dataType,
    const ncclComm_t& comm,
    int dev_in_group) {
  try {
    if (input.scalar_type() == at::kBool) {
      if (reduceOp == ReduceOp::SUM) {
        // For bool tensors, map sum to max, which both represent a bitwise or.
        // This is to prevent overflow issues with sum, since we use uint8 to
        // represent a bool (see ncclDataType mapping).
        return ncclMax;
      }
#ifdef NCCL_HAS_AVG
      if (reduceOp == ReduceOp::AVG) {
        C10_THROW_ERROR(
            TypeError, "Cannot use ReduceOp.AVG with boolean inputs");
      }
#endif
    }
    if (reduceOp == ReduceOp::PREMUL_SUM) {
#ifdef ENABLE_NCCL_PREMUL_SUM_SUPPORT
      switch (dataType) {
        case ncclHalf:
          return unpackPreMulSum<at::Half, ncclHalf>(
              reduceOp, comm, dev_in_group);
        case ncclFloat:
          return unpackPreMulSum<float, ncclFloat>(
              reduceOp, comm, dev_in_group);
        case ncclDouble:
          return unpackPreMulSum<double, ncclDouble>(
              reduceOp, comm, dev_in_group);
        default:
          C10_THROW_ERROR(
              TypeError, "PreMulSum Data type must be half, float, or double");
          ncclRedOp_t unused;
          return unused;
      }
#else
      C10_THROW_ERROR(ValueError, "PreMulSum requires NCCL>=2.11.1");
#endif
    }
    return ncclOp.at(reduceOp);
  } catch (const std::out_of_range& e) {
    switch (reduceOp) {
      case ReduceOp::AVG:
        C10_THROW_ERROR(
            ValueError,
            c10::str(
                "AVG requires NCCL 2.10+. The current version is ",
                NCCL_MAJOR,
                ".",
                NCCL_MINOR));
        break;
      case ReduceOp::BAND:
        C10_THROW_ERROR(ValueError, "Cannot use ReduceOp.BAND with NCCL");
        break;
      case ReduceOp::BOR:
        C10_THROW_ERROR(ValueError, "Cannot use ReduceOp.BOR with NCCL");
        break;
      case ReduceOp::BXOR:
        C10_THROW_ERROR(ValueError, "Cannot use ReduceOp.BXOR with NCCL");
        break;
      default:
        C10_THROW_ERROR(ValueError, "Unhandled ReduceOp");
        break;
    }
  }
}

// Get the deviceList String from the list of devices
std::string getKeyFromDevices(const std::vector<at::Device>& devices) {
  std::string deviceList;
  for (auto& device : devices) {
    if (deviceList.empty()) {
      deviceList = std::to_string(device.index());
    } else {
      deviceList += "," + std::to_string(device.index());
    }
  }
  return deviceList;
}

std::string getKeySendRecv(int myRank, int peer) {
  int lowRank = myRank < peer ? myRank : peer;
  int highRank = myRank < peer ? peer : myRank;
  std::string sendRecvPair =
      std::to_string(lowRank) + ":" + std::to_string(highRank);
  return sendRecvPair;
}

// Get the list of devices from list of tensors
std::vector<at::Device> getDeviceList(const std::vector<at::Tensor>& tensors) {
  std::vector<at::Device> res;
  res.reserve(tensors.size());
  for (auto& tensor : tensors) {
    // tensors must all be on the same device, or all on distinct devices.
    // The line below assumes that constraint has already been enforced
    // (by check_gpu_tensors_same_device or
    // check_gpu_tensors_different_devices).
    if (res.size() == 0 || tensor.device() != res[0]) {
      res.push_back(tensor.device());
    }
  }
  return res;
}

// Return CUDA device with ordinal given by input rank.
at::Device getDeviceForRank(int rank) {
  TORCH_CHECK_WITH(ValueError, rank >= 0, "Invalid rank ", rank);
  auto numGPUs = at::cuda::getNumGPUs();
  int16_t deviceIdx = static_cast<int16_t>(rank % numGPUs);
  return at::Device(at::DeviceType::CUDA, deviceIdx);
}

// [Sync Streams] Helper that lets the input ncclStreams to wait for the current
// stream. NCCL communications run on ncclStreams, but input tensors are
// allocated on different streams (i.e., current streams). Communications on
// ncclStreams cannot start before pending input tensor ops on current streams
// finish. Otherwise, ops on two streams might read/write same tensors
// concurrently.
//
// The synchronization above alone is not enough. We also need to make sure
// input tensors are not freed before their usages on ncclStreams finish. This
// can be achieved by calling c10::cuda::CUDACachingAllocator::recordStream,
// which remembers the usage stream (ncclStream), creates an event on the usage
// stream when GC attempts to free the input tensor, and delays GC until that
// event is done.
void syncStreams(
    const std::vector<at::Device>& devices,
    std::vector<at::cuda::CUDAEvent>& ncclEvents,
    std::vector<at::cuda::CUDAStream>& ncclStreams) {
  for (const auto i : c10::irange(devices.size())) {
    at::cuda::CUDAStream& ncclStream = ncclStreams[i];
    at::cuda::CUDAEvent& ncclEvent = ncclEvents[i];
    ncclEvent.record(at::cuda::getCurrentCUDAStream(devices[i].index()));
    ncclEvent.block(ncclStream);
  }
}

// Given a ncclUniqueId, convert it to a string representation that can be put
// in the store.
std::string buildNcclUniqueIdStr(const ncclUniqueId& ncclID) {
  const uint8_t* bytes = reinterpret_cast<const uint8_t*>(&ncclID);
  std::ostringstream oss;
  for (const auto i : c10::irange(NCCL_UNIQUE_ID_BYTES)) {
    oss << std::hex << static_cast<int>(bytes[i]);
  }
  return oss.str();
}

std::string getNcclAbortedCommStoreKey(const std::string ncclIdStr) {
  return std::string(kNCCLAbortedCommStoreKey) + ":" + ncclIdStr;
}

// Returns exception's what() given an exception_ptr instance.
std::string getExceptionMsgFromExceptionPtr(
    const std::exception_ptr& exceptionPtr) {
  TORCH_CHECK(exceptionPtr != nullptr);
  try {
    std::rethrow_exception(exceptionPtr);
  } catch (const std::exception& e) {
    return e.what();
  } catch (...) {
    return "Unknown exception type";
  }
}

inline void errorIfCapturingNonCapturableNCCL(c10::cuda::CaptureStatus status) {
  // parentheses avoid some compiler warnings
  static const uint64_t min_version =
      (((uint64_t)2) << 32) + (((uint64_t)9) << 16) + ((uint64_t)6);
  static const uint64_t cur_version = torch::cuda::nccl::version();
  if (cur_version < min_version) {
    TORCH_CHECK_WITH(
        NotImplementedError,
        status == c10::cuda::CaptureStatus::None,
        "Capturing NCCL collectives is only allowed with NCCL >= 2.9.6");
  }
}

} // namespace

// Map from each communicator to its device index.
// This map is used when register/deregister cache segments from cache
// allocator. See design notes below:
// - Each segment should be registered only to the communicator on the
//   same device.
// - We cannot reuse devNCCLCommMap_ in each ProcessGroup because the key may be
//   ranks rather than device in point-to-point case.
// - This map has also to be maintained as global variable since the register
//   hooks are called outside the scope of any PG, thus we need traverse
//   communicators in all PGs.
static std::unordered_map<std::shared_ptr<NCCLComm>, int> ncclCommDevIdxMap;
static std::mutex ncclCommDevIdxMapMutex;
static bool allocatorHooksAttached = false;
void cacheAllocatorRegisterHook(
    const c10::cuda::CUDACachingAllocator::TraceEntry& te) {
  // Register after SEGMENT_ALLOC
  if (te.action_ !=
      c10::cuda::CUDACachingAllocator::TraceEntry::Action::SEGMENT_ALLOC) {
    return;
  }

  std::lock_guard<std::mutex> lock(ncclCommDevIdxMapMutex);
  for (auto& it : ncclCommDevIdxMap) {
    auto& ncclComm = it.first;
    auto& devIdx = it.second;
    if (te.device_ == devIdx) {
      ncclComm->registerSegment(reinterpret_cast<void*>(te.addr_), te.size_);
    }
  }
}

void cacheAllocatorDeregisterHook(
    const c10::cuda::CUDACachingAllocator::TraceEntry& te) {
  // deregister before SEGMENT_FREE
  if (te.action_ !=
      c10::cuda::CUDACachingAllocator::TraceEntry::Action::SEGMENT_FREE) {
    return;
  }

  std::lock_guard<std::mutex> lock(ncclCommDevIdxMapMutex);
  for (auto& it : ncclCommDevIdxMap) {
    auto& ncclComm = it.first;
    auto& devIdx = it.second;
    if (te.device_ == devIdx) {
      ncclComm->deregisterSegment(reinterpret_cast<void*>(te.addr_));
    }
  }
}

std::string dump_nccl_trace() {
  return NCCLTraceBuffer::get()->dump();
}

const int64_t ProcessGroupNCCL::kWatchdogThreadSleepMillis = 1000;
constexpr int64_t kSynchronizeBusyWaitMillis = 10;
thread_local uint64_t ProcessGroupNCCL::ncclActiveGroupCounter_ = 0;

std::ostream& operator<<(
    std::ostream& output,
    const ProcessGroupNCCL::WorkNCCL& workNCCL) {
  std::string workInfo;
  workInfo = c10::str(
      "WorkNCCL(",
      "SeqNum=",
      workNCCL.seq_,
      ", OpType=",
      opTypeToString(workNCCL.opType_),
      ", NumelIn=",
      workNCCL.numelIn_,
      ", NumelOut=",
      workNCCL.numelOut_,
      ", Timeout(ms)=",
      workNCCL.opTimeout_.count(),
      ")");
  return output << workInfo;
}

ProcessGroupNCCL::WorkNCCL::WorkNCCL(
    const std::vector<at::Device>& devices,
    int rank,
    OpType opType,
    uint64_t seq,
    const char* profilingTitle,
    const c10::optional<std::vector<at::Tensor>>& inputs,
    bool desyncDebug,
    bool enableTiming)
    : Work(rank, opType, profilingTitle, inputs),
      devices_(devices),
      workStartTime_(std::chrono::steady_clock::now()),
      seq_(seq),
      timingEnabled_(enableTiming) {
  // Creates the CUDA event wrappers
  // Note: The actual events are lazily created when first recorded to with
  // DEFAULT_FLAGS = cudaEventDisableTiming.
  if (enableTiming) {
    ncclStartEvents_ = std::make_shared<std::vector<at::cuda::CUDAEvent>>();
    ncclStartEvents_->reserve(devices.size());
    for (uint32_t i = 0; i < devices.size(); ++i) {
      ncclStartEvents_->emplace_back(at::cuda::CUDAEvent(cudaEventDefault));
    }
  }
  ncclEndEvents_ = std::make_shared<std::vector<at::cuda::CUDAEvent>>();
  ncclEndEvents_->reserve(devices.size());
  for (uint32_t i = 0; i < devices.size(); ++i) {
    ncclEndEvents_->emplace_back(at::cuda::CUDAEvent(
        enableTiming ? cudaEventDefault : cudaEventDisableTiming));
  }
  ncclComms_.resize(devices.size());
}

ProcessGroupNCCL::WorkNCCL::WorkNCCL(const WorkNCCL& w)
    : Work(w.rank_, w.opType_),
      std::enable_shared_from_this<WorkNCCL>(w),
      devices_(w.devices_),
      ncclStartEvents_(w.ncclStartEvents_),
      ncclEndEvents_(w.ncclEndEvents_),
      ncclComms_(w.ncclComms_),
      blockingWait_(w.blockingWait_),
      opTimeout_(w.opTimeout_),
      workStartTime_(w.workStartTime_),
      seq_(w.seq_),
      startTraceUpdated_(w.startTraceUpdated_),
      numelIn_(w.numelIn_),
      numelOut_(w.numelOut_),
      store_(w.store_),
      timingEnabled_(w.timingEnabled_),
      trace_id_(w.trace_id_) {
  exception_ = w.exception_;
}

ProcessGroupNCCL::WorkNCCL::~WorkNCCL() = default;

bool ProcessGroupNCCL::WorkNCCL::isCompleted() {
  checkAndSetException();
  return exception() || finishedGPUExecutionInternal();
}

bool ProcessGroupNCCL::WorkNCCL::isStarted() {
  checkAndSetException();
  return exception() || startedGPUExecutionInternal();
}

bool ProcessGroupNCCL::WorkNCCL::isSuccess() const {
  if (exception()) {
    // Already detected an exception.
    return false;
  }

  return !checkForNCCLErrors(ncclComms_) && finishedGPUExecutionInternal();
}

void ProcessGroupNCCL::WorkNCCL::checkAndSetException() {
  if (exception()) {
    // We already have an exception.
    return;
  }

  auto exception_ptr = checkForNCCLErrors(ncclComms_);
  std::unique_lock<std::mutex> lock(mutex_);
  exception_ = exception_ptr;
  if (exception_) {
    LOG(INFO) << "[Rank " << rank_ << "]"
              << " found async exception when checking for NCCL errors: "
              << getExceptionMsgFromExceptionPtr(exception_);
  }
}

void ProcessGroupNCCL::WorkNCCL::setException(
    std::exception_ptr exception_ptr) {
  std::unique_lock<std::mutex> lock(mutex_);
  exception_ = exception_ptr;
}

// Helper that checks if the NCCL kernels are completed on the GPUs
bool ProcessGroupNCCL::WorkNCCL::finishedGPUExecution() {
  checkAndSetException();
  return finishedGPUExecutionInternal();
}

bool ProcessGroupNCCL::WorkNCCL::startedGPUExecutionInternal() const {
  // if timing is disabled we won't have allocated start events
  if (!timingEnabled_) {
    return false;
  }
  for (const auto i : c10::irange(devices_.size())) {
    // Checking the work's corresponding CUDA events' status
    if (!(*ncclStartEvents_)[i].query()) {
      return false;
    }
  }

  return true;
}

bool ProcessGroupNCCL::WorkNCCL::finishedGPUExecutionInternal() const {
  for (const auto i : c10::irange(devices_.size())) {
    // Checking the work's corresponding CUDA events' status
    if (!(*ncclEndEvents_)[i].query()) {
      return false;
    }
  }

  return true;
}

bool ProcessGroupNCCL::WorkNCCL::checkTimeout(
    c10::optional<std::chrono::milliseconds> timeout) {
  auto currentTimepoint = std::chrono::steady_clock::now();
  auto timeElapsed = std::chrono::duration_cast<std::chrono::milliseconds>(
      currentTimepoint - workStartTime_);
  auto workTimeout = timeout ? *timeout : opTimeout_;

  if (timeElapsed < workTimeout)
    return false;

  // Timed out

  // There is already an error, we don't override it
  if (exception())
    return true;

  std::string exceptionMsg = c10::str(
      "[Rank ",
      rank_,
      "] ",
      "Watchdog caught collective operation timeout: ",
      *this,
      " ran for ",
      timeElapsed.count(),
      " milliseconds before timing out.");

  LOG(ERROR) << exceptionMsg;
  std::exception_ptr exception_ptr =
      std::make_exception_ptr(C10_BUILD_ERROR(DistBackendError, exceptionMsg));
  setException(exception_ptr);
  return true;
}

void ProcessGroupNCCL::WorkNCCL::handleException(
    ErrorHandlingMode errorHandling) {
  if (exception_) {
    auto exceptionMsg = c10::str(
        "Some NCCL operations have failed or timed out. Due to the ",
        "asynchronous nature of CUDA kernels, subsequent GPU operations ",
        "might run on corrupted/incomplete data.");
    LOG(ERROR) << exceptionMsg;
    C10_LOG_API_USAGE_ONCE("ProcessGroupNCCL.WorkNCCL.handleException");

    if (SHOULD_TEAR_DOWN(errorHandling)) {
      auto tearDownMsg = c10::str(
          "To avoid data inconsistency, we are taking the entire process down.");
      LOG(ERROR) << tearDownMsg;
      std::rethrow_exception(exception_);
    }
  }
}

void ProcessGroupNCCL::WorkNCCL::synchronize() {
  // Call Synchronize without a timeout. We use this method to avoid adding a
  // timeout argument to the public synchronize API.
  synchronizeInternal(kNoTimeout);
}

void ProcessGroupNCCL::WorkNCCL::synchronizeStreams() {
  for (const auto i : c10::irange(devices_.size())) {
    auto currentStream = at::cuda::getCurrentCUDAStream(devices_[i].index());
    // Block the current stream on the NCCL stream
    (*ncclEndEvents_)[i].block(currentStream);
  }

  if (avoidRecordStreams_) {
    stashed_for_allocator_safety_->clear();
  }
}

// Waiting on the work's corresponding CUDA events
void ProcessGroupNCCL::WorkNCCL::synchronizeInternal(
    std::chrono::milliseconds timeout) {
  synchronizeStreams();

  // In case of blocking, wait for the operation to complete.
  if (blockingWait_) {
    while (!isCompleted()) {
      bool timedOut = checkTimeout(
          timeout == kNoTimeout ? c10::nullopt : c10::make_optional(timeout));
      // Explicitly abort ncclComms here before throwing this timed out
      // exception to users.
      // If throwing timed out excepiton without aborting nccl communicators
      // here, it was observed that CUDA GPU will have 100% utilization and
      // can not run new events successfully.
      if (timedOut) {
        std::string exceptionMsg = c10::str(
            "[Rank ",
            rank_,
            "] Work ",
            (*this),
            " timed out in blocking wait (TORCH_NCCL_BLOCKING_WAIT=1).");
        LOG(ERROR) << exceptionMsg;
        break;
      }
      // Yield
      std::this_thread::sleep_for(
          std::chrono::milliseconds(kSynchronizeBusyWaitMillis));
    }
    // exception() includes timeout and error during blocking wait
    if (exception()) {
      // Abort NCCL communicators
      abort();
      // Throw exception (from main thread here)
      handleException(TearDown);
    }
  }

  // Device synchronize only after we've completed timeout checks.
  if (!barrierTensors_.empty()) {
    // If we use the work to do barrier, we should block here
    at::cuda::OptionalCUDAGuard gpuGuard;
    for (auto& device : devices_) {
      gpuGuard.set_index(device.index());
      AT_CUDA_CHECK(cudaDeviceSynchronize());
    }
  }
}

// Same as calling synchronize().
bool ProcessGroupNCCL::WorkNCCL::wait(std::chrono::milliseconds timeout) {
  RECORD_PARAM_COMMS(
      static_cast<int>(this->seq_), // seq
      0, // process group ptr
      rank_, // rank
      "wait", // colName
      0, // inNelems
      0, // outNelems
      at::kByte, // dType
      std::vector<int64_t>(), // inSplitSizes
      std::vector<int64_t>(), // outSplitSizes
      static_cast<int>(devices_.size())); // worldSize
  synchronizeInternal(timeout);
  // Always return true, because abort API is not implemented.
  return true;
}

void ProcessGroupNCCL::WorkNCCL::abort() {
  // Abort all communicators of this work
  for (const auto& ncclComm : ncclComms_) {
    ncclComm->ncclCommAbort();
  }

  ncclCommDevIdxMapMutex.lock();
  for (const auto& comm : ncclComms_) {
    ncclCommDevIdxMap.erase(comm);
  }
  ncclCommDevIdxMapMutex.unlock();
}

ProcessGroupNCCL::CoalescedWorkNCCL::CoalescedWorkNCCL(
    std::vector<ProcessGroupNCCL::WorkNCCL> works,
    int rank,
    OpType opType)
    : Work(rank, opType, nullptr), works_(std::move(works)) {}

ProcessGroupNCCL::CoalescedWorkNCCL::~CoalescedWorkNCCL() = default;

c10::intrusive_ptr<ProcessGroupNCCL::CoalescedWorkNCCL> ProcessGroupNCCL::
    initCoalescedWork(
        const std::vector<c10::intrusive_ptr<Work>>& works,
        int rank,
        OpType opType) {
  std::vector<ProcessGroupNCCL::WorkNCCL> ncclWorks;
  ncclWorks.reserve(works.size());
  for (auto& work : works) {
    ncclWorks.push_back(*static_cast<ProcessGroupNCCL::WorkNCCL*>(work.get()));
  }
  return c10::make_intrusive<ProcessGroupNCCL::CoalescedWorkNCCL>(
      ncclWorks, rank, opType);
}

// Same as calling synchronize().
bool ProcessGroupNCCL::CoalescedWorkNCCL::wait(
    std::chrono::milliseconds timeout) {
  for (auto& w : works_) {
    w.wait(timeout);
  }
  // Always return true, because abort API is not implemented.
  return true;
}

static std::atomic<size_t> process_group_id = 0;

ProcessGroupNCCL::ProcessGroupNCCL(
    const c10::intrusive_ptr<Store>& store,
    int rank,
    int size,
    c10::intrusive_ptr<Options> options)
    : Backend(rank, size),
      store_(store),
      options_(options),
      ncclCommCounter_(0),
      traceKeyStart_(getTraceStartKey("NCCL", rank)),
      traceKeyEnd_(getTraceEndKey("NCCL", rank)),
      terminateProcessGroup_(false),
      terminateHeartbeatMonitorThread_(false),
      collectiveDebugInfoMode_(false),
      uid_(process_group_id++) {
  TORCH_CHECK_WITH(
      ValueError,
      at::cuda::getNumGPUs() != 0,
      "ProcessGroupNCCL is only supported with GPUs, no GPUs found!");
  blockingWait_ = getCvarBool(TORCH_NCCL_BLOCKING_WAIT, false);
  asyncErrorHandling_ = static_cast<ErrorHandlingMode>(
      getCvarInt(TORCH_NCCL_ASYNC_ERROR_HANDLING, 3 /*SkipCleanUp*/));
  desyncDebug_ = getCvarBool(TORCH_NCCL_DESYNC_DEBUG, false) ||
      (dist_debug_level_ >= DebugLevel::Detail);
  dumpOnTimeout_ = getCvarBool(TORCH_NCCL_DUMP_ON_TIMEOUT, true);
  heartbeat_ = 1ULL;
  monitorThreadEnabled_.store(getCvarBool(TORCH_NCCL_ENABLE_MONITORING, false));
  heartbeatTimeoutInSec_ =
      getCvarInt(TORCH_NCCL_HEARTBEAT_TIMEOUT_SEC, 60 * 2 /*2 Mins*/);
  ncclTraceBufferSize_ = getCvarInt(TORCH_NCCL_TRACE_BUFFER_SIZE, 0);
#ifdef ENABLE_NCCL_ERROR_CHECKING
  enableTiming_.store(
      getCvarBool(TORCH_NCCL_ENABLE_TIMING, false) || desyncDebug_ ||
<<<<<<< HEAD
      dumpOnTimeout_ || getCvarInt({"TORCH_NCCL_TRACE_BUFFER_SIZE"}, 0) > 0);
=======
      ncclTraceBufferSize_ > 0);
>>>>>>> 4cf97c40
#endif
  avoidRecordStreams_ = getCvarBool(TORCH_NCCL_AVOID_RECORD_STREAMS, false);
#ifdef NCCL_HAS_COMM_REGISTER
  useTensorRegisterAllocatorHook_ =
      getCvarBool(TORCH_NCCL_USE_TENSOR_REGISTER_ALLOCATOR_HOOK, false);
  if (c10::cuda::CUDACachingAllocator::CUDAAllocatorConfig::
          expandable_segments()) {
    useTensorRegisterAllocatorHook_ = false;
    LOG(INFO)
        << "[Rank " << rank_
        << "] disables TORCH_NCCL_USE_TENSOR_REGISTER_ALLOCATOR_HOOK because it is not compatible with CUDA allocator expandable segments mode.";
  }
#endif

  if (blockingWait_) {
    if (asyncErrorHandling_ != NoHandling || desyncDebug_) {
      LOG(INFO)
          << "[Rank " << rank_ << "] TORCH_NCCL_BLOCKING_WAIT and "
          << "TORCH_NCCL_ASYNC_ERROR_HANDLING|TORCH_NCCL_DESYNC_DEBUG"
          << "should not both be enabled. "
          << "Only TORCH_NCCL_BLOCKING_WAIT is being used in this process.";
      asyncErrorHandling_ = NoHandling;
      desyncDebug_ = false;
    }
  } else {
    if (desyncDebug_ && asyncErrorHandling_ == NoHandling) {
      LOG(INFO)
          << "[Rank " << rank_
          << "] TORCH_NCCL_DESYNC_DEBUG and TORCH_NCCL_ASYNC_ERROR_HANDLING "
          << "must both be enabled. "
          << "Enabling TORCH_NCCL_ASYNC_ERROR_HANDLING.";
      asyncErrorHandling_ = SkipCleanUp;
    }
  }

  if (getCvarBool(TORCH_ENABLE_NCCL_HEALTH_CHECK, false)) {
    // Perform health check by initializing dummy communicators and destroying
    // them. This will help indicate any NCCL-related issues prior to the first
    // collective.
    // Run it in a separate thread and wait on CV to handle timeouts, since
    // majority of getNCCLComm failures are hangs.
    runHealthCheck();
  }

#ifdef ENABLE_NCCL_ERROR_CHECKING
  ncclCommWatchdogThread_ =
      std::thread(&ProcessGroupNCCL::ncclCommWatchdog, this);
#endif

  init();
  const std::string OFF = "OFF";
  std::string torch_distributed_debug =
      getCvarString({"TORCH_DISTRIBUTED_DEBUG"}, OFF.c_str());
  std::string nccl_debug = getCvarString({"NCCL_DEBUG"}, OFF.c_str());
  LOG(INFO) << "[Rank " << rank_
            << "] ProcessGroupNCCL initialization options: "
            << "NCCL version: " << getNcclVersion()
            << ", TORCH_NCCL_ASYNC_ERROR_HANDLING: " << asyncErrorHandling_
            << ", TORCH_NCCL_DUMP_ON_TIMEOUT: " << dumpOnTimeout_
            << ", TORCH_NCCL_DESYNC_DEBUG: " << desyncDebug_
            << ", TORCH_NCCL_ENABLE_TIMING: " << enableTiming_.load()
            << ", TORCH_NCCL_BLOCKING_WAIT: " << blockingWait_
            << ", TIMEOUT(ms): " << options_->timeout.count()
            << ", USE_HIGH_PRIORITY_STREAM: "
            << options_->is_high_priority_stream
            << ", TORCH_DISTRIBUTED_DEBUG: " << torch_distributed_debug
#ifdef NCCL_HAS_COMM_REGISTER
            << ", TORCH_NCCL_USE_TENSOR_REGISTER_ALLOCATOR_HOOK: "
            << useTensorRegisterAllocatorHook_
#endif
            << ", TORCH_NCCL_ENABLE_MONITORING: "
            << monitorThreadEnabled_.load()
            << ", TORCH_NCCL_HEARTBEAT_TIMEOUT_SEC: " << heartbeatTimeoutInSec_
            << ", TORCH_NCCL_TRACE_BUFFER_SIZE: " << ncclTraceBufferSize_
            << ", NCCL_DEBUG: " << nccl_debug << ", ID=" << this->getID();

  RECORD_PARAM_COMMS(
      0, // seq
      this->getID(),
      rank, // rank
      "init", // colName
      0, // inNelems
      0, // outNelems
      at::kByte, // dType
      std::vector<int64_t>(), // inSplitSizes
      std::vector<int64_t>(), // outSplitSizes
      size_); // worldSize

  // Attach hooks to cache allocator to trigger the hooks whenever a traced
  // action is called. In the following hooks, we register a newly allocated
  // segment when SEGMENT_ALLOC action occurs, and deregister a segment when
  // SEGMENT_FREE action occurs.
  // We attach hooks only once at the first PG creation.
  if (useTensorRegisterAllocatorHook_ && !allocatorHooksAttached) {
    c10::cuda::CUDACachingAllocator::attachAllocatorTraceTracker(
        &cacheAllocatorRegisterHook);
    c10::cuda::CUDACachingAllocator::attachAllocatorTraceTracker(
        &cacheAllocatorDeregisterHook);
    allocatorHooksAttached = true;
  }
}

void ProcessGroupNCCL::runHealthCheck() {
  // Run health check in a separate thread and wait on CV to handle timeouts,
  // since majority of getNCCLComm failures are hangs.

  struct HealthCheckData {
    std::mutex healthCheckMutex;
    std::condition_variable healthCheckCv;
    bool healthCheckSuccess = false;
    std::exception_ptr healthCheckException;
  };

  HealthCheckData healthCheckData;
  auto t = std::thread([&healthCheckData, this]() {
    try {
      std::vector<at::Device> rankDevice = {getDeviceForRank(rank_)};
      const auto key = getKeyFromDevices(rankDevice);
      // OpType does not matter, only need to set to not go through send/recv
      // path.
      getNCCLComm(key, rankDevice, OpType::ALLREDUCE);
      // Now destroy the communicators and remove them from cache so we don't
      // use destroyed communicators.
      destroyNCCLComms(key);
      // Notify main thread the health check is complete.
      {
        std::lock_guard<std::mutex> lk(healthCheckData.healthCheckMutex);
        healthCheckData.healthCheckSuccess = true;
      }
      healthCheckData.healthCheckCv.notify_one();
    } catch (const std::exception& e) {
      // Populate exception ptr.
      healthCheckData.healthCheckException = std::current_exception();
      // Unblock waiting main thread which will report exception.
      healthCheckData.healthCheckCv.notify_one();
    } // Unknown exceptions will just cause the program to terminate.
  });
  // We don't need to join the thread, just need to verify health check via the
  // CV. Hence we detach the thread here.
  t.detach(); // NOLINT
  LOG(INFO) << "[Rank " << rank_ << "]"
            << " will wait up to " << options_->timeout.count()
            << " msec for NCCL health check to complete.";
  std::unique_lock<std::mutex> lock(healthCheckData.healthCheckMutex);
  healthCheckData.healthCheckCv.wait_for(
      lock, options_->timeout, [&healthCheckData]() {
        return healthCheckData.healthCheckSuccess;
      });

  if (healthCheckData.healthCheckException) {
    std::rethrow_exception(healthCheckData.healthCheckException);
  }
  // If there is no exception, the likely culprit is a timeout/hang which is how
  // most communicator init issues manifest themselves.
  TORCH_CHECK_WITH(
      DistBackendError,
      healthCheckData.healthCheckSuccess,
      "ProcessGroupNCCL: Health check failure: Failed to initialize NCCL communicator on rank ",
      rank_);
}

void ProcessGroupNCCL::setSequenceNumberForGroup() {
} // NCCL just starts sequence numbers at 0.

uint64_t ProcessGroupNCCL::getSequenceNumberForGroup() {
  return seq_;
}

void ProcessGroupNCCL::registerOnCompletionHook(
    std::function<void(std::shared_ptr<WorkInfo>)>&& hook) {
  TORCH_CHECK_WITH(
      DistBackendError,
      onCompletionHook_ == nullptr,
      "ProcessGroupNCCL OnCompletion hook already registered");

  TORCH_CHECK_WITH(
      ValueError,
      enableTiming_.load(),
      "ProcessGroupNCCL OnCompletion hook requires recording start and end "
      "events which require setting TORCH_NCCL_ENABLE_TIMING environment variable. "
      "This is only available for NCCL version >= 2.4.");
  onCompletionHook_ = std::move(hook);
  onCompletionHookThread_ = std::thread(&ProcessGroupNCCL::runHookLoop, this);
}

// must release GIL when calling this method
void ProcessGroupNCCL::waitForPendingWorks() {
  // Reasoning about hook completion:
  // 1. waitForPendingWorks should be called after user code has finished
  // calling
  //    all collectives. This means, when we got here, all of the collectives
  //    are either in workMetaList_ or has been erased from workMetaList_.
  // 2. The watchdog thread grabs both locks to move Work object from the
  //    workMetaList_ to the completedWorkList_, and the hook thread only erases
  //    a Work object after the hook is returned. Therefore, after user code
  //    calls a collective, its Work object is either in workMetaList_ or in
  //    completedWorkList_ before it finishes.
  // 3. We have three threads and two locks.
  //      a. main thread (this function) grabs two locks atomically
  //      b. watchdog thread (workCleanupLoop function) always grabs
  //      workMetaListMutex_
  //         first and then grabs completedWorkListMutex_.
  //      c. hook thread (runHookLoop function) only grabs
  //      completedWorkListMutex_. Therefore, locks are always acquired in the
  //      same order and hence no deadlocks.
  while (true) {
    {
      std::lock(workMetaListMutex_, completedWorkListMutex_);
      std::lock_guard<std::mutex> lockWork(workMetaListMutex_, std::adopt_lock);
      std::lock_guard<std::mutex> lockHook(
          completedWorkListMutex_, std::adopt_lock);

      if (workMetaList_.empty() && completedWorkList_.empty()) {
        return;
      }
    }

    std::this_thread::sleep_for(
        std::chrono::milliseconds(kWatchdogThreadSleepMillis));
  }
}

void ProcessGroupNCCL::enableCollectivesTiming() {
  enableTiming_.store(true);
}

c10::optional<std::thread> ProcessGroupNCCL::tryWriteDebugInfo() {
  std::lock_guard<std::mutex> lock(writeDebugInfoMutex_);
  if (writeDebugInfo_) {
    return c10::nullopt;
  }
  // If we have not dumped the debugInfo return true and set the flag
  writeDebugInfo_ = true;
  return c10::optional<std::thread>(
      std::thread(&ProcessGroupNCCL::dumpDebuggingInfo, this));
}

void abortCommsFromMap(
    std::unordered_map<std::string, std::vector<std::shared_ptr<NCCLComm>>>&
        ncclCommsMap,
    const int rank,
    c10::optional<std::string> abortReason) {
  // The process may control multiple devices, loop through the communicators on
  // each device
  for (auto& it : ncclCommsMap) {
    auto& devName = it.first;
    auto& ncclComms = it.second;

    for (const auto& ncclComm : ncclComms) {
      ncclComm->ncclCommAbort(abortReason);
    }
    // Note that we don't remove the aborted communicators from the
    // cache. The reason is that if we do remove the communicator
    // from the cache, it is possible that a new collective operation
    // calls `ncclCommInitRank` to create a new communicator whereas
    // other ranks might have failed/timed out and didn't enter
    // `ncclCommInitRank`. As a result, when there is a failure on
    // a communicator the application receives an exception and its
    // their responsibility to destroy the process group and recreate
    // it to recover from errors.

    LOG(INFO) << "[Rank " << rank << "] Destroyed " << ncclComms.size()
              << "communicators on CUDA device " << devName;
  }
}

// Abort all communicators on this rank
void ProcessGroupNCCL::abort(c10::optional<std::string> abortReason) {
  // Remove record from global ncclCommDevIdxMapMutex before aboarting,
  // so that a new cache segment would not register to already aborded
  // communicators. Note that ncclCommDevIdxMap is a global container which may
  // contain other PG's communicators, thus we need to only erase communicators
  // for the current PG.
  ncclCommDevIdxMapMutex.lock();
  for (auto& it : devNCCLCommMap_) {
    auto& ncclComms = it.second;
    for (const auto& ncclComm : ncclComms) {
      ncclCommDevIdxMap.erase(ncclComm);
    }
  }
  ncclCommDevIdxMapMutex.unlock();

  std::lock_guard<std::mutex> lock(mutex_);
  abortCommsFromMap(devNCCLCommMap_, rank_, abortReason);
  abortCommsFromMap(inInitializationCommMap_, rank_, abortReason);
}

void ProcessGroupNCCL::shutdown() {
  // Don't join threads here since the purpose of this method is to abort all
  // communicators and signal the threads to exit. Joining on the threads could
  // potentially block and hence avoid it in this method.
  terminateProcessGroup_.store(true);

  std::string abortReason = c10::str("Process Group shutdown on rank ", rank_);
  abort(abortReason);

  workMetaListCV_.notify_one();
  terminateHeartbeatMonitorThread_.store(true);
  monitorWakeUpCV_.notify_one();
}

ProcessGroupNCCL::~ProcessGroupNCCL() {
  terminateProcessGroup_.store(true);
  workMetaListCV_.notify_one();

#ifdef ENABLE_NCCL_ERROR_CHECKING
  if (ncclCommWatchdogThread_.joinable()) {
    ncclCommWatchdogThread_.join();
  }
#endif

  if (onCompletionHookThread_.joinable())
    onCompletionHookThread_.join();

  // Abort communicators after all threads have exited to avoid having the
  // threads dying due to aborted communicator and raising a SIGABRT
  std::string abortReason = c10::str("Process Group destroyed on rank ", rank_);
  abort(abortReason);

  // We need to wait for abort to finish before we can safely shut down
  // heartbeat monitoring thread.
  terminateHeartbeatMonitorThread_.store(true);
  monitorWakeUpCV_.notify_one();
#ifdef ENABLE_NCCL_ERROR_CHECKING
  if (ncclHeartbeatMonitorThread_.joinable()) {
    ncclHeartbeatMonitorThread_.join();
  }
#endif
}

void ProcessGroupNCCL::registerDebugInfoWriter(
    std::unique_ptr<DebugInfoWriter> writer) {
  TORCH_CHECK_WITH(
      DistBackendError,
      debugInfoWriter_ == nullptr,
      "ProcessGroupNCCL debugInfoWriter already registered");
  debugInfoWriter_ = std::move(writer);
}

void ProcessGroupNCCL::dumpDebuggingInfo() {
  LOG(ERROR) << "ProcessGroupNCCL preparing to dump debug info.";
<<<<<<< HEAD
  if (getCvarInt({"TORCH_NCCL_TRACE_BUFFER_SIZE"}, 20000) > 0) {
=======
  if (ncclTraceBufferSize_ > 0) {
>>>>>>> 4cf97c40
    // We dump nccl trace into local disk by default and users can register
    // their customized writer by inheriting `DebugInfoWriter` via
    // `registerDebugInfoWriter`.
    auto ncclTrace = dump_nccl_trace();
    if (debugInfoWriter_ == nullptr) {
      // Dump the trace blob into local disk as a fallback.
      std::unique_ptr<DebugInfoWriter> debugInfoWriterPtr =
          std::make_unique<DebugInfoWriter>(rank_);
      registerDebugInfoWriter(std::move(debugInfoWriterPtr));
    }
    debugInfoWriter_->write(ncclTrace);
  }
}

void ProcessGroupNCCL::terminateProcess(std::string errMsg) {
  // Logging with `FATAL`, after errMsg printed, it calls `std::abort()`
  // to terminate the program execution.
  LOG(FATAL) << errMsg;
}

void ProcessGroupNCCL::heartbeatMonitor() {
  uint64_t heartBeatCounter = 0ULL;
  while (true) {
    // This won't have any lock since this lock is only used here.
    // Please be aware that mutex `monitorMutex_` should not be used
    // somewhere else to avoid the deadlock.
    std::unique_lock<std::mutex> lock(monitorMutex_);
    if (monitorWakeUpCV_.wait_for(
            lock, std::chrono::seconds(heartbeatTimeoutInSec_), [&] {
              return terminateHeartbeatMonitorThread_.load();
            })) {
      // For the normal complete or user interception, monitorWakeUpCV_
      // will get notified, we early return and exit heartbeatMonitor.
      return;
    }

    // Check the heart beat of watchdog thread.
    auto heartbeat = heartbeat_;
    if (heartbeat != heartBeatCounter) {
      heartBeatCounter = heartbeat;
    } else {
      // No heartbeat increase detected and timeout.
      break;
    }
  }

  // Store debug info to storage if no other thread does it. (By default to
  // local disk)
  auto maybeWriteDebugInfo = tryWriteDebugInfo();

  // Create a error message reported from MonitorThread, so
  // we throw exception and make the whole process to be killed.
  const auto exitMsg = c10::str(
      "[Rank ",
      rank_,
      "] NCCL monitor thread timeout. Basically, this could ",
      "be due to CUDA or NCCL calls being unexpectedly blocking, ",
      "especially when your program enters a deadlock state in watchdog"
      "or destructors. If you see this error, please file a bug to pytorch.");

  // There are two possible cases for the watchdog thread exit:
  // Case one: desync report runs quickly, and it follows the step:
  // collective timeout -> desync -> exception handling -> destructors
  // -> set terminateHeartbeatMonitorThread_ -> notify monitorWakeUpCV_.
  // So the code either early returns above or will skip the sleep below.
  // Case two: desync might be slow or get stuck. Or we get stuck in
  // destructors, we will sleep for some time before calling std::abort() to
  // kill the whole process.
  if ((terminateProcessGroup_.load() || collectiveDebugInfoMode_.load() ||
       (maybeWriteDebugInfo && maybeWriteDebugInfo->joinable())) &&
      !terminateHeartbeatMonitorThread_.load()) {
    // Leave another two mins for desync report generation or process group
    // destroy.
    std::this_thread::sleep_for(std::chrono::seconds(heartbeatTimeoutInSec_));
  }

  // At this point, we either already sleep for another `heartbeatTimeoutInSec_`
  // or the thread has finished. Because we don't want to block the monitor
  // thread, so We mark the thread detach and the dump of debug info becomes
  // "best effort". If the process exit normally, marking it detach also makes
  // sense because we don't really care about dumping the debug info.
  if (maybeWriteDebugInfo && maybeWriteDebugInfo->joinable()) {
    maybeWriteDebugInfo->detach();
  }

  if (!terminateHeartbeatMonitorThread_.load()) {
    const auto logMsg = c10::str(
        "[Rank ",
        rank_,
        "] monitoring thread detects no heartbeat and will finally kill the process!",
        " terminateProcessGroup_",
        terminateProcessGroup_,
        " collectiveDebugInfoMode_",
        collectiveDebugInfoMode_);
    LOG(ERROR) << logMsg;
    terminateProcess(exitMsg);
  }
}

void ProcessGroupNCCL::ncclCommWatchdog() {
  try {
    VLOG(2) << "[Rank " << rank_ << "] NCCL watchdog thread started!";
    if (monitorThreadEnabled_.load()) {
      ncclHeartbeatMonitorThread_ =
          std::thread(&ProcessGroupNCCL::heartbeatMonitor, this);
    }
    workCleanupLoop();
    VLOG(2) << "[Rank " << rank_
            << "] NCCL watchdog thread terminated normally";
  } catch (std::exception& e) {
    if (std::string(e.what()).find("driver shutting down") !=
        std::string::npos) {
      LOG(INFO)
          << "[Rank " << rank_
          << "] main process destroyed cuda before watchdog loop exited, terminating watchdog."
          << " (Watchdog caught exception: " << e.what();

    } else {
      // Append error message reported from workCleanupLoop
      const auto exitMsg = c10::str(
          "[Rank ",
          rank_,
          "] NCCL watchdog thread terminated with exception: ",
          e.what());
      LOG(ERROR) << exitMsg;
      // TODO(whc) clean up the rethrow - why is it stored in a class var and
      // rethrown?
      watchDogException_ =
          std::make_exception_ptr(C10_BUILD_ERROR(DistBackendError, exitMsg));
      std::rethrow_exception(watchDogException_);
    }
  } catch (...) {
    const auto exitMsg = c10::str(
        "[Rank ",
        rank_,
        "] NCCL watchdog thread terminated with exception: unknown");
    LOG(ERROR) << exitMsg;
    watchDogException_ =
        std::make_exception_ptr(C10_BUILD_ERROR(DistBackendError, exitMsg));
    std::rethrow_exception(watchDogException_);
  }
}

void ProcessGroupNCCL::logWorkStart(WorkNCCL& work) {
  if (work.startTraceUpdated_)
    return;

  if (terminateProcessGroup_.load() || storeError_)
    return;

  work.startTraceUpdated_ = true;
  storeError_ = !c10d::traceUpdate(
      store_, traceKeyStart_, work.seq_, opTypeToString(work.opType_));
}

void ProcessGroupNCCL::logWorkEnd(WorkNCCL& work) {
  if (terminateProcessGroup_.load() || storeError_)
    return;

  // In case the start of the work hasn't been logged
  if (!work.startTraceUpdated_) {
    logWorkStart(work);
  }

  storeError_ = !c10d::traceUpdate(
      store_, traceKeyEnd_, work.seq_, opTypeToString(work.opType_));
}

std::string ProcessGroupNCCL::getNCCLWatchdogDebugInfo() {
  return retrieveDesyncReport(store_, "NCCL", rank_, size_);
}

void ProcessGroupNCCL::workCleanupLoop() {
  bool done = false;

  std::list<ProcessGroupNCCL::WorkNCCL> completedWorkList;
  while (!done || !terminateProcessGroup_.load()) {
    std::unique_lock<std::mutex> lock(workMetaListMutex_);
    // We busy-poll the work vector every kWatchdogThreadSleepMillis
    // milliseconds as long as the atomic is True.
    workMetaListCV_.wait_for(
        lock,
        std::chrono::milliseconds(kWatchdogThreadSleepMillis),
        [&]() -> bool { return terminateProcessGroup_.load(); });
    // Bump up heart beat by one.
    heartbeat_++;

    for (auto it = workMetaList_.begin(); it != workMetaList_.end();
         /* no increment */) {
      auto& work = *it;
      work.checkAndSetException();
      bool timedOut = work.checkTimeout();

      // If work hits an exception (either an error or timeout)
      if (work.exception()) {
        if (SHOULD_CLEAN_UP(asyncErrorHandling_)) {
          // Abort work and corresponding communicators
          work.abort();
          // PG level abort, which would abort all other communicators on this
          // rank
          abort();
        }

        // Report desync state in case of timeout
        if (timedOut) {
          try {
            if (desyncDebug_ || dumpOnTimeout_) {
              // Set shutdown mode, so the heartbeat monitor thread will not
              // abort process immediately.
              collectiveDebugInfoMode_.store(true);
            }

            c10::optional<std::thread> dumpingDebugInfo;
            if (dumpOnTimeout_) {
              // Store debug info to storage. (By default to local disk)
              dumpingDebugInfo = tryWriteDebugInfo();
            }

            if (desyncDebug_) {
              auto desyncMsg = getNCCLWatchdogDebugInfo();
              LOG(ERROR) << desyncMsg;
            }

            if (dumpOnTimeout_) {
              // Store debug info to storage. (By default to local disk)
              if (dumpingDebugInfo && dumpingDebugInfo->joinable()) {
                std::this_thread::sleep_for(
                    std::chrono::milliseconds(kWatchdogThreadSleepMillis * 30));
                // At this point, we either have already waited for
                // `kWatchdogThreadSleepMillis * 30` or the thread has finished
                // so that we mark the thread detach and the dump of debug info
                // becomes "best effort".
                dumpingDebugInfo->detach();
              }
            }

          } catch (const std::exception& e) {
            LOG(ERROR) << "Failed to retrieve TORCH_NCCL_DESYNC_DEBUG report. "
                       << " Please file an issue. Error: " << e.what();
          } catch (...) {
            LOG(ERROR)
                << "Failed to rerieve TORCH_NCCL_DESYNC_DEBUG report with unknown error."
                << " Please file an issue.";
          }
        }
        // Throw exception
        work.handleException(asyncErrorHandling_);
      }

      // Work status logging for desync debug
      if (desyncDebug_) {
        if (work.isStarted()) {
          logWorkStart(work);
        }
        if (work.isCompleted()) {
          logWorkEnd(work);
        }
      }

      // Clean up completed work
      if (work.isCompleted()) {
        NCCLTraceBuffer::get()->retire_id(work.trace_id_);
        if (onCompletionHook_) {
          // Move Work object to completedWorkList_ to be consumed by the hook
          // thread
          {
            const std::lock_guard<std::mutex> lock(completedWorkListMutex_);
            completedWorkList_.splice(
                completedWorkList_.end(), workMetaList_, it++);
          }
          completedWorkListCV_.notify_one();
        } else {
          it = workMetaList_.erase(it);
        }
        at::cuda::CUDAGraph::dec_pending_event_queries();
      } else {
        // Increment the iterator if the current WorkNCCL object is not
        // completed.
        ++it;
      }
    }

    done = workMetaList_.empty();
  }
}

void ProcessGroupNCCL::runHookLoop() {
  bool done = false;
  while (!done || !terminateProcessGroup_.load()) {
    std::unique_lock<std::mutex> lock(completedWorkListMutex_);
    // We busy-poll the work vector every kWatchdogThreadSleepMillis
    // milliseconds as long as the atomic is True.
    completedWorkListCV_.wait_for(
        lock,
        std::chrono::milliseconds(kWatchdogThreadSleepMillis),
        [&]() -> bool {
          return !completedWorkList_.empty() || terminateProcessGroup_.load();
        });

    try {
      for (auto it = completedWorkList_.begin(); it != completedWorkList_.end();
           /* no increment */) {
        const WorkNCCL& work = *it;
        // Hook might grab GIL, unlock first to prevent deadlock
        lock.unlock();

        auto timeStarted =
            std::chrono::system_clock::now() +
            std::chrono::duration_cast<std::chrono::system_clock::duration>(
                work.workStartTime_ - std::chrono::steady_clock::now());
        onCompletionHook_(std::make_shared<WorkInfo>(
            work.retrieveOpType(), // OpType
            timeStarted, // timeStarted
            std::chrono::system_clock::now(), // timeFinished
            std::chrono::duration<float, std::milli>(
                work.getDuration()) // activeDuration
            ));

        lock.lock();
        it = completedWorkList_.erase(it);
      }
    } catch (std::exception& e) {
      if (std::string(e.what()).find("driver shutting down") !=
          std::string::npos) {
        LOG(INFO)
            << "[Rank " << rank_
            << "] main process destroyed cuda before runHookLoop exited, terminating runHookLoop."
            << " (runHookLoop caught exception: " << e.what();

      } else {
        // PythonOnCompletionHook has already extracted Python exception message
        // and wrapped it with a cpp one. So we no longer need to acquire GIL
        // here.
        const auto errorStr = c10::str(
            "Caught exception on rank ",
            rank_,
            " while running onCompletion hook for ProcessGroupNCCL: ",
            e.what(),
            ". Aborting all communicators.");

        // No need to call abort() on WorkNCCL here as that collective has
        // already finished successfully at this point. We just need to abort
        // the process Abort all NCCL Communicators on this ProcessGroupNCCL
        // instance.
        abort(errorStr);
      }
    }

    // Lock is still acquired at this point
    done = completedWorkList_.empty();
  }
}

std::exception_ptr ProcessGroupNCCL::WorkNCCL::checkForNCCLErrors(
    const std::vector<std::shared_ptr<NCCLComm>>& ncclComms) const {
  return checkForNCCLErrorsInternal(ncclComms);
}

std::exception_ptr ProcessGroupNCCL::checkForNCCLErrors(
    const std::vector<std::shared_ptr<NCCLComm>>& ncclComms) {
  return checkForNCCLErrorsInternal(ncclComms);
}

std::exception_ptr ProcessGroupNCCL::checkForNCCLErrorsInternal(
    const std::vector<std::shared_ptr<NCCLComm>>& ncclComms) {
  for (const auto& ncclComm : ncclComms) {
    // Prioritize commFailureReason over checkForNcclError() result if
    // commFailureReason is set.
    auto commFailureReason = ncclComm->getNcclCommFailureReason();
    if (commFailureReason != c10::nullopt) {
      return std::make_exception_ptr(C10_BUILD_ERROR(
          DistBackendError,
          c10::str(
              "NCCL communicator encountered error set by ProcessGroupNCCL: ",
              *commFailureReason)));
    }
    ncclResult_t ncclAsyncErr = ncclComm->checkForNcclError();
    if (ncclAsyncErr != ncclSuccess) {
      return std::make_exception_ptr(C10_BUILD_ERROR(
          DistBackendError,
          "NCCL error: " + ncclGetErrorWithVersion(ncclAsyncErr) + "\n" +
              getNcclErrorDetailStr(ncclAsyncErr)));
    }
  }

  return nullptr;
}

void ProcessGroupNCCL::broadcastUniqueNCCLID(
    ncclUniqueId* ncclID,
    bool isSingleP2POp,
    const std::string& p2pKey,
    int p2pRank) {
  // For collective operations:
  // For every NCCL communicator that we create we need to broadcast
  // a unique ID from rank 0 to all other ranks. This broadcast is
  // done by rank 0 setting a key in the store and all other ranks
  // retrieving the contents of that key. A single process group
  // may create multiple NCCL communicators, so we use a sequence
  // number to differentiate between them.
  // For single point-to-point operations:
  // The sequence number will only be increased on 2 out of all the
  // processes in a Process Group. So all following collective
  // operations will see different sequence numbers which will cause
  // runtime errors. To avoid that, use the src:target pair instead
  // of sequence number for p2p communications.

  std::string storeKey;
  if (!isSingleP2POp) {
    storeKey = std::to_string(ncclCommCounter_++);
  } else {
    storeKey = p2pKey;
  }
  if (rank_ == 0 || (isSingleP2POp && p2pRank == 0)) {
    auto vec = std::vector<uint8_t>(
        reinterpret_cast<uint8_t*>(ncclID),
        reinterpret_cast<uint8_t*>(ncclID) + NCCL_UNIQUE_ID_BYTES);
    store_->set(storeKey, vec);
  } else {
    try {
      auto vec = store_->get(storeKey);
      TORCH_CHECK_WITH(
          DistBackendError,
          vec.size() == NCCL_UNIQUE_ID_BYTES,
          "Invalid size for ncclUniqueId");
      std::memcpy(ncclID, vec.data(), vec.size());
    } catch (const std::exception& e) {
      std::string exceptionMsg = c10::str(
          "[",
          rank_,
          "] is setting up NCCL communicator and "
          "retrieving ncclUniqueId from [0] via c10d key-value store by key '",
          storeKey,
          "', but store->get('",
          storeKey,
          "') got error: ");
      C10_THROW_ERROR(
          DistBackendError,
          exceptionMsg + e.what() +
              ". This may indicate a possible application crash on rank 0 or a network set up issue.");
    } catch (...) {
      C10_THROW_ERROR(
          DistBackendError,
          c10::str(
              "Unknown exception while [",
              rank_,
              "] is setting up NCCL communicator and "
              "retrieving ncclUniqueId from [0] via c10d key-value store by key '",
              storeKey,
              "'",
              ". This may indicate a possible application crash on rank 0 or a network set up issue."));
    }
  }
}

void ProcessGroupNCCL::destroyNCCLComms(const std::string& devNCCLCommMapKey) {
  std::lock_guard<std::mutex> lock(mutex_);
  if (devNCCLCommMap_.find(devNCCLCommMapKey) == devNCCLCommMap_.end()) {
    TORCH_INTERNAL_ASSERT(
        false,
        "Expected to find key ",
        devNCCLCommMapKey,
        " in NCCL communicator map.");
  }
  std::vector<std::shared_ptr<NCCLComm>>& ncclComms =
      devNCCLCommMap_[devNCCLCommMapKey];
  // Loop through communicators and call ncclCommAbort.
  for (const auto& comm : ncclComms) {
    // ncclCommDestroy(comm->getNcclComm()) results in segfault when PG is being
    // destroyed, so using ncclCommAbort here.
    comm->ncclCommAbort();
  }
  // Remove communicators from the cache.
  devNCCLCommMap_.erase(devNCCLCommMapKey);
  // Clear used device indices.
  usedDeviceIdxs_.clear();

  ncclCommDevIdxMapMutex.lock();
  for (const auto& comm : ncclComms) {
    ncclCommDevIdxMap.erase(comm);
  }
  ncclCommDevIdxMapMutex.unlock();
}

std::vector<std::shared_ptr<NCCLComm>>& ProcessGroupNCCL::getNCCLComm(
    const std::string& devicesKey,
    const std::vector<at::Device>& devices,
    OpType opType,
    int p2pRank,
    bool isSendRecvSelf) {
  // Sanity check
  if (devicesKey.empty()) {
    C10_THROW_ERROR(
        DistBackendError,
        "Not able to create/get the NCCL Communicator since "
        "the GPU devices are not known");
  }

  for (auto& device : devices) {
    usedDeviceIdxs_.insert(device.index());
  }

  {
    std::lock_guard<std::mutex> lock(mutex_);
    if (devNCCLCommMap_.find(devicesKey) != devNCCLCommMap_.end()) {
      // Reuse the cached communicator if there is one.
      return devNCCLCommMap_[devicesKey];
    }
  }

  // NCCL communicator not cached, create a new entry
  std::vector<std::shared_ptr<NCCLComm>> ncclComms;
  ncclComms.resize(devices.size());

  // Create the unique NCCL ID and broadcast it
  ncclUniqueId ncclID;

  // For batch_isend_irecv, ncclGroupStart() would be called upfront
  bool batchP2P = ncclActiveGroupCounter_ > 0;
  bool singleP2POp = isP2POp(opType, batchP2P);
  // For point-to-point communication, lower rank of the two will get unique id.
  if (rank_ == 0 || (singleP2POp && p2pRank == 0)) {
    C10D_NCCL_CHECK(ncclGetUniqueId(&ncclID), c10::nullopt);
  }

  // For point-to-point communication on the same process, don't need broadcast.
  if (!isSendRecvSelf) {
    // Broadcast so that each process can have a unique NCCL ID
    broadcastUniqueNCCLID(&ncclID, singleP2POp, devicesKey, p2pRank);
  }

  at::cuda::OptionalCUDAGuard gpuGuard;

  std::vector<at::cuda::CUDAStream> streamVal;
  streamVal.reserve(devices.size());

  // [Group Start/End Note] This is used to ensure that nccl communicator will
  // be created before communication primitives are called. Let's look at this
  // example: Using the batch_isend_irecv to send a tensor to a target process.
  // On the sender side, the corresponding underlying NCCL calls will look like
  //   ncclGroupStart() // This is in batch_isend_irecv
  //   ncclGroupStart() // This is [Note 1]
  //   ncclCommInitRank() // Inside NCCLComm::create
  //   ncclSend()
  //   ncclGroupEnd() // This is [Note 2]
  //   ncclGroupEnd() // This is in batch_isend_irecv
  // With this pattern, the nccl communicator will be created in the last
  // ncclGroupEnd which means when ncclSend is processed, the passed
  // communicator argument is NULL which will lead to runtime error. So we need
  // to "close" all active nccl groups to ensure nccl communicator is actually
  // created before encountering any communication calls. This is why we need
  // the following for loop.
  for (const auto i : c10::irange(ncclActiveGroupCounter_)) {
    (void)i;
    // comms have not been initiated yet, so can only check in blocking-way
    C10D_NCCL_CHECK(ncclGroupEnd(), c10::nullopt);
  }

  // [Note 1] Create the NCCL communicators for each GPU
  C10D_NCCL_CHECK(ncclGroupStart(), c10::nullopt);

  for (const auto i : c10::irange(devices.size())) {
    // GPU world size and GPU rank
    int numRanks, rank;

    if (!singleP2POp) {
      // Collective, all-to-all, or batch P2P
      numRanks = getSize() * devices.size();
      rank = getRank() * devices.size() + i;
    } else if (isSendRecvSelf) {
      // Same process send and recv.
      numRanks = 1;
      rank = 0;
    } else {
      // For single point-to-point operation, there are only 2 processes
      // involved so the GPU rank is either 0 or 1.
      numRanks = 2;
      rank = p2pRank;
    }
    // Get the device index
    int deviceIndex = devices[i].index();

    gpuGuard.set_index(deviceIndex);
#ifdef NCCL_HAS_COMM_SPLIT
    if (options_->split_from) {
      TORCH_CHECK(
          options_->split_color != 0,
          "Must specify a non-zero color when splitting");
      // Find a valid, healthy communicator to split from if possible.
      std::lock_guard<std::mutex> lock(options_->split_from->mutex_);
      auto& other_comms = options_->split_from->devNCCLCommMap_;
      auto dit = other_comms.find(devicesKey);
      if (dit != other_comms.end() && !dit->second.empty()) {
        TORCH_INTERNAL_ASSERT(
            dit->second.size() == ncclComms.size(),
            "split_from->devNCCLCommMap_ should be empty or the same size as ncclComms!");
        if (dit->second[i] && !dit->second[i]->isAborted()) {
          ncclComms[i] = NCCLComm::split(
              dit->second[i].get(),
              options_->split_color,
              rank,
              options_->config);
        }
      }
    }
#endif

    // To simplify conditioonal nesting, just create the ncclComms[i]
    // entry if it hasn't been yet rather than untangling the
    // conditions that might have resulted in a split above.
    if (!ncclComms[i]) {
#ifdef NCCL_HAS_COMM_NONBLOCKING
      ncclComms[i] = NCCLComm::create(numRanks, rank, ncclID, options_->config);
#else
      ncclComms[i] = NCCLComm::create(numRanks, rank, ncclID);
#endif
    }

    // Creates the NCCL streams
    streamVal.push_back(
        at::cuda::getStreamFromPool(options_->is_high_priority_stream));
  }

  {
    std::lock_guard<std::mutex> lock(mutex_);
    inInitializationCommMap_.emplace(devicesKey, ncclComms);
  }

  // [Note 2 ]
#ifndef NCCL_HAS_COMM_NONBLOCKING
  C10D_NCCL_CHECK(ncclGroupEnd(), c10::nullopt);
#else
  if (!nccl_use_nonblocking()) {
    C10D_NCCL_CHECK(ncclGroupEnd(), c10::nullopt);
  } else {
    C10D_NCCL_CHECK_TIMEOUT_GROUPEND(ncclGroupEnd(), ncclComms, c10::nullopt);
  }
#endif

  // At this point NCCL should have been initialized, hence we can accurately
  // get the env value even if NCCL sets it by reading from nccl.conf file
  if (getRank() == 0) {
    LOG(INFO) << "NCCL_DEBUG: " << getCvarString({"NCCL_DEBUG"}, "N/A");
  }

  // See [Group Start/End Note]
  for (const auto i : c10::irange(ncclActiveGroupCounter_)) {
    (void)i;
    C10D_NCCL_CHECK(ncclGroupStart(), c10::nullopt);
  }

  ncclStreams_.emplace(devicesKey, std::move(streamVal));

  // Note: these events are created with the (default) cudaEventDisableTiming
  // flag This flag provides the best performance when used with
  // cudaStreamWaitEvent() and cudaEventQuery(). Since we here don't measure the
  // performance using cudaEvent, this should be set.
  ncclEvents_.emplace(
      std::piecewise_construct,
      std::make_tuple(devicesKey),
      std::make_tuple(devices.size()));

  // Record the communicators based on ncclUniqueId.
  ncclIdToCommMap_.emplace(buildNcclUniqueIdStr(ncclID), ncclComms);

  // Move the NCCL resource to cache
  auto it = inInitializationCommMap_.find(devicesKey);
  // A previous thread could've already removed devicesKey from
  // inInitializationCommMap_ and added it to devNCCLCommMap_
  if (it != inInitializationCommMap_.end()) {
    devNCCLCommMap_.emplace(devicesKey, std::move(it->second));
    inInitializationCommMap_.erase(devicesKey);

    // Now ncclComms are fully initialized.
    // Register all active CUDA memory segments in cache allocator to
    // the new NCCL communicators
    if (useTensorRegisterAllocatorHook_) {
      auto snapshot = c10::cuda::CUDACachingAllocator::snapshot();
      // Register the segment to a new NCCL communicator if on the same device
      for (const auto& segmentInfo : snapshot.segments) {
        for (const auto i : c10::irange(devices.size())) {
          if (segmentInfo.device != devices[i].index())
            continue;
          ncclComms[i]->registerSegment(
              reinterpret_cast<void*>(segmentInfo.address),
              segmentInfo.total_size);
        }
      }

      // Record the mapping between ncclComm and device index so that later
      // register hook can register a newly allocated segment to communicators
      // on the same device.
      // NOTE: we need remove the communicator from this map when it is
      // destroyed, otherwise may register onto an invalid communicator.
      ncclCommDevIdxMapMutex.lock();
      for (const auto i : c10::irange(devices.size())) {
        ncclCommDevIdxMap.emplace(ncclComms[i], devices[i].index());
      }
      ncclCommDevIdxMapMutex.unlock();
    }
  }

  it = devNCCLCommMap_.find(devicesKey);
  TORCH_INTERNAL_ASSERT(
      it != devNCCLCommMap_.end(), "Communicators not populated in cache!");

  return it->second;
}

uint64_t ProcessGroupNCCL::getCommSplitCounter() const {
  uint64_t ret = 0;
  for (const auto& i : ncclIdToCommMap_) {
    for (const auto& j : i.second) {
      ret += j->getCommSplitCounter();
    }
  }
  return ret;
}

namespace {

// Check validity of tensor
void check_gpu_single_tensor(const at::Tensor& tensor) {
  if (!tensor.is_cuda() || tensor.is_sparse()) {
    C10_THROW_ERROR(ValueError, "Tensors must be CUDA and dense");
  }
  if (!tensor.is_contiguous(tensor.suggest_memory_format())) {
    C10_THROW_ERROR(ValueError, "Tensors must be contiguous");
  }
}

// Checks that all `tensors' have the same type and shape and reside on distinct
// GPUs.
// TODO: test_c10d_nccl.py should consider adding tests for the error conditions
// here, ie, that deliberately pass invalid tensors and check the right
// exception is thrown.
void check_gpu_tensors_different_devices(
    const std::vector<at::Tensor>& tensors) {
  if (tensors.size() == 0) {
    C10_THROW_ERROR(ValueError, "Tensor list must be nonempty");
  }
  if (tensors.size() > static_cast<size_t>(at::cuda::getNumGPUs())) {
    C10_THROW_ERROR(
        ValueError,
        "Tensor list mustn't be larger than the number of available GPUs");
  }

  const auto& first = tensors.front();

  // Set for ensuring that tensors are on separate devices.
  std::unordered_set<decltype(first.get_device())> usedDevices;
  usedDevices.reserve(tensors.size());

  for (const auto& t : tensors) {
    if (!t.is_cuda() || t.is_sparse()) {
      C10_THROW_ERROR(ValueError, "Tensors must be CUDA and dense");
    }
    if (t.scalar_type() != first.scalar_type()) {
      C10_THROW_ERROR(TypeError, "Tensors must have identical type");
    }
    if (t.sizes() != first.sizes()) {
      C10_THROW_ERROR(ValueError, "Tensors must have identical size");
    }
    if (t.strides() != first.strides()) {
      C10_THROW_ERROR(ValueError, "Tensors must have identical strides");
    }
    if (!t.is_contiguous(t.suggest_memory_format())) {
      C10_THROW_ERROR(ValueError, "Tensors must be contiguous");
    }
    const auto inserted = usedDevices.insert(t.get_device()).second;
    if (!inserted) {
      C10_THROW_ERROR(ValueError, "Tensors must be on distinct GPU devices");
    }
  }
}

// Checks that all `tensors' have the same type and shape and reside on the same
// GPU.
// TODO: test_c10d_nccl.py should consider adding tests for the error conditions
// here, ie, that deliberately pass invalid tensors and check the right
// exception is thrown. The "Expected list of tensors on the same device"
// condition may be a challenge because the test would need to pass tensors on
// different devices in the same process.
int64_t check_gpu_tensors_same_device(const std::vector<at::Tensor>& tensors) {
  if (tensors.size() == 0) {
    C10_THROW_ERROR(ValueError, "Tensor list must be nonempty");
  }

  const auto& first = tensors.front();

  int64_t total_numel = 0;
  for (const auto& t : tensors) {
    if (!t.is_cuda() || t.is_sparse()) {
      C10_THROW_ERROR(ValueError, "Tensors must be CUDA and dense");
    }
    if (t.scalar_type() != first.scalar_type()) {
      C10_THROW_ERROR(TypeError, "Tensors must have identical type");
    }
    if (!t.is_non_overlapping_and_dense()) {
      C10_THROW_ERROR(ValueError, "Tensors must be non-overlapping and dense");
    }
    // If we're in this function, the user called a _coalesced collective
    // on a set of tensors with potentially different sizes and strides.
    // Therefore, we don't check for matching sizes and strides,
    // but we do double-check tensors are on the same device.
    TORCH_CHECK_WITH(
        ValueError,
        t.get_device() == tensors[0].get_device(),
        "Expected list of tensors on the same device");
    total_numel += t.numel();
  }

  return total_numel;
}

bool check_same_size(const std::vector<at::Tensor>& input_tensors) {
  for (const auto& input_tensor : input_tensors) {
    if (!input_tensors[0].is_same_size(input_tensor)) {
      return false;
    }
  }
  return true;
}

// Flatten each list in `tensor_lists' for a gather or scatter operation, and
// ensure compatibility with the corresponding tensor in `other'.
std::vector<at::Tensor> flatten_for_scatter_gather(
    std::vector<std::vector<at::Tensor>>& tensor_lists,
    std::vector<at::Tensor>& other,
    size_t world_size) {
  if (tensor_lists.size() != other.size()) {
    C10_THROW_ERROR(
        ValueError,
        "Tensor list operands to scatter/gather must have the same length");
  }
  const auto num_devices = tensor_lists.size();

  std::vector<at::Tensor> flattened;
  flattened.resize(num_devices);

  for (const auto i : c10::irange(size_t{}, num_devices)) {
    if (tensor_lists[i].size() != world_size * num_devices) {
      C10_THROW_ERROR(
          ValueError,
          c10::str(
              "Tensor list input to scatter/gather must match number of collective participants ",
              "but got ",
              tensor_lists[i].size(),
              " inputs",
              " with world_size ",
              world_size,
              " and ",
              num_devices,
              " devices."));
    }

    // Only check device match for the first tensor in the list; the call to
    // newLikeFlat() below will check the rest.
    if (tensor_lists[i].front().get_device() != other[i].get_device()) {
      C10_THROW_ERROR(
          ValueError,
          "Corresponding input/output tensors to scatter/gather must all reside"
          " on the same device");
    }

    for (const auto& t : tensor_lists[i]) {
      if (t.numel() != other[i].numel()) {
        C10_THROW_ERROR(
            ValueError,
            "All tensor operands to scatter/gather must have the same number of elements");
      }
    }
    // Flatten the tensors (from all ranks) into a single big tensor.
    flattened[i] = newLikeFlat(tensor_lists, i);
  }
  return flattened;
}

} // namespace

c10::intrusive_ptr<ProcessGroupNCCL::WorkNCCL> ProcessGroupNCCL::initWork(
    std::vector<at::Device> devices,
    int rank,
    OpType opType,
    const char* profilingTitle,
    const std::vector<at::Tensor>& inputs,
    const std::vector<at::Tensor>& outputs) {
  auto r = c10::make_intrusive<ProcessGroupNCCL::WorkNCCL>(
      devices,
      rank,
      opType,
      seq_,
      profilingTitle,
      profilingTitle != nullptr ? c10::optional<std::vector<at::Tensor>>(inputs)
                                : c10::nullopt,
      desyncDebug_,
      enableTiming_.load());
  r->trace_id_ = NCCLTraceBuffer::get()->record(
      uid_,
      seq_,
      profilingTitle,
      inputs,
      outputs,
      r->ncclStartEvents_.get(),
      r->ncclEndEvents_.get());
  return r;
}

std::vector<at::Tensor> ProcessGroupNCCL::WorkNCCL::result() {
  return *outputs_;
}

c10::intrusive_ptr<c10::ivalue::Future> ProcessGroupNCCL::WorkNCCL::
    getFuture() {
  return future_;
}

float ProcessGroupNCCL::WorkNCCL::getDuration() const {
  TORCH_CHECK(timingEnabled_, "getDuration only works if timing was enabled")
  TORCH_CHECK(
      ncclStartEvents_->size() == 1,
      "getDuration only works for single device per ProcessGroup.");
  TORCH_CHECK(
      ncclEndEvents_->size() == 1,
      "getDuration only works for single device per ProcessGroup.");
  TORCH_CHECK(
      (*ncclEndEvents_)[0].query(),
      "getDuration can only be called after work is succeeded.")
  return (*ncclStartEvents_)[0].elapsed_time((*ncclEndEvents_)[0]);
}
uint64_t ProcessGroupNCCL::WorkNCCL::getSequencenumber() const {
  return seq_;
}

void ProcessGroupNCCL::workEnqueue(
    c10::intrusive_ptr<ProcessGroupNCCL::WorkNCCL> work) {
  if (!terminateProcessGroup_.load()) {
    std::lock_guard<std::mutex> lock(workMetaListMutex_);
    // Avoid view tensors to be processed in cleanup thread.
    // View tensors' destruction invokes autograd_meta, which
    // needs to be destructed in user thread. Otherwise will
    // get deadlock. Here we enqueue work without outputs_.
    workMetaList_.emplace_back(*work);
  }
}

ProcessGroupNCCL::Options::Options(bool is_high_priority_stream)
    : Backend::Options(NCCL_BACKEND_NAME, kProcessGroupNCCLDefaultTimeout),
      is_high_priority_stream(is_high_priority_stream) {}

static constexpr int CoalActive = 0x01, CoalColl = 0x02, CoalP2P = 0x04;

void ProcessGroupNCCL::startCoalescing() {
  coalescedDevices_.clear();
  coalescedComms_.clear();
  coalescing_state_ |= CoalActive;
  groupStart();
}

c10::intrusive_ptr<Work> ProcessGroupNCCL::endCoalescing() {
  if (!nccl_use_nonblocking() ||
      coalescedComms_.size() == 0) { // There is no actual work being coalesced
    groupEnd();
  } else {
    // `coalescedComms_` should have same set of comms across collectives
    auto comms = coalescedComms_[0];
    groupEndNonblocking(comms);
  }

  coalescing_state_ = 0;

  if (coalescedDevices_.size() == 0) {
    // There is no actual work being coalesced
    return nullptr;
  }

  // `coalescedDevices_` should have same set of devices across collectives
  auto devices = coalescedDevices_[0];

  // Create Work object
  auto work = initWork(devices, rank_, OpType::COALESCED, "nccl:coalesced");

  // Record stream event
  // `getKeyFromDevices` is how we get keys for both collectives and batch P2P
  const auto key = getKeyFromDevices(devices);
  auto& ncclStreams = ncclStreams_[key];
  // TODO(eqy): is this still necessary if avoidRecordStreams_ is set?
  for (const auto i : c10::irange(devices.size())) {
    auto& devEvent = (*work->ncclEndEvents_)[i];
    devEvent.record(ncclStreams[i]);
  }

  // Set appropriate work parameters.
  work->blockingWait_ = blockingWait_;
  work->avoidRecordStreams_ = avoidRecordStreams_;
  work->opTimeout_ = options_->timeout;
  work->store_ = store_;
  if (avoidRecordStreams_) {
    // other functions expect an initialized ptr if avoidRecordStreams_ is set
    work->stashed_for_allocator_safety_ =
        std::make_shared<std::vector<at::Tensor>>();
  }
  c10::cuda::CaptureStatus capture_status =
      c10::cuda::currentStreamCaptureStatusMayInitCtx();

  if ((coalescing_state_ & CoalColl) &&
      capture_status == c10::cuda::CaptureStatus::None) {
    workEnqueue(work);
    // TODO: it seems we never enqueue work for single send/recv or batch P2P,
    // see the `pointToPoint` function. This should be fixed. Otherwise, we risk
    // not being able to abort hanged P2P ops.
  }

  return work;
}

template <typename Fn, typename PreProcess, typename PostProcess>
c10::intrusive_ptr<Work> ProcessGroupNCCL::collective(
    std::vector<at::Tensor>& inputs,
    std::vector<at::Tensor>& outputs,
    Fn fn,
    PreProcess pre,
    PostProcess post,
    OpType opType,
    const char* profilingTitle,
    bool avoidRecordStreams) {
  // Environment setting by the user may add onto collective call's option
  avoidRecordStreams |= avoidRecordStreams_;
  c10::cuda::CaptureStatus capture_status =
      c10::cuda::currentStreamCaptureStatusMayInitCtx();
  errorIfCapturingNonCapturableNCCL(capture_status);

  // Bump collective counter
  seq_++;

  // Currently, the API permits one scenario where inputs.size() and
  // outputs.size() are > 0.
  // 1. If the call was a _coalesced call, all inputs must be on the same
  // device.
  //    The group of nccl calls applies the collective separately to each input,
  //    but the group as a whole should be efficient, and might even execute as
  //    a single fused kernel.
  const auto devices = getDeviceList(inputs);
  const bool inputs_same_dev = (devices.size() == 1);
  const auto key = getKeyFromDevices(devices);
  auto& ncclComms = getNCCLComm(key, devices, opType);

  if (coalescing_state_ & CoalActive) {
    coalescing_state_ |= CoalColl;
    coalescedDevices_.push_back(devices);
    coalescedComms_.push_back(ncclComms);
  }

  // Used many times below, so we stash the unordered_map lookup
  auto& ncclStreams = ncclStreams_[key];

  // First let NCCL streams wait for input tensors allocation streams
  syncStreams(devices, ncclEvents_[key], ncclStreams);

  // Work itself will create the CUDA events on all GPUs of tensors
  bool can_profile = outputs.size() == 1;

  auto work = initWork(
      devices,
      rank_,
      opType,
      can_profile ? profilingTitle : nullptr,
      inputs,
      outputs);

  // Store references to outputs to be used by WorkNCCL::result and operator<<.
  work->outputs_ = std::make_shared<std::vector<at::Tensor>>(outputs);

  if (avoidRecordStreams) {
    work->stashed_for_allocator_safety_ =
        std::make_shared<std::vector<at::Tensor>>(inputs);
  }

  at::cuda::OptionalCUDAGuard gpuGuard;

  // Start event should only be recorded before the ncclGroupStart()
  if (work->timingEnabled_) {
    for (const auto i : c10::irange(devices.size())) {
      at::cuda::CUDAStream& ncclStream = ncclStreams[i];
      (*work->ncclStartEvents_)[i].record(ncclStream);
    }
  }

  pre(ncclStreams, work);

  std::vector<void*> comms_;
  if (nccl_use_nonblocking()) {
    for (const auto i : c10::irange(inputs.size())) {
      decltype(i) stream_comm_i = (inputs_same_dev ? 0 : i);
      comms_.push_back((void*)ncclComms[stream_comm_i]->getNcclComm());
    }
  }

  {
    torch::cuda::nccl::AutoNcclGroup nccl_group_guard(
        comms_, nccl_use_nonblocking());
    for (const auto i : c10::irange(inputs.size())) {
      if (!inputs_same_dev || (inputs_same_dev && i == 0)) {
        gpuGuard.set_index(devices[i].index());
      }
      decltype(i) stream_comm_i = (inputs_same_dev ? 0 : i);
      auto& ncclStream = ncclStreams[stream_comm_i];
      auto& ncclComm = ncclComms[stream_comm_i];
      // Both `inputs' and `outputs' are created on a worker stream and used in
      // different ncclStreams.  Hence, both must record the ncclStream to
      // prevent being freed before the collective finishes.
      //
      // We only record `inputs' here, and leave recording `outputs' to `fn' for
      // operations where `inputs' and `outputs' are not the same.
      //
      // See [Sync Streams].
      if (!avoidRecordStreams) {
        if (!inputs[i].is_sparse()) {
          c10::cuda::CUDACachingAllocator::recordStream(
              inputs[i].storage().data_ptr(), ncclStream);
        } else {
          // for sparse input case record streams on both index and value
          // tensors
          c10::cuda::CUDACachingAllocator::recordStream(
              inputs[i].values().storage().data_ptr(), ncclStream);
          c10::cuda::CUDACachingAllocator::recordStream(
              inputs[i].indices().storage().data_ptr(), ncclStream);
        }
      }
#ifndef NCCL_HAS_COMM_NONBLOCKING
      C10D_NCCL_CHECK(
          fn(inputs[i], outputs[i], ncclComm->getNcclComm(), ncclStream),
          ncclComm->getNcclCommFailureReason());
#else
      C10D_NCCL_CHECK_TIMEOUT(
          fn(inputs[i], outputs[i], ncclComm->getNcclComm(), ncclStream),
          ncclComm->getNcclComm(),
          ncclComm->getNcclCommFailureReason());
#endif
    }
  }
  post(ncclStreams, work);

  // End event should only be recorded after the ncclGroupEnd()
  for (const auto i : c10::irange(devices.size())) {
    at::cuda::CUDAStream& ncclStream = ncclStreams[i];
    if (!coalescing_state_) {
      (*work->ncclEndEvents_)[i].record(ncclStream);
    }
    work->ncclComms_[i] = ncclComms[i];
  }

  {
    c10::cuda::CUDAMultiStreamGuard streamGuard(ncclStreams);
    work->future_ = c10::make_intrusive<at::ivalue::Future>(
        c10::ListType::create(c10::TensorType::get()), devices);

    // Add a callback that runs profiling end callbacks. wrapCallback() in CUDA
    // future blocks the stream this callback runs on the corresponding
    // ncclEndEvents_ ensuring appropriate synchronization.
    if (work->recordFunctionEndCallback_) {
      work->future_->addCallback(
          [work](at::ivalue::Future& /* unused */) {
            work->recordFunctionEndCallback_();
          },
          // uses_future = false allows us to skip synchronization in
          // ivalue::Future, but is only valid as long as the lambda doesn't use
          // the "Future" argument.
          /*uses_future=*/false);
    }
    work->future_->markCompleted(at::IValue(*work->outputs_));
  }

  // Set appropriate work parameters.
  work->blockingWait_ = blockingWait_;
  work->avoidRecordStreams_ = avoidRecordStreams;
  work->opTimeout_ = options_->timeout;
  work->store_ = store_;
  // Record size info for debug. We only record the size on the first device as
  // multi-device per process is deprecated
  work->numelIn_ = inputs[0].numel();
  work->numelOut_ = outputs[0].numel();

  // Notify graphs before we check the capture status preemptively
  at::cuda::CUDAGraph::inc_pending_event_queries();

  if (!coalescing_state_ && capture_status == c10::cuda::CaptureStatus::None) {
    workEnqueue(work);
  } else {
    at::cuda::CUDAGraph::dec_pending_event_queries();
  }

  return work;
}

template <typename Fn, typename PreProcess, typename PostProcess>
c10::intrusive_ptr<Work> ProcessGroupNCCL::pointToPoint(
    std::vector<at::Tensor>& tensors,
    Fn fn,
    int peer,
    OpType opType,
    PreProcess pre,
    PostProcess post,
    const char* profilingTitle) {
  // avoidRecordStreams_ note:
  // send, recv, and irecv should be ok with avoidRecordStreams,
  // However, for isend, I don't think the API requires the user
  // to wait() on the returned handle, so ProcessGroupNCCL can't know
  // when it's safe to release the input back to the allocator,
  // and the present call has no way to know it's not an isend.
  // Therefore, we warn and fall back to the typical recordStream logic:
  if (avoidRecordStreams_) {
    TORCH_WARN_ONCE(
        "TORCH_NCCL_AVOID_RECORD_STREAMS=1 has no effect for point-to-point "
        "collectives.");
  }

  // Bump sequence number, updated in collective() as well
  seq_++;

  const auto devices = getDeviceList(tensors);
  std::string key;
  int p2pRank = 0, p2pTargetRank = 0;
  bool isSendRecvSelf = false;
  // For batch_isend_irecv, ncclGroupStart() would be called upfront
  bool batchP2P = ncclActiveGroupCounter_ > 0;
  if (batchP2P) {
    // For batch P2P, we need to treat it like a collective when selecting
    // communicator, because other ranks can call into this batch other than my
    // rank and my peer
    key = getKeyFromDevices(devices);
    p2pRank = rank_;
    p2pTargetRank = peer;
  } else {
    // For single P2P, preserve the old two-rank behavior (to avoid perf diff)
    key = getKeySendRecv(rank_, peer);
    p2pRank = rank_ <= peer ? 0 : 1;
    isSendRecvSelf = rank_ == peer;
    p2pTargetRank = isSendRecvSelf ? 0 : 1 - p2pRank;
  }
  auto& ncclComms = getNCCLComm(key, devices, opType, p2pRank, isSendRecvSelf);

  if (coalescing_state_ & CoalActive) {
    coalescing_state_ |= CoalP2P;
    coalescedDevices_.push_back(devices);
    coalescedComms_.push_back(ncclComms);
  }

  // First let NCCL streams wait for input tensors allocation streams
  syncStreams(devices, ncclEvents_[key], ncclStreams_[key]);

  // Work itself will create the CUDA events on all GPUs of tensors
  bool can_profile = tensors.size() == 1;
  auto work = initWork(
      devices,
      rank_,
      opType,
      can_profile ? profilingTitle : nullptr,
      tensors,
      {});

  // Store references to outputs to be used by WorkNCCL::result and operator<<.
  // Note that these outputs are only valid for recv(), as send() does not
  // modify the inputs but we still create these outputs for use cases such as
  // profiling.
  work->outputs_ = std::make_shared<std::vector<at::Tensor>>(tensors);

  at::cuda::OptionalCUDAGuard gpuGuard;

  // Start event should only be recorded before the ncclGroupStart()
  if (work->timingEnabled_) {
    for (const auto i : c10::irange(tensors.size())) {
      at::cuda::CUDAStream& ncclStream = ncclStreams_[key][i];
      (*work->ncclStartEvents_)[i].record(ncclStream);
    }
  }

  pre(ncclStreams_[key], work);

  for (const auto i : c10::irange(tensors.size())) {
    gpuGuard.set_index(devices[i].index());
    at::cuda::CUDAStream& ncclStream = ncclStreams_[key][i];

    // Both send tensor and recv tensor are created on a worker stream and used
    // in different ncclStreams.  Hence, both must record the ncclStream to
    // prevent being freed before the collective finishes.
    //
    // See [Sync Streams].
    c10::cuda::CUDACachingAllocator::recordStream(
        tensors[i].storage().data_ptr(), ncclStream);
  }

  std::vector<void*> comms_;
  if (nccl_use_nonblocking()) {
    for (const auto i : c10::irange(tensors.size())) {
      comms_.push_back((void*)ncclComms[i]->getNcclComm());
    }
  }
  {
    torch::cuda::nccl::AutoNcclGroup nccl_group_guard(
        comms_, nccl_use_nonblocking());
    for (const auto i : c10::irange(tensors.size())) {
      gpuGuard.set_index(devices[i].index());
      at::cuda::CUDAStream& ncclStream = ncclStreams_[key][i];
#ifndef NCCL_HAS_COMM_NONBLOCKING
      C10D_NCCL_CHECK(
          fn(tensors[i],
             ncclComms[i]->getNcclComm(),
             ncclStream,
             p2pTargetRank),
          ncclComms[i]->getNcclCommFailureReason());
#else
      C10D_NCCL_CHECK_TIMEOUT(
          fn(tensors[i],
             ncclComms[i]->getNcclComm(),
             ncclStream,
             p2pTargetRank),
          ncclComms[i]->getNcclComm(),
          ncclComms[i]->getNcclCommFailureReason());
#endif
    }
  }

  post(ncclStreams_[key]);

  // End event should only be recorded after the ncclGroupEnd()
  for (const auto i : c10::irange(tensors.size())) {
    at::cuda::CUDAStream& ncclStream = ncclStreams_[key][i];
    if (!coalescing_state_) {
      (*work->ncclEndEvents_)[i].record(ncclStream);
    }
    work->ncclComms_[i] = ncclComms[i];
    work->blockingWait_ = blockingWait_;
    work->opTimeout_ = options_->timeout;
    work->store_ = store_;
  }

  // Record size info for debug. We only record the size on the first device as
  // multi-device per process is deprecated
  work->numelIn_ = work->numelOut_ = tensors[0].numel();

  // Future only needs to be created and marked completed with outputs for
  // recv(), but still create future for use cases such as profiling even for
  // send().
  {
    c10::cuda::CUDAMultiStreamGuard streamGuard(ncclStreams_[key]);
    work->future_ = c10::make_intrusive<at::ivalue::Future>(
        c10::ListType::create(c10::TensorType::get()), devices);
    work->future_->markCompleted(at::IValue(*work->outputs_));
  }

  // Add a callback that runs profiling end callbacks. wrapCallback() in CUDA
  // future blocks the stream this callback runs on the corresponding
  // ncclEndEvents_ ensuring appropriate synchronization.
  if (work->recordFunctionEndCallback_) {
    work->future_->addCallback(
        [work](at::ivalue::Future& /* unused */) {
          work->recordFunctionEndCallback_();
        },
        // uses_future = false allows us to skip synchronization in
        // ivalue::Future, but is only valid as long as the lambda doesn't use
        // the "Future" argument.
        /*uses_future=*/false);
  }

  // Enqueue P2P op so that it can be cancelled by NCCL watchdog
  c10::cuda::CaptureStatus capture_status =
      c10::cuda::currentStreamCaptureStatusMayInitCtx();

  // Notify graphs before we check the capture status preemptively
  at::cuda::CUDAGraph::inc_pending_event_queries();

  if (!coalescing_state_ && capture_status == c10::cuda::CaptureStatus::None) {
    workEnqueue(work);
  } else {
    at::cuda::CUDAGraph::dec_pending_event_queries();
  }

  return work;
}

template <typename Fn>
c10::intrusive_ptr<Work> ProcessGroupNCCL::collective(
    std::vector<at::Tensor>& inputs,
    std::vector<at::Tensor>& outputs,
    Fn fn,
    OpType opType,
    const char* profilingTitle,
    bool avoidRecordStreams) {
  return collective(
      inputs,
      outputs,
      fn,
      [](std::vector<at::cuda::CUDAStream>&,
         c10::intrusive_ptr<ProcessGroupNCCL::WorkNCCL>& work) {},
      [](std::vector<at::cuda::CUDAStream>&,
         c10::intrusive_ptr<ProcessGroupNCCL::WorkNCCL>& work) {},
      opType,
      profilingTitle,
      avoidRecordStreams);
}

template <typename Fn>
c10::intrusive_ptr<Work> ProcessGroupNCCL::pointToPoint(
    std::vector<at::Tensor>& tensor,
    Fn fn,
    int peer,
    OpType opType,
    const char* profilingTitle) {
  return pointToPoint(
      tensor,
      fn,
      peer,
      opType,
      [](std::vector<at::cuda::CUDAStream>&,
         c10::intrusive_ptr<ProcessGroupNCCL::WorkNCCL>& work) {},
      [](std::vector<at::cuda::CUDAStream>&) {},
      profilingTitle);
}

c10::intrusive_ptr<Work> ProcessGroupNCCL::allreduce_sparse(
    std::vector<at::Tensor>& tensors,
    const AllreduceOptions& opts) {
#ifdef IS_NCCL_EXP
  std::vector<at::Tensor> outputTensors(tensors.size());
  for (std::vector<at::Tensor>::size_type i = 0; i < tensors.size(); i++) {
    tensors[i] = tensors[i].coalesce();
    outputTensors[i] = torch::zeros(
        tensors[i].sizes(), tensors[i].options().layout(torch::kStrided));
  }
  int dev_in_group = 0;
  auto work = collective(
      tensors,
      outputTensors,
      [&](at::Tensor& input,
          at::Tensor& output,
          ncclComm_t comm,
          at::cuda::CUDAStream& stream) {
        auto ncclDataType = getNcclDataType(input.scalar_type());
        auto ncclReduceOp = getNcclReduceOp(
            opts.reduceOp, input, ncclDataType, comm, dev_in_group++);

        size_t num_elements = output.numel();
        auto indices = input.indices();
        auto sizes = input.sizes();
        int colSize = sizes[1];
        auto rows = indices[0];
        size_t blockCount = rows.sizes()[0];
        auto recvIndices = indices[0] * colSize;

        // prevent output and recvIndices from being freed
        c10::cuda::CUDACachingAllocator::recordStream(
            output.storage().data_ptr(), stream);
        c10::cuda::CUDACachingAllocator::recordStream(
            recvIndices.storage().data_ptr(), stream);
        auto result = ncclAllReduceSparseBlock(
            input._values().data_ptr(), // sendbuff
            recvIndices.data_ptr<int64_t>(), // recv_indices
            blockCount, // block_count
            colSize, // block_length
            output.data_ptr(), // recvbuff
            output.numel(), // recv_count
            ncclDataType,
            ncclReduceOp,
            comm,
            stream.stream());
        return result;
      },
      [](std::vector<at::cuda::CUDAStream>& ncclStreams,
         c10::intrusive_ptr<ProcessGroupNCCL::WorkNCCL>& work) {},
      [&](std::vector<at::cuda::CUDAStream>& ncclStreams,
          c10::intrusive_ptr<ProcessGroupNCCL::WorkNCCL>& work) {
        // Convert output tensors to sparse and back into tensors.
        for (const auto i : c10::irange(outputTensors.size())) {
          at::cuda::CUDAStreamGuard guard(ncclStreams[i]);
          if (opts.sparseIndices.has_value()) {
            tensors[i] = at::sparse_coo_tensor(
                opts.sparseIndices.value(),
                outputTensors[i],
                tensors[i].sizes());
          } else {
            tensors[i] = outputTensors[i].to_sparse();
          }
        }
      },
      OpType::_ALLREDUCE_SPARSE,
      "nccl:all_reduce_sparse");
  return work;
#else
  // If the nccl branch is not "exp" then we just error
  C10_THROW_ERROR(
      Error,
      "allreduce_sparse is only available in the NCCL experimental branch.");
#endif
}

c10::intrusive_ptr<Work> ProcessGroupNCCL::allreduce_impl(
    std::vector<at::Tensor>& tensors,
    const AllreduceOptions& opts) {
  int dev_in_group = 0;
  return collective(
      tensors,
      tensors,
      [&](at::Tensor& input,
          at::Tensor& output,
          ncclComm_t comm,
          at::cuda::CUDAStream& stream) {
        auto ncclDataType = getNcclDataType(input.scalar_type());
        auto ncclReduceOp = getNcclReduceOp(
            opts.reduceOp, input, ncclDataType, comm, dev_in_group++);
        return ncclAllReduce(
            input.data_ptr(),
            output.data_ptr(),
            input.numel(),
            ncclDataType,
            ncclReduceOp,
            comm,
            stream.stream());
      },
      OpType::ALLREDUCE,
      "nccl:all_reduce");
}

c10::intrusive_ptr<Work> ProcessGroupNCCL::allreduce(
    std::vector<at::Tensor>& tensors,
    const AllreduceOptions& opts) {
  check_gpu_tensors_different_devices(tensors);

  // @lint-ignore CLANGTIDY
  auto tensor = tensors.back();
  RECORD_PARAM_COMMS_DATA(
      static_cast<int>(
          this->getSequenceNumberForGroup() + 1), // seq + 1 to match collective
      this->getID(),
      tensors, // inputTensors
      tensors, // outputTensors
      rank_, // rank
      "allreduce", // colName
      tensor.numel(), // inNelems
      tensor.numel(), // outNelems
      tensor.scalar_type(), // dType
      std::vector<int64_t>(), // inSplitSizes
      std::vector<int64_t>(), // outSplitSizes
      this->getSize()); // worldSize

  // avoidRecordStreams_ note: collective() will stash tensors.
  return allreduce_impl(tensors, opts);
}

c10::intrusive_ptr<Work> ProcessGroupNCCL::allreduce_coalesced(
    std::vector<at::Tensor>& tensors,
    const AllreduceCoalescedOptions& opts) {
  auto total_numel = check_gpu_tensors_same_device(tensors);

  // @lint-ignore CLANGTIDY
  RECORD_PARAM_COMMS_DATA(
      static_cast<int>(
          this->getSequenceNumberForGroup() + 1), // seq + 1 to match collective
      this->getID(),
      tensors, // inputTensors
      tensors, // outputTensors
      rank_, // rank
      "allreduce_coalesced", // colName
      total_numel, // inNelems
      total_numel, // outNelems
      tensors[0].scalar_type(), // dType
      // I'm not sure what in,outSplitSizes mean here.
      std::vector<int64_t>(), // inSplitSizes
      std::vector<int64_t>(), // outSplitSizes
      this->getSize()); // worldSize

  // avoidRecordStreams_ note: collective() will stash tensors.
  return allreduce_impl(tensors, opts);
}

c10::intrusive_ptr<Work> ProcessGroupNCCL::broadcast(
    std::vector<at::Tensor>& tensors,
    const BroadcastOptions& opts) {
  check_gpu_tensors_different_devices(tensors);

  // @lint-ignore CLANGTIDY
  auto tensor = tensors.back();
  RECORD_PARAM_COMMS_DATA(
      static_cast<int>(
          this->getSequenceNumberForGroup() + 1), // seq + 1 to match collective
      this->getID(),
      tensors, // inputTensors
      tensors, // outputTensors
      opts.rootRank, // root rank
      "broadcast", // colName
      tensor.numel(), // inNelems
      tensor.numel(), // outNelems
      tensor.scalar_type(), // dType
      std::vector<int64_t>(), // inSplitSizes
      std::vector<int64_t>(), // outSplitSizes
      this->getSize()); // worldSize

  // avoidRecordStreams_ note: collective() will stash tensors.
  bool avoidRecordStreams = avoidRecordStreams_ || (!opts.asyncOp);

  return collective(
      tensors,
      tensors,
      [&](at::Tensor& input,
          at::Tensor& output,
          ncclComm_t comm,
          at::cuda::CUDAStream& stream) {
        const auto root = opts.rootRank * tensors.size() + opts.rootTensor;
        return ncclBcast(
            input.data_ptr(),
            input.numel(),
            getNcclDataType(input.scalar_type()),
            root,
            comm,
            stream.stream());
      },
      OpType::BROADCAST,
      "nccl:broadcast",
      avoidRecordStreams);
}

// _broadcast_oop adds an out-of-place broadcast in PGNCCL
// Custom collectives may be implemented by coalescing broadcast operations
// One use-case is implementing a vector all_gather (all_gather_v)
// where unevenly sized inputs are gathered among participating ranks
// Since all_gather provides an out-of-place API, an all_gather_v
// semantic implemented inside pg_nccl.all_gather also needs to support
// out-of-place, for which an out-of-place broadcast is required to be added
c10::intrusive_ptr<Work> ProcessGroupNCCL::_broadcast_oop(
    std::vector<at::Tensor>& outputTensors,
    std::vector<at::Tensor>& inputTensors,
    const BroadcastOptions& opts) {
  check_gpu_tensors_different_devices(outputTensors);
  check_gpu_tensors_different_devices(inputTensors);

  // @lint-ignore CLANGTIDY
  auto tensor = outputTensors.back();
  // @lint-ignore CLANGTIDY
  auto in_tensor = inputTensors.back();
  if (tensor.numel() != in_tensor.numel()) {
    C10_THROW_ERROR(
        ValueError,
        "Tensor input and output of _broadcast_oop must have the same number of elements ");
  }
  RECORD_PARAM_COMMS_DATA(
      static_cast<int>(
          this->getSequenceNumberForGroup() +
          1), // seq + 1 to match collective increment.
      this->getID(),
      inputTensors, // inputTensors
      outputTensors, // outputTensors
      opts.rootRank, // root rank
      "_broadcast_oop", // colName
      tensor.numel(), // inNelems
      tensor.numel(), // outNelems
      tensor.scalar_type(), // dType
      std::vector<int64_t>(), // inSplitSizes
      std::vector<int64_t>(), // outSplitSizes
      this->getSize()); // worldSize

  return collective(
      inputTensors,
      outputTensors,
      [&](at::Tensor& input,
          at::Tensor& output,
          ncclComm_t comm,
          at::cuda::CUDAStream& stream) {
        const auto root = opts.rootRank * inputTensors.size() + opts.rootTensor;
        return ncclBroadcast(
            input.data_ptr(),
            output.data_ptr(),
            input.numel(),
            getNcclDataType(input.scalar_type()),
            root,
            comm,
            stream.stream());
      },
      OpType::BROADCAST,
      "nccl:_broadcast_oop");
}

c10::intrusive_ptr<Work> ProcessGroupNCCL::reduce(
    std::vector<at::Tensor>& tensors,
    const ReduceOptions& opts) {
  check_gpu_tensors_different_devices(tensors);
  // @lint-ignore CLANGTIDY
  auto tensor = tensors.back();
  RECORD_PARAM_COMMS_DATA(
      static_cast<int>(
          this->getSequenceNumberForGroup() + 1), // seq + 1 to match collective
      this->getID(),
      tensors, // inputTensors
      tensors, // outputTensors
      opts.rootRank, // root rank
      "reduce", // colName
      tensor.numel(), // inNelems
      tensor.numel(), // outNelems
      tensor.scalar_type(), // dType
      std::vector<int64_t>(), // inSplitSizes
      std::vector<int64_t>(), // outSplitSizes
      this->getSize()); // worldSize

  int dev_in_group = 0;
  // avoidRecordStreams_ note: collective() will stash tensors.
  return collective(
      tensors,
      tensors,
      [&](at::Tensor& input,
          at::Tensor& output,
          ncclComm_t comm,
          at::cuda::CUDAStream& stream) {
        const auto root = opts.rootRank * tensors.size() + opts.rootTensor;
        auto ncclDataType = getNcclDataType(input.scalar_type());
        auto ncclReduceOp = getNcclReduceOp(
            opts.reduceOp, input, ncclDataType, comm, dev_in_group++);
        return ncclReduce(
            input.data_ptr(),
            output.data_ptr(),
            input.numel(),
            ncclDataType,
            ncclReduceOp,
            root,
            comm,
            stream.stream());
      },
      OpType::REDUCE,
      "nccl:reduce");
}

// _reduce_oop exposes an out-of-place reduce from PGNCCL
// Custom collectives may be implemented by coalescing reduce operations
// One use-case is implementing a vector reduce_scatter (reduce_scatter_v)
// where inputs are reduced and scattered unevenly among participating ranks
// Since reduce_scatter provides an out-of-place API, a reduce_scatter_v
// semantic implemented inside pg_nccl.reduce_scatter also needs to support
// out-of-place, for which an out-of-place reduce is required to be added
c10::intrusive_ptr<Work> ProcessGroupNCCL::_reduce_oop(
    std::vector<at::Tensor>& outputTensors,
    std::vector<at::Tensor>& inputTensors,
    const ReduceOptions& opts) {
  check_gpu_tensors_different_devices(outputTensors);
  check_gpu_tensors_different_devices(inputTensors);
  // @lint-ignore CLANGTIDY
  auto tensor = outputTensors.back();
  // @lint-ignore CLANGTIDY
  auto in_tensor = inputTensors.back();
  if (tensor.numel() != in_tensor.numel()) {
    C10_THROW_ERROR(
        ValueError,
        "Tensor input and output of _reduce_oop must have the same number of elements ");
  }
  RECORD_PARAM_COMMS_DATA(
      static_cast<int>(
          this->getSequenceNumberForGroup() + 1), // seq + 1 to match collective
      this->getID(),
      inputTensors, // inputTensors
      outputTensors, // outputTensors
      opts.rootRank, // root rank
      "_reduce_oop", // colName
      tensor.numel(), // inNelems
      tensor.numel(), // outNelems
      tensor.scalar_type(), // dType
      std::vector<int64_t>(), // inSplitSizes
      std::vector<int64_t>(), // outSplitSizes
      this->getSize()); // worldSize

  int dev_in_group{0};
  return collective(
      inputTensors,
      outputTensors,
      [&](at::Tensor& input,
          at::Tensor& output,
          ncclComm_t comm,
          at::cuda::CUDAStream& stream) {
        const auto root = opts.rootRank * inputTensors.size() + opts.rootTensor;
        const auto ncclDataType = getNcclDataType(input.scalar_type());
        const auto ncclReduceOp = getNcclReduceOp(
            opts.reduceOp, input, ncclDataType, comm, dev_in_group++);
        return ncclReduce(
            input.data_ptr(),
            output.data_ptr(),
            input.numel(),
            ncclDataType,
            ncclReduceOp,
            (int)root,
            comm,
            stream.stream());
      },
      OpType::REDUCE,
      "nccl:_reduce_oop");
}

c10::intrusive_ptr<Work> ProcessGroupNCCL::allgather(
    std::vector<std::vector<at::Tensor>>& outputTensors,
    std::vector<at::Tensor>& inputTensors,
    const AllgatherOptions& opts) {
  check_gpu_tensors_different_devices(inputTensors);
  // @lint-ignore CLANGTIDY
  bool same_size = check_same_size(outputTensors.back());

  if (same_size) {
    auto outputFlattened =
        flatten_for_scatter_gather(outputTensors, inputTensors, size_);
    check_gpu_tensors_different_devices(outputFlattened);

    // @lint-ignore CLANGTIDY
    auto tensor = inputTensors.back();
    RECORD_PARAM_COMMS_DATA(
        static_cast<int>(
            this->getSequenceNumberForGroup() +
            1), // seq + 1 to match collective
        this->getID(),
        inputTensors, // inputTensors
        outputTensors, // outputTensors
        rank_, // rank
        "all_gather", // colName
        tensor.numel(), // inNelems
        tensor.numel() * // outNelems
            this->getSize(),
        tensor.scalar_type(), // dType
        std::vector<int64_t>(), // inSplitSizes
        std::vector<int64_t>(), // outSplitSize
        this->getSize()); // worldSize

    return collective(
        inputTensors,
        outputFlattened,
        [&](at::Tensor& input,
            at::Tensor& output,
            ncclComm_t comm,
            at::cuda::CUDAStream& stream) {
          if (!avoidRecordStreams_) {
            c10::cuda::CUDACachingAllocator::recordStream(
                output.storage().data_ptr(), stream);
          }
          return ncclAllGather(
              input.data_ptr(),
              output.data_ptr(),
              input.numel(),
              getNcclDataType(input.scalar_type()),
              comm,
              stream.stream());
        },
        [](std::vector<at::cuda::CUDAStream>& ncclStreams,
           c10::intrusive_ptr<ProcessGroupNCCL::WorkNCCL>& work) {
          // avoidRecordStreams_ note: We actually don't need to stash anything
          // here.
          //  - inputTensors is stashed onto work->stashed_for_allocator_safety_
          //    in collective().
          //  - outputFlattened is stashed onto work->outputs_ in collective().
          //  - User-facing outputTensors should be held by the user until after
          //    waiting on work_, or the call makes no sense.
          // So all participating tensors are accounted for, and won't be
          // released back to their allocation streams until after work_ is
          // waited on.
        },
        [&](std::vector<at::cuda::CUDAStream>& ncclStreams,
            c10::intrusive_ptr<ProcessGroupNCCL::WorkNCCL>& work) {
          // Copy the flattened output tensors to the outputs.
          for (const auto i : c10::irange(outputTensors.size())) {
            at::cuda::CUDAStreamGuard guard(ncclStreams[i]);
            for (const auto j : c10::irange(outputTensors[0].size())) {
              // See [Sync Streams].
              if (!avoidRecordStreams_) {
                c10::cuda::CUDACachingAllocator::recordStream(
                    outputTensors[i][j].storage().data_ptr(), ncclStreams[i]);
              }
              outputTensors[i][j].copy_(outputFlattened[i][j], true);
            }
          }
        },
        OpType::ALLGATHER,
        "nccl:all_gather");
  } else {
    const auto num_devices = outputTensors.size();
    const auto num_reduces = outputTensors[0].size();
    std::vector<c10::intrusive_ptr<Work>> works;
    startCoalescing();
    for (const auto i : c10::irange(num_reduces)) {
      std::vector<at::Tensor> inputs_multi_dev(num_devices);
      std::vector<at::Tensor> outputs_multi_dev(num_devices);
      for (const auto j : c10::irange(num_devices)) {
        // @lint-ignore CLANGTIDY
        outputs_multi_dev[j] = outputTensors[j][i];
        inputs_multi_dev[j] =
            // @lint-ignore CLANGTIDY
            i == (rank_ * num_devices + j) ? inputTensors[j]
                                           : outputs_multi_dev[j];
      }
      auto broadcastOpts = BroadcastOptions{
          static_cast<int64_t>(i / num_devices),
          static_cast<int64_t>(i % num_devices),
          opts.timeout};
      auto work =
          _broadcast_oop(outputs_multi_dev, inputs_multi_dev, broadcastOpts);
      works.push_back(work);
    }
    auto work = endCoalescing();
    return work;
  }
}

c10::intrusive_ptr<Work> ProcessGroupNCCL::allgather_coalesced(
    std::vector<std::vector<at::Tensor>>& /* unused */,
    std::vector<at::Tensor>& /* unused */,
    const AllgatherOptions& /* unused */) {
  C10_THROW_ERROR(
      NotImplementedError,
      "ProcessGroupNCCL does not support allgather_coalesced");
}

c10::intrusive_ptr<Work> ProcessGroupNCCL::allgather_into_tensor_coalesced(
    std::vector<at::Tensor>& outputs,
    std::vector<at::Tensor>& inputs,
    const AllgatherOptions& opts) {
  return collective(
      inputs,
      outputs,
      [&](at::Tensor& input,
          at::Tensor& output,
          ncclComm_t comm,
          at::cuda::CUDAStream& stream) {
        return ncclAllGather(
            input.data_ptr(),
            output.data_ptr(),
            input.numel(),
            getNcclDataType(input.scalar_type()),
            comm,
            stream.stream());
      },
      OpType::COALESCED,
      "nccl:all_gather_into_tensor_coalesced");
}

c10::intrusive_ptr<Work> ProcessGroupNCCL::reduce_scatter(
    std::vector<at::Tensor>& outputTensors,
    std::vector<std::vector<at::Tensor>>& inputTensors,
    const ReduceScatterOptions& opts) {
  check_gpu_tensors_different_devices(outputTensors);
  // @lint-ignore CLANGTIDY
  bool same_size = check_same_size(inputTensors.back());

  if (same_size) {
    // @lint-ignore CLANGTIDY
    auto tensor = outputTensors.back();

    int dev_in_group{0};
    auto inputFlattened =
        flatten_for_scatter_gather(inputTensors, outputTensors, size_);
    check_gpu_tensors_different_devices(inputFlattened);

    RECORD_PARAM_COMMS_DATA(
        static_cast<int>(
            this->getSequenceNumberForGroup() +
            1), // seq + 1 to match collective
        this->getID(),
        inputTensors, // inputTensors
        outputTensors, // outputTensors
        rank_, // rank
        "reduce_scatter", // colName
        tensor.numel() * this->getSize(), // inNelems
        tensor.numel(), // outNelems
        tensor.scalar_type(), // dType
        std::vector<int64_t>(), // inSplitSizes
        std::vector<int64_t>(), // outSplitSizes
        this->getSize()); // worldSize

    return collective(
        inputFlattened,
        outputTensors,
        [&](at::Tensor& input,
            at::Tensor& output,
            ncclComm_t comm,
            at::cuda::CUDAStream& stream) {
          if (!avoidRecordStreams_) {
            c10::cuda::CUDACachingAllocator::recordStream(
                output.storage().data_ptr(), stream);
          }
          const auto ncclDataType = getNcclDataType(input.scalar_type());
          const auto ncclReduceOp = getNcclReduceOp(
              opts.reduceOp, input, ncclDataType, comm, dev_in_group++);
          return ncclReduceScatter(
              input.data_ptr(),
              output.data_ptr(),
              output.numel(),
              ncclDataType,
              ncclReduceOp,
              comm,
              stream.stream());
        },
        [&](std::vector<at::cuda::CUDAStream>& ncclStreams,
            c10::intrusive_ptr<ProcessGroupNCCL::WorkNCCL>& work) {
          if (avoidRecordStreams_) {
            // We only need to stash inputTensors.
            //  - inputFlattened is stashed onto
            //  work->stashed_for_allocator_safety_
            //    in collective().
            //  - User-facing outputTensors is stashed onto work->outputs_ in
            //  collective(),
            //    and should also be held by the user until after waiting on
            //    work_.
            auto& v = work->stashed_for_allocator_safety_;
            for (const auto i : c10::irange(inputTensors.size())) {
              v->insert(
                  v->end(), inputTensors[i].begin(), inputTensors[i].end());
            }
          }

          // Copy the input tensors to the flattened inputs.
          for (const auto i : c10::irange(inputTensors.size())) {
            at::cuda::CUDAStreamGuard guard(ncclStreams[i]);
            for (const auto j : c10::irange(inputTensors[0].size())) {
              // See [Sync Streams].
              if (!avoidRecordStreams_) {
                c10::cuda::CUDACachingAllocator::recordStream(
                    inputTensors[i][j].storage().data_ptr(), ncclStreams[i]);
              }
              inputFlattened[i][j].copy_(inputTensors[i][j], true);
            }
          }
        },
        [&](std::vector<at::cuda::CUDAStream>&,
            c10::intrusive_ptr<ProcessGroupNCCL::WorkNCCL>& work) {},
        OpType::REDUCE_SCATTER,
        "nccl:reduce_scatter");
  } else {
    const auto num_devices = inputTensors.size();
    const auto num_reduces = inputTensors[0].size();
    std::vector<c10::intrusive_ptr<Work>> works;
    startCoalescing();
    for (const auto i : c10::irange(num_reduces)) {
      std::vector<at::Tensor> inputs_multi_dev(num_devices);
      std::vector<at::Tensor> outputs_multi_dev(num_devices);
      for (const auto j : c10::irange(num_devices)) {
        // @lint-ignore CLANGTIDY
        inputs_multi_dev[j] = inputTensors[j][i];
        outputs_multi_dev[j] =
            // @lint-ignore CLANGTIDY
            i == (rank_ * num_devices + j) ? outputTensors[j]
                                           : inputs_multi_dev[j];
      }
      auto reduceOpts = ReduceOptions{
          opts.reduceOp,
          static_cast<int64_t>(i / num_devices),
          static_cast<int64_t>(i % num_devices),
          opts.timeout};
      auto work = _reduce_oop(outputs_multi_dev, inputs_multi_dev, reduceOpts);
      works.push_back(work);
    }
    auto work = endCoalescing();
    return work;
  }
}

c10::intrusive_ptr<Work> ProcessGroupNCCL::_reduce_scatter_base(
    at::Tensor& outputTensor,
    at::Tensor& inputTensor,
    const ReduceScatterOptions& opts) {
  if (inputTensor.dtype() != outputTensor.dtype()) {
    C10_THROW_ERROR(
        TypeError, "input tensor must be the same type as the output tensor.");
  }

  if (inputTensor.numel() != outputTensor.numel() * size_) {
    C10_THROW_ERROR(
        ValueError,
        "input tensor must be the same size as output size times world size");
  }

  // @lint-ignore CLANGTIDY
  const auto& tensor = outputTensor;
  RECORD_PARAM_COMMS_DATA(
      static_cast<int>(
          this->getSequenceNumberForGroup() + 1), // seq + 1 to match collective
      this->getID(),
      inputTensor, // inputTensor
      outputTensor, // outputTensor
      rank_, // rank
      "_reduce_scatter_base", // colName
      inputTensor.numel(), // inNelems
      tensor.numel(), // outNelems
      tensor.scalar_type(), // dtype
      std::vector<int64_t>(), // inSplitSizes
      std::vector<int64_t>(), // outSplitSizes
      this->getSize()); // worldSize

  auto inputs = std::vector<at::Tensor>{inputTensor};
  auto outputs = std::vector<at::Tensor>{outputTensor};

  int dev_in_group = 0;
  // avoidRecordStreams_ note: collective() will stash inputs and outputs.
  // Note 2: for asyncOp = false, we don't want to record streams because we
  // know that the NCCL stream will join back to the "current" stream right
  // after this op. So we might just as well keep the stream ownership of the
  // input/output tensors unchanged. The benefit would be that the
  // allocation/free of the tensors would look deterministic to the "current"
  // stream so that the caching allocator can reuse memory pool for this stream
  // in a clever way. This setting is added for libraries like FSDP which uses
  // `reduce_scatter_tensor`.
  bool avoidRecordStreams = avoidRecordStreams_ || (!opts.asyncOp);

  return collective(
      inputs,
      outputs,
      [&](at::Tensor& input,
          at::Tensor& output,
          ncclComm_t comm,
          at::cuda::CUDAStream& stream) {
        if (!avoidRecordStreams) {
          c10::cuda::CUDACachingAllocator::recordStream(
              output.storage().data_ptr(), stream);
        }
        auto ncclDataType = getNcclDataType(input.scalar_type());
        auto ncclReduceOp = getNcclReduceOp(
            opts.reduceOp, input, ncclDataType, comm, dev_in_group++);
        return ncclReduceScatter(
            input.data_ptr(),
            output.data_ptr(),
            output.numel(),
            ncclDataType,
            ncclReduceOp,
            comm,
            stream.stream());
      },
      OpType::_REDUCE_SCATTER_BASE,
      "nccl:_reduce_scatter_base",
      avoidRecordStreams);
}

c10::intrusive_ptr<Work> ProcessGroupNCCL::reduce_scatter_tensor_coalesced(
    std::vector<at::Tensor>& outputs,
    std::vector<at::Tensor>& inputs,
    const ReduceScatterOptions& opts) {
  return collective(
      inputs,
      outputs,
      [&](at::Tensor& input,
          at::Tensor& output,
          ncclComm_t comm,
          at::cuda::CUDAStream& stream) {
        if (!avoidRecordStreams_) {
          c10::cuda::CUDACachingAllocator::recordStream(
              output.storage().data_ptr(), stream);
        }
        auto ncclDataType = getNcclDataType(input.scalar_type());
        auto ncclReduceOp = getNcclReduceOp(
            opts.reduceOp, input, ncclDataType, comm, /*dev_in_group=*/0);
        return ncclReduceScatter(
            input.data_ptr(),
            output.data_ptr(),
            output.numel(),
            ncclDataType,
            ncclReduceOp,
            comm,
            stream.stream());
      },
      OpType::COALESCED,
      "nccl:reduce_scatter_tensor_coalesced");
}

c10::intrusive_ptr<Work> ProcessGroupNCCL::barrier(const BarrierOptions& opts) {
  RECORD_PARAM_COMMS(
      static_cast<int>(
          this->getSequenceNumberForGroup() + 1), // seq + 1 to match collective
      this->getID(),
      rank_, // rank
      "barrier", // colName
      0, // inNelems
      0, // outNelems
      at::kByte, // dType
      std::vector<int64_t>(), // inSplitSizes
      std::vector<int64_t>(), // outSplitSizes
      this->getSize()); // worldSize

  std::vector<at::Device> devices;

  // Use user defined GPU device ids if provided
  if (!opts.device_ids.empty()) {
    for (auto device : opts.device_ids) {
      devices.emplace_back(at::DeviceType::CUDA, device);
    }
  } else if (usedDeviceIdxs_.empty()) {
    // This means there is not yet a NCCL collective being called
    // Here we have to use the best guesses and will use a single GPU to call
    // allreduce to achieve barrier.
    // In case the multiple processes fall into the same node, we use rank to
    // ensure that each process is on a different GPU
    auto numGPUs = at::cuda::getNumGPUs();
    int16_t deviceIdx = static_cast<int16_t>(rank_ % numGPUs);
    LOG(INFO) << c10::str(
        "Rank ",
        this->getRank(),
        " using GPU ",
        deviceIdx,
        " to perform barrier as devices used by this process are currently unknown. ",
        "This can potentially cause a hang if this rank to GPU mapping is incorrect.",
        "Specify device_ids in barrier() to force use of a particular device.");
    devices.emplace_back(getDeviceForRank(rank_));
  } else {
    for (auto usedDeviceIdx : usedDeviceIdxs_) {
      devices.emplace_back(at::DeviceType::CUDA, usedDeviceIdx);
    }
  }

  std::vector<at::Tensor> barrierTensors;
  barrierTensors.reserve(devices.size());

  at::cuda::OptionalCUDAGuard gpuGuard;
  for (auto& device : devices) {
    gpuGuard.set_index(device.index());
    barrierTensors.push_back(at::empty(
        {1},
        at::TensorOptions().device(at::DeviceType::CUDA).dtype(at::kByte)));
  }

  // All reduce to achieve the barrier
  auto work = allreduce(barrierTensors);

  // Work will take over barrierTensors
  auto ncclWork = dynamic_cast<ProcessGroupNCCL::WorkNCCL*>(work.get());
  TORCH_CHECK(ncclWork);
  ncclWork->barrierTensors_ = std::move(barrierTensors);

  return work;
}

#ifdef ENABLE_NCCL_P2P_SUPPORT
c10::intrusive_ptr<Work> ProcessGroupNCCL::alltoall_base(
    at::Tensor& outputTensor,
    at::Tensor& inputTensor,
    std::vector<int64_t>& outputSplitSizes,
    std::vector<int64_t>& inputSplitSizes,
    const AllToAllOptions& /* unused */) {
  check_gpu_single_tensor(outputTensor);
  check_gpu_single_tensor(inputTensor);
  if (outputSplitSizes.size() == 0 && inputSplitSizes.size() == 0) {
    std::vector<at::Tensor> inputTensors = {inputTensor};
    std::vector<at::Tensor> outputTensors = {outputTensor};

    RECORD_PARAM_COMMS_DATA(
        static_cast<int>(
            this->getSequenceNumberForGroup() +
            1), // seq + 1 to match collective
        this->getID(),
        inputTensor, // inputTensor
        outputTensor, // outputTensor
        rank_, // rank
        "all_to_all", // colName
        inputTensor.numel(), // inNelems
        outputTensor.numel(), // outNelems
        inputTensor.scalar_type(), // dType
        std::vector<int64_t>(), // inSplitSizes
        std::vector<int64_t>(), // outSplitSizes
        this->getSize()); // worldSize

    // avoidRecordStreams_ note: collective() will stash inputTensors and
    // outputTensors.
    return collective(
        inputTensors,
        outputTensors,
        [&](at::Tensor& input,
            at::Tensor& output,
            ncclComm_t comm,
            at::cuda::CUDAStream& stream) {
          // See [Sync Streams].
          if (!avoidRecordStreams_) {
            c10::cuda::CUDACachingAllocator::recordStream(
                output.storage().data_ptr(), stream);
          }
          torch::cuda::nccl::all2all_single_equal_split(
              input, output, this->getSize(), comm, stream);
          return ncclSuccess;
        },
        OpType::ALLTOALL_BASE,
        "nccl:all_to_all");
  } else {
    c10d::checkSplitSizes(inputSplitSizes, inputTensor, size_);
    c10d::checkSplitSizes(outputSplitSizes, outputTensor, size_);
    std::vector<at::Tensor> inputTensors = {inputTensor};
    std::vector<at::Tensor> outputTensors = {outputTensor};

    RECORD_PARAM_COMMS_DATA(
        static_cast<int>(
            this->getSequenceNumberForGroup() +
            1), // seq + 1 to match collective
        this->getID(),
        inputTensor, // inputTensor
        outputTensor, // outputTensor
        rank_, // rank
        "all_to_allv", // colName
        inputTensor.numel(), // inNelems
        outputTensor.numel(), // outNelems
        inputTensor.scalar_type(), // dType
        inputSplitSizes, // inSplitSizes
        outputSplitSizes, // outSplitSizes
        this->getSize()); // worldSize

    // avoidRecordStreams_ note: collective() will stash inputTensors and
    // outputTensors.
    return collective(
        inputTensors,
        outputTensors,
        [&](at::Tensor& input,
            at::Tensor& output,
            ncclComm_t comm,
            at::cuda::CUDAStream& stream) {
          std::vector<size_t> send_lengths(size_);
          std::vector<size_t> recv_lengths(size_);
          std::vector<size_t> send_offsets(size_);
          std::vector<size_t> recv_offsets(size_);
          c10d::computeLengthsAndOffsets(
              inputSplitSizes, input, &send_lengths, &send_offsets);
          c10d::computeLengthsAndOffsets(
              outputSplitSizes, output, &recv_lengths, &recv_offsets);
          // See [Sync Streams].
          if (!avoidRecordStreams_) {
            c10::cuda::CUDACachingAllocator::recordStream(
                output.storage().data_ptr(), stream);
          }
          torch::cuda::nccl::all2all_single_unequal_split(
              input.data_ptr(),
              send_lengths.data(),
              send_offsets.data(),
              output.data_ptr(),
              recv_lengths.data(),
              recv_offsets.data(),
              input.element_size(),
              input.scalar_type(),
              comm,
              stream);
          return ncclSuccess;
        },
        OpType::ALLTOALL_BASE,
        "nccl:all_to_all");
  }
}

c10::intrusive_ptr<Work> ProcessGroupNCCL::alltoall(
    std::vector<at::Tensor>& outputTensors,
    std::vector<at::Tensor>& inputTensors,
    const AllToAllOptions& /* unused */) {
  std::vector<int64_t> inSplitSizes;
  std::vector<int64_t> outSplitSizes;
  int64_t total_numel = 0;

  auto device = outputTensors[0].device();
  for (const auto r : c10::irange(outputTensors.size())) {
    check_gpu_single_tensor(outputTensors[r]);
    check_gpu_single_tensor(inputTensors[r]);
    TORCH_CHECK(
        device == outputTensors[r].device() &&
            device == inputTensors[r].device(),
        "Tensors must be on the same device")
    inSplitSizes.push_back(inputTensors[r].numel());
    outSplitSizes.push_back(outputTensors[r].numel());
    total_numel += inputTensors[r].numel();
  }

  RECORD_PARAM_COMMS_DATA(
      static_cast<int>(
          this->getSequenceNumberForGroup() + 1), // seq + 1 to match collective
      this->getID(),
      inputTensors, // inputTensors
      outputTensors, // outputTensors
      rank_, // rank
      "all_to_all", // colName
      total_numel, // inNelems
      total_numel, // outNelems
      inputTensors.front().scalar_type(), // dType
      inSplitSizes, // inSplitSizes
      outSplitSizes, // outSplitSizes
      this->getSize()); // worldSize

  std::vector<at::Tensor> inputTensor0 = {inputTensors[0]};
  std::vector<at::Tensor> outputTensor0 = {outputTensors[0]};
  return collective(
      inputTensor0,
      outputTensor0,
      [&](at::Tensor& /* unused */,
          at::Tensor& /* unused */,
          ncclComm_t comm,
          at::cuda::CUDAStream& stream) {
        torch::cuda::nccl::all2all(outputTensors, inputTensors, comm, stream);
        return ncclSuccess;
      },
      [&](std::vector<at::cuda::CUDAStream>&,
          c10::intrusive_ptr<ProcessGroupNCCL::WorkNCCL>& work) {
        if (avoidRecordStreams_) {
          // inputTensor0 and outputTensor0 are stashed redundantly by
          // collective(), but that's ok.
          auto& v = work->stashed_for_allocator_safety_;
          v->insert(v->end(), inputTensors.begin(), inputTensors.end());
          v->insert(v->end(), outputTensors.begin(), outputTensors.end());
        }
      },
      [](std::vector<at::cuda::CUDAStream>&,
         c10::intrusive_ptr<ProcessGroupNCCL::WorkNCCL>& work) {},
      OpType::ALLTOALL,
      "nccl:all_to_all");
}

c10::intrusive_ptr<Work> ProcessGroupNCCL::send(
    std::vector<at::Tensor>& tensors,
    int dstRank,
    int /* unused */) {
  check_gpu_tensors_different_devices(tensors);

  // @lint-ignore CLANGTIDY
  auto tensor = tensors.back();
  RECORD_PARAM_COMMS_DATA(
      static_cast<int>(
          this->getSequenceNumberForGroup() + 1), // seq + 1 to match collective
      this->getID(),
      tensors, // inputTensors
      tensors, // outputTensors
      dstRank, // dst rank
      "send", // colName
      tensor.numel(), // inNelems
      tensor.numel(), // outNelems
      tensor.scalar_type(), // dType
      std::vector<int64_t>(), // inSplitSizes
      std::vector<int64_t>(), // outSplitSizes
      this->getSize()); // worldSize

  auto ret = pointToPoint(
      tensors,
      [&](at::Tensor& input,
          ncclComm_t comm,
          at::cuda::CUDAStream& stream,
          int dst) {
        torch::cuda::nccl::send(input, comm, stream, dst);
        return ncclSuccess;
      },
      dstRank,
      OpType::SEND,
      c10::str("nccl:send ", rank_, "->", dstRank).c_str());
  return ret;
}

c10::intrusive_ptr<Work> ProcessGroupNCCL::recv(
    std::vector<at::Tensor>& tensors,
    int srcRank,
    int /* unused */) {
  check_gpu_tensors_different_devices(tensors);

  // @lint-ignore CLANGTIDY
  auto tensor = tensors.back();
  RECORD_PARAM_COMMS_DATA(
      static_cast<int>(
          this->getSequenceNumberForGroup() + 1), // seq + 1 to match collective
      this->getID(),
      tensors, // inputTensors
      tensors, // outputTensors
      srcRank, // src rank
      "recv", // colName
      tensor.numel(), // inNelems
      tensor.numel(), // outNelems
      tensor.scalar_type(), // dType
      std::vector<int64_t>(), // inSplitSizes
      std::vector<int64_t>(), // outSplitSizes
      this->getSize()); // worldSize

  auto ret = pointToPoint(
      tensors,
      [&](at::Tensor& output,
          ncclComm_t comm,
          at::cuda::CUDAStream& stream,
          int src) {
        torch::cuda::nccl::recv(output, comm, stream, src);
        return ncclSuccess;
      },
      srcRank,
      OpType::RECV,
      c10::str("nccl:recv ", rank_, "<-", srcRank).c_str());
  return ret;
}
#else
c10::intrusive_ptr<Work> ProcessGroupNCCL::alltoall_base(
    at::Tensor& /* unused */,
    at::Tensor& /* unused */,
    std::vector<int64_t>& /* unused */,
    std::vector<int64_t>& /* unused */,
    const AllToAllOptions& /* unused */) {
  C10_THROW_ERROR(
      NotImplementedError,
      "ProcessGroupNCCL only supports alltoall* for NCCL lib version >= 2.7.0");
}

c10::intrusive_ptr<Work> ProcessGroupNCCL::alltoall(
    std::vector<at::Tensor>& /* unused */,
    std::vector<at::Tensor>& /* unused */,
    const AllToAllOptions& /* unused */) {
  C10_THROW_ERROR(
      NotImplementedError,
      "ProcessGroupNCCL only supports alltoall* for NCCL lib version >= 2.7.0");
}

c10::intrusive_ptr<Work> ProcessGroupNCCL::send(
    std::vector<at::Tensor>& /* unused */,
    int /* unused */,
    int /* unused */) {
  C10_THROW_ERROR(
      NotImplementedError,
      "ProcessGroupNCCL only supports send for NCCL lib version >= 2.7.0");
}

c10::intrusive_ptr<Work> ProcessGroupNCCL::recv(
    std::vector<at::Tensor>& /* unused */,
    int /* unused */,
    int /* unused */) {
  C10_THROW_ERROR(
      NotImplementedError,
      "ProcessGroupNCCL only supports recv for NCCL lib version >= 2.7.0");
}
#endif

void ProcessGroupNCCL::groupStart() {
#if defined(NCCL_MAJOR) && (NCCL_MAJOR >= 2)
  C10D_NCCL_CHECK(ncclGroupStart(), c10::nullopt);
#endif
  ++ncclActiveGroupCounter_;
}

void ProcessGroupNCCL::groupEnd() {
#if defined(NCCL_MAJOR) && (NCCL_MAJOR >= 2)
#ifndef NCCL_HAS_COMM_NONBLOCKING
  C10D_NCCL_CHECK(ncclGroupEnd(), c10::nullopt);
#else
  if (!nccl_use_nonblocking()) {
    C10D_NCCL_CHECK(ncclGroupEnd(), c10::nullopt);
  } else {
    TORCH_WARN(
        "ProcessGroupNCCL::groupEnd() called in nonblocking communicator mode without involved communicators specified; gathering all mapped communicators...");
    std::unique_lock<std::mutex> lock(mutex_);
    std::vector<std::shared_ptr<NCCLComm>> ncclComms_;
    for (auto& it : devNCCLCommMap_) {
      ncclComms_.insert(ncclComms_.end(), it.second.begin(), it.second.end());
    }
    C10D_NCCL_CHECK_TIMEOUT_GROUPEND(ncclGroupEnd(), ncclComms_, c10::nullopt);
  }
#endif
#endif
  --ncclActiveGroupCounter_;
}

void ProcessGroupNCCL::groupEndNonblocking(
    std::vector<std::shared_ptr<NCCLComm>> comms) {
#if defined(NCCL_MAJOR) && (NCCL_MAJOR >= 2)
#ifndef NCCL_HAS_COMM_NONBLOCKING
  C10D_NCCL_CHECK(ncclGroupEnd(), c10::nullopt);
#else
  if (!nccl_use_nonblocking()) {
    C10D_NCCL_CHECK(ncclGroupEnd(), c10::nullopt);
  } else {
    C10D_NCCL_CHECK_TIMEOUT_GROUPEND(ncclGroupEnd(), comms, c10::nullopt);
  }
#endif
#endif
  --ncclActiveGroupCounter_;
}

c10::intrusive_ptr<Work> ProcessGroupNCCL::gather(
    std::vector<std::vector<at::Tensor>>& outputTensors,
    std::vector<at::Tensor>& inputTensors,
    const GatherOptions& opts) {
  static auto invalidArgument = [](const std::string& msg) {
    C10_THROW_ERROR(ValueError, "ProcessGroupNCCL::gather: " + msg);
  };

  assertRootRank(invalidArgument, opts.rootRank, size_);
  check_gpu_tensors_different_devices(inputTensors);
  assertSingleElementInput(invalidArgument, inputTensors);

  // @lint-ignore CLANGTIDY
  auto tensor = inputTensors.back();

  std::vector<at::Tensor> outputs;

  if (getRank() == opts.rootRank) {
    if (outputTensors.size() != 1) {
      std::stringstream ss;
      ss << "requires a single-element output list containing a list with "
         << getSize() << " tensors.";
      invalidArgument(ss.str());
    } else if (outputTensors[0].size() != static_cast<size_t>(getSize())) {
      std::stringstream ss;
      ss << "Incorrect output list size " << outputTensors[0].size()
         << ". Output list size should be " << getSize()
         << ", same as size of the process group.";
      invalidArgument(ss.str());
    }

    const auto& options = inputTensors[0].options();
    const auto& sizes = inputTensors[0].sizes();
    assertTypeAndSizesMatch(invalidArgument, outputTensors[0], options, sizes);
    outputs = outputTensors[0];
  } else {
    // if not in the root rank, initialize outputs as empty list
    if (outputTensors.size() != 0) {
      invalidArgument("requires empty output on non-root");
    }
    outputs = {};
    // append a empty tensor to the list, we don't use it but the
    // `collective` template function requires it to invoke its function
    outputs.emplace_back();
  }

  RECORD_PARAM_COMMS_DATA(
      static_cast<int>(
          this->getSequenceNumberForGroup() + 1), // seq + 1 to match collective
      this->getID(),
      inputTensors, // inputTensors
      outputTensors, // outputTensors
      opts.rootRank, // root rank
      "gather", // colName
      tensor.numel(), // inNelems
      tensor.numel() * this->getSize(), // outNelems
      tensor.scalar_type(), // dType
      std::vector<int64_t>(), // inSplitSizes
      std::vector<int64_t>(), // outSplitSize
      this->getSize()); // worldSize

  // avoidRecordStreams_ note: collective() will stash inputTensors and
  // outputs, which == outputTensors[0] on the root rank where it matters.
  return collective(
      inputTensors,
      outputs,
      [&](at::Tensor& /* unused */,
          at::Tensor& /* unused */,
          ncclComm_t comm,
          at::cuda::CUDAStream& stream) {
        const auto root = opts.rootRank;
        if (getRank() == root) {
          if (!avoidRecordStreams_) {
            for (auto output : outputs) {
              c10::cuda::CUDACachingAllocator::recordStream(
                  output.storage().data_ptr(), stream);
            }
          }
        }
        torch::cuda::nccl::gather(inputTensors[0], outputs, comm, stream, root);
        return ncclSuccess;
      },
      OpType::GATHER,
      "nccl:gather");
}

c10::intrusive_ptr<Work> ProcessGroupNCCL::scatter(
    std::vector<at::Tensor>& outputTensors,
    std::vector<std::vector<at::Tensor>>& inputTensors,
    const ScatterOptions& opts) {
  static auto invalidArgument = [](const std::string& msg) {
    C10_THROW_ERROR(ValueError, "ProcessGroupNCCL::scatter: " + msg);
  };

  assertRootRank(invalidArgument, opts.rootRank, size_);
  check_gpu_tensors_different_devices(outputTensors);
  assertSingleElementInput(invalidArgument, outputTensors);

  // @lint-ignore CLANGTIDY
  auto tensor = outputTensors.back();

  std::vector<at::Tensor> inputs;

  if (getRank() == opts.rootRank) {
    if (inputTensors.size() != 1) {
      std::stringstream ss;
      ss << "requires a single-element input list containing a list with "
         << getSize() << " tensors.";
      invalidArgument(ss.str());
    } else if (inputTensors[0].size() != static_cast<size_t>(getSize())) {
      std::stringstream ss;
      ss << "Incorrect input list size " << inputTensors[0].size()
         << ". Input list size should be " << getSize()
         << ", same as size of the process group.";
      invalidArgument(ss.str());
    }

    const auto& options = outputTensors[0].options();
    const auto& sizes = outputTensors[0].sizes();
    assertTypeAndSizesMatch(invalidArgument, inputTensors[0], options, sizes);
    inputs = inputTensors[0];
  } else {
    // if not in the root rank, initialize inputTensors as empty place holder
    // with an empty list
    if (inputTensors.size() != 0) {
      invalidArgument("requires empty input on non-root");
    }
    inputs = {};
    // append a empty tensor to the list, we don't use it but the
    // `collective` template function requires it to invoke its function
    inputs.emplace_back();
  }

  RECORD_PARAM_COMMS_DATA(
      static_cast<int>(
          this->getSequenceNumberForGroup() + 1), // seq + 1 to match collective
      this->getID(),
      inputTensors, // inputTensors
      outputTensors, // outputTensors
      opts.rootRank, // root rank
      "scatter", // colName
      tensor.numel(), // inNelems
      tensor.numel() * this->getSize(), // outNelems
      tensor.scalar_type(), // dType
      std::vector<int64_t>(), // inSplitSizes
      std::vector<int64_t>(), // outSplitSize
      this->getSize()); // worldSize

  // avoidRecordStreams_ note: collective() will stash outputTensors and
  // inputs, which == inputTensors[0] on the root rank where it matters.
  bool avoidRecordStreams = avoidRecordStreams_ || (!opts.asyncOp);

  return collective(
      outputTensors,
      inputs,
      [&](at::Tensor& /* unused */,
          at::Tensor& /* unused */,
          ncclComm_t comm,
          at::cuda::CUDAStream& stream) {
        const auto root = opts.rootRank;
        if (getRank() == root) {
          if (!avoidRecordStreams) {
            for (auto input : inputs) {
              c10::cuda::CUDACachingAllocator::recordStream(
                  input.storage().data_ptr(), stream);
            }
          }
        }
        torch::cuda::nccl::scatter(
            inputs, outputTensors[0], comm, stream, root);
        return ncclSuccess;
      },
      OpType::SCATTER,
      "nccl:scatter",
      avoidRecordStreams);
}

c10::intrusive_ptr<Work> ProcessGroupNCCL::recvAnysource(
    std::vector<at::Tensor>& /* unused */,
    int /* unused */) {
  C10_THROW_ERROR(
      NotImplementedError, "ProcessGroupNCCL does not support recvAnysource");
}

c10::intrusive_ptr<Work> ProcessGroupNCCL::_allgather_base(
    at::Tensor& output_tensor,
    at::Tensor& input_tensor,
    const AllgatherOptions& opts) {
  check_gpu_single_tensor(input_tensor);
  check_gpu_single_tensor(output_tensor);

  if (input_tensor.dtype() != output_tensor.dtype()) {
    C10_THROW_ERROR(
        TypeError, "output tensor must have the same type as input tensor");
  }

  if (input_tensor.numel() * size_ != output_tensor.numel()) {
    C10_THROW_ERROR(
        ValueError,
        "output tensor size must be equal to world_size times input tensor size");
  }

  // @lint-ignore CLANGTIDY
  const auto& tensor = output_tensor;
  RECORD_PARAM_COMMS_DATA(
      static_cast<int>(
          this->getSequenceNumberForGroup() + 1), // seq + 1 to match collective
      this->getID(),
      input_tensor, // inputTensors
      output_tensor, // outputTensors
      rank_, // rank
      "_allgather_base", // colName
      input_tensor.numel(), // inNelems
      tensor.numel(), // outNelems
      tensor.scalar_type(), // dType
      std::vector<int64_t>(), // inSplitSizes
      std::vector<int64_t>(), // outSplitSize
      this->getSize()); // worldSize

  // just a wrapper to fit the collective interface
  auto inputs = std::vector<at::Tensor>{input_tensor};
  auto outputs = std::vector<at::Tensor>{output_tensor};

  // avoidRecordStreams_ note: collective() will stash inputs and outputs.
  // Note 2: for asyncOp = false, we don't want to record streams because we
  // know that the NCCL stream will join back to the "current" stream right
  // after this op. So we might just as well keep the stream ownership of the
  // input/output tensors unchanged. The benefit would be that the
  // allocation/free of the tensors would look deterministic to the "current"
  // stream so that the caching allocator can reuse memory pool for this stream
  // in a clever way. This setting is added for libraries like FSDP which uses
  // `all_gather_into_tensor`.
  bool avoidRecordStreams = avoidRecordStreams_ || (!opts.asyncOp);

  return collective(
      inputs,
      outputs,
      [&](at::Tensor& input,
          at::Tensor& output,
          ncclComm_t comm,
          at::cuda::CUDAStream& stream) {
        if (!avoidRecordStreams) {
          c10::cuda::CUDACachingAllocator::recordStream(
              output.storage().data_ptr(), stream);
        }
        return ncclAllGather(
            input.data_ptr(),
            output.data_ptr(),
            input.numel(),
            getNcclDataType(input.scalar_type()),
            comm,
            stream.stream());
      },
      OpType::_ALLGATHER_BASE,
      "nccl:_all_gather_base",
      avoidRecordStreams);
}

} // namespace c10d

#endif // USE_C10D_NCCL<|MERGE_RESOLUTION|>--- conflicted
+++ resolved
@@ -711,11 +711,7 @@
 #ifdef ENABLE_NCCL_ERROR_CHECKING
   enableTiming_.store(
       getCvarBool(TORCH_NCCL_ENABLE_TIMING, false) || desyncDebug_ ||
-<<<<<<< HEAD
-      dumpOnTimeout_ || getCvarInt({"TORCH_NCCL_TRACE_BUFFER_SIZE"}, 0) > 0);
-=======
       ncclTraceBufferSize_ > 0);
->>>>>>> 4cf97c40
 #endif
   avoidRecordStreams_ = getCvarBool(TORCH_NCCL_AVOID_RECORD_STREAMS, false);
 #ifdef NCCL_HAS_COMM_REGISTER
@@ -942,15 +938,61 @@
   enableTiming_.store(true);
 }
 
-c10::optional<std::thread> ProcessGroupNCCL::tryWriteDebugInfo() {
+// TODO this bit should be generalized, maybe stuck as a general 'c10' helper
+// template <typename Function>
+// std::future<typename std::result_of<Function()>::type> launchAsync(Function&&
+// func) {
+//     using ReturnType = typename std::result_of<Function()>::type;
+
+//     // Create a promise and a future
+//     std::promise<ReturnType> resultPromise;
+//     std::future<ReturnType> resultFuture = resultPromise.get_future();
+
+//     // Launch a thread to perform the work
+//     std::thread workerThread([promise = std::move(resultPromise), func =
+//     std::forward<Function>(func)]() mutable {
+//         try {
+//             // Set the result in the promise
+//             promise.set_value(func());
+//         } catch (...) {
+//             // Handle exceptions if necessary
+//         }
+//     });
+
+//     // Detach the thread to allow it to run independently
+//     workerThread.detach();
+
+//     return resultFuture;
+// }
+std::future<bool> ProcessGroupNCCL::launchAsyncDebugDump() {
+  std::promise<bool> resultPromise;
+  std::future<bool> resultFuture = resultPromise.get_future();
+
+  std::thread workerThread(
+      [promise = std::move(resultPromise), this]() mutable {
+        try {
+          promise.set_value(dumpDebuggingInfo());
+        } catch (...) {
+          promise.set_exception(std::current_exception());
+        }
+      });
+
+  // Detach the thread to allow it to run independently
+  workerThread.detach();
+
+  return resultFuture;
+}
+/*
+1 create a future/promise that runs the debug dumper
+2 ensure only one dump attempt succeeds
+3 wait for a maximum time for the future to complete, but exit asap
+*/
+std::future<bool>& ProcessGroupNCCL::tryWriteDebugInfo() {
+  // TODO do we need the mutex or is static init thread safe?
   std::lock_guard<std::mutex> lock(writeDebugInfoMutex_);
-  if (writeDebugInfo_) {
-    return c10::nullopt;
-  }
-  // If we have not dumped the debugInfo return true and set the flag
-  writeDebugInfo_ = true;
-  return c10::optional<std::thread>(
-      std::thread(&ProcessGroupNCCL::dumpDebuggingInfo, this));
+  // TODO should we support multiple dumps per runtime?
+  static std::future<bool> dumpFuture = launchAsyncDebugDump();
+  return dumpFuture;
 }
 
 void abortCommsFromMap(
@@ -1055,13 +1097,10 @@
   debugInfoWriter_ = std::move(writer);
 }
 
-void ProcessGroupNCCL::dumpDebuggingInfo() {
+bool ProcessGroupNCCL::dumpDebuggingInfo() {
   LOG(ERROR) << "ProcessGroupNCCL preparing to dump debug info.";
-<<<<<<< HEAD
-  if (getCvarInt({"TORCH_NCCL_TRACE_BUFFER_SIZE"}, 20000) > 0) {
-=======
+  // TODO(whc) after rebase, make sure default bufsize is >0 for on-by-default
   if (ncclTraceBufferSize_ > 0) {
->>>>>>> 4cf97c40
     // We dump nccl trace into local disk by default and users can register
     // their customized writer by inheriting `DebugInfoWriter` via
     // `registerDebugInfoWriter`.
@@ -1073,7 +1112,9 @@
       registerDebugInfoWriter(std::move(debugInfoWriterPtr));
     }
     debugInfoWriter_->write(ncclTrace);
-  }
+    return true;
+  }
+  return false;
 }
 
 void ProcessGroupNCCL::terminateProcess(std::string errMsg) {
@@ -1110,7 +1151,7 @@
 
   // Store debug info to storage if no other thread does it. (By default to
   // local disk)
-  auto maybeWriteDebugInfo = tryWriteDebugInfo();
+  auto& maybeWriteDebugInfo = tryWriteDebugInfo();
 
   // Create a error message reported from MonitorThread, so
   // we throw exception and make the whole process to be killed.
@@ -1130,8 +1171,7 @@
   // Case two: desync might be slow or get stuck. Or we get stuck in
   // destructors, we will sleep for some time before calling std::abort() to
   // kill the whole process.
-  if ((terminateProcessGroup_.load() || collectiveDebugInfoMode_.load() ||
-       (maybeWriteDebugInfo && maybeWriteDebugInfo->joinable())) &&
+  if ((terminateProcessGroup_.load() || collectiveDebugInfoMode_.load()) &&
       !terminateHeartbeatMonitorThread_.load()) {
     // Leave another two mins for desync report generation or process group
     // destroy.
@@ -1143,9 +1183,11 @@
   // thread, so We mark the thread detach and the dump of debug info becomes
   // "best effort". If the process exit normally, marking it detach also makes
   // sense because we don't really care about dumping the debug info.
-  if (maybeWriteDebugInfo && maybeWriteDebugInfo->joinable()) {
-    maybeWriteDebugInfo->detach();
-  }
+
+  // We already log completion inside the thread, so it may not be necessary to
+  // check the return value here.  We mainly use a future so we can exit early
+  // if done.
+  maybeWriteDebugInfo.wait_for(std::chrono::seconds(heartbeatTimeoutInSec_));
 
   if (!terminateHeartbeatMonitorThread_.load()) {
     const auto logMsg = c10::str(
@@ -1274,10 +1316,9 @@
               collectiveDebugInfoMode_.store(true);
             }
 
-            c10::optional<std::thread> dumpingDebugInfo;
             if (dumpOnTimeout_) {
               // Store debug info to storage. (By default to local disk)
-              dumpingDebugInfo = tryWriteDebugInfo();
+              tryWriteDebugInfo();
             }
 
             if (desyncDebug_) {
@@ -1287,15 +1328,9 @@
 
             if (dumpOnTimeout_) {
               // Store debug info to storage. (By default to local disk)
-              if (dumpingDebugInfo && dumpingDebugInfo->joinable()) {
-                std::this_thread::sleep_for(
-                    std::chrono::milliseconds(kWatchdogThreadSleepMillis * 30));
-                // At this point, we either have already waited for
-                // `kWatchdogThreadSleepMillis * 30` or the thread has finished
-                // so that we mark the thread detach and the dump of debug info
-                // becomes "best effort".
-                dumpingDebugInfo->detach();
-              }
+              auto& dumpingDebugInfo = tryWriteDebugInfo();
+              dumpingDebugInfo.wait_for(
+                  std::chrono::milliseconds(kWatchdogThreadSleepMillis * 30));
             }
 
           } catch (const std::exception& e) {
