#include <torch/csrc/distributed/c10d/NCCLUtils.hpp>
#include <torch/csrc/distributed/c10d/ProcessGroupNCCL.hpp>
#include <torch/csrc/distributed/c10d/UCCForNCCL.hpp>
#include <sstream>

#ifdef USE_C10D_NCCL

#include <exception>
#include <map>
#include <stdexcept>
#include <tuple>
#include <unordered_set>
#include <utility>

#include <ATen/cuda/CUDAContext.h>
#include <c10/core/DeviceType.h>
#include <c10/cuda/CUDAGraphsC10Utils.h>
#include <c10/cuda/CUDAGuard.h>
#include <c10/util/CallOnce.h>
#include <c10/util/Exception.h>
#include <c10/util/Logging.h>
#include <c10/util/Optional.h>
#include <c10/util/irange.h>
#include <torch/csrc/distributed/c10d/ParamCommsUtils.hpp>
#include <torch/csrc/distributed/c10d/TraceUtils.h>
#include <torch/csrc/distributed/c10d/Utils.hpp>

#include <torch/csrc/cuda/nccl.h>
#include <torch/torch.h>

namespace c10d {

constexpr const char* const kNCCLAbortedCommStoreKey = "NCCLABORTEDCOMM";

namespace {

#if defined(NCCL_MAJOR) && \
    ((NCCL_MAJOR > 2) || (NCCL_MAJOR == 2) && (NCCL_MINOR >= 10))
#define NCCL_HAS_AVG 1
#endif

// NCCL op mapping
const std::map<ReduceOp::RedOpType, ncclRedOp_t> ncclOp = {
    {ReduceOp::MIN, ncclMin},
    {ReduceOp::MAX, ncclMax},
    {ReduceOp::SUM, ncclSum},
    {ReduceOp::PRODUCT, ncclProd},
#ifdef NCCL_HAS_AVG
    {ReduceOp::AVG, ncclAvg},
#endif
};

// NCCL type typing
std::map<at::ScalarType, ncclDataType_t> ncclDataType = {
    {at::kChar, ncclInt8},
    {at::kByte, ncclUint8},
    {at::kFloat, ncclFloat},
    {at::kDouble, ncclDouble},
    {at::kInt, ncclInt32},
    {at::kLong, ncclInt64},
    {at::kHalf, ncclHalf},
    {at::kBool, ncclUint8},
#if HAS_NCCL_BF16_DATATYPE
    {at::kBFloat16, ncclBfloat16},
#endif
};

// Helper function that gets the data type and issues error if not supported
ncclDataType_t getNcclDataType(at::ScalarType type) {
  auto it = ncclDataType.find(type);
  TORCH_CHECK(
      it != ncclDataType.end(),
      "Input tensor data type is not supported for NCCL process group: ",
      type);
  return it->second;
}

#ifdef ENABLE_NCCL_PREMUL_SUM_SUPPORT
template <typename T, ncclDataType_t dataType>
ncclRedOpRAII unpackPreMulSum(
    const ReduceOp& reduceOp,
    const ncclComm_t& comm,
    int dev_in_group) {
  const auto* preMulSupplement =
      reinterpret_cast<NCCLPreMulSumSupplement*>(reduceOp.supplement_.get());
  ncclRedOp_t preMulSum;
  bool has_tensor = preMulSupplement->tensor_factor.defined();
  auto residence = has_tensor ? ncclScalarDevice : ncclScalarHostImmediate;
  const T* ptr_factor = has_tensor
      ? preMulSupplement->tensor_factor.const_data_ptr<T>()
      : nullptr;
  T scalar_factor = T(preMulSupplement->double_factor);
  ncclRedOpCreatePreMulSum(
      &preMulSum,
      // https://docs.nvidia.com/deeplearning/nccl/user-guide/docs/api/ops.html#ncclredopcreatepremulsum
      // tells us that the scalar input is strictly a multiplier.
      /*scalar=*/has_tensor ? const_cast<T*>(ptr_factor) : &scalar_factor,
      dataType,
      residence,
      comm);
  return ncclRedOpRAII(preMulSum, comm);
}
#endif

ncclRedOpRAII getNcclReduceOp(
    const ReduceOp& reduceOp,
    at::Tensor& input,
    const ncclDataType_t& dataType,
    const ncclComm_t& comm,
    int dev_in_group) {
  try {
    if (input.scalar_type() == at::kBool) {
      if (reduceOp == ReduceOp::SUM) {
        // For bool tensors, map sum to max, which both represent a bitwise or.
        // This is to prevent overflow issues with sum, since we use uint8 to
        // represent a bool (see ncclDataType mapping).
        return ncclMax;
      }
#ifdef NCCL_HAS_AVG
      if (reduceOp == ReduceOp::AVG) {
        TORCH_CHECK(false, "Cannot use ReduceOp.AVG with boolean inputs");
      }
#endif
    }
    if (reduceOp == ReduceOp::PREMUL_SUM) {
#ifdef ENABLE_NCCL_PREMUL_SUM_SUPPORT
      switch (dataType) {
        case ncclHalf:
          return unpackPreMulSum<at::Half, ncclHalf>(
              reduceOp, comm, dev_in_group);
        case ncclFloat:
          return unpackPreMulSum<float, ncclFloat>(
              reduceOp, comm, dev_in_group);
        case ncclDouble:
          return unpackPreMulSum<double, ncclDouble>(
              reduceOp, comm, dev_in_group);
        default:
          TORCH_CHECK(
              false, "PreMulSum Data type must be half, float, or double");
          ncclRedOp_t unused;
          return unused;
      }
#else
      TORCH_CHECK(false, "PreMulSum requires NCCL>=2.11.1");
#endif
    }
    return ncclOp.at(reduceOp);
  } catch (const std::out_of_range& e) {
    switch (reduceOp) {
      case ReduceOp::AVG:
        TORCH_CHECK(
            false,
            "AVG requires NCCL 2.10+. The current version is ",
            NCCL_MAJOR,
            ".",
            NCCL_MINOR);
        break;
      case ReduceOp::BAND:
        TORCH_CHECK(false, "Cannot use ReduceOp.BAND with NCCL");
        break;
      case ReduceOp::BOR:
        TORCH_CHECK(false, "Cannot use ReduceOp.BOR with NCCL");
        break;
      case ReduceOp::BXOR:
        TORCH_CHECK(false, "Cannot use ReduceOp.BXOR with NCCL");
        break;
      default:
        TORCH_CHECK(false, "Unhandled ReduceOp");
        break;
    }
  }
}

// Get the deviceList String from the list of devices
std::string getKeyFromDevices(const std::vector<at::Device>& devices) {
  std::string deviceList;
  for (auto& device : devices) {
    if (deviceList.empty()) {
      deviceList = std::to_string(device.index());
    } else {
      deviceList += "," + std::to_string(device.index());
    }
  }
  return deviceList;
}

std::string getKeySendRecv(int myRank, int peer) {
  int lowRank = myRank < peer ? myRank : peer;
  int highRank = myRank < peer ? peer : myRank;
  std::string sendRecvPair =
      std::to_string(lowRank) + ":" + std::to_string(highRank);
  return sendRecvPair;
}

// Get the list of devices from list of tensors
std::vector<at::Device> getDeviceList(const std::vector<at::Tensor>& tensors) {
  std::vector<at::Device> res;
  res.reserve(tensors.size());
  for (auto& tensor : tensors) {
    // tensors must all be on the same device, or all on distinct devices.
    // The line below assumes that constraint has already been enforced
    // (by check_gpu_tensors_same_device or
    // check_gpu_tensors_different_devices).
    if (res.size() == 0 || tensor.device() != res[0]) {
      res.push_back(tensor.device());
    }
  }
  return res;
}

// Return CUDA device with ordinal given by input rank.
at::Device getDeviceForRank(int rank) {
  TORCH_CHECK(rank >= 0, "Invalid rank ", rank);
  auto numGPUs = at::cuda::getNumGPUs();
  int16_t deviceIdx = static_cast<int16_t>(rank % numGPUs);
  return at::Device(at::DeviceType::CUDA, deviceIdx);
}

// [Sync Streams] Helper that lets the input ncclStreams to wait for the current
// stream. NCCL communications run on ncclStreams, but input tensors are
// allocated on different streams (i.e., current streams). Communications on
// ncclStreams cannot start before pending input tensor ops on current streams
// finish. Otherwise, ops on two streams might read/write same tensors
// concurrently.
//
// The synchronization above alone is not enough. We also need to make sure
// input tensors are not freed before their usages on ncclStreams finish. This
// can be achieved by calling c10::cuda::CUDACachingAllocator::recordStream,
// which remembers the usage stream (ncclStream), creates an event on the usage
// stream when GC attempts to free the input tensor, and delays GC until that
// event is done.
void syncStreams(
    const std::vector<at::Device>& devices,
    std::vector<at::cuda::CUDAEvent>& ncclEvents,
    std::vector<at::cuda::CUDAStream>& ncclStreams) {
  for (const auto i : c10::irange(devices.size())) {
    at::cuda::CUDAStream& ncclStream = ncclStreams[i];
    at::cuda::CUDAEvent& ncclEvent = ncclEvents[i];
    ncclEvent.record(at::cuda::getCurrentCUDAStream(devices[i].index()));
    ncclEvent.block(ncclStream);
  }
}

// Given a ncclUniqueId, convert it to a string representation that can be put
// in the store.
std::string buildNcclUniqueIdStr(const ncclUniqueId& ncclID) {
  const uint8_t* bytes = reinterpret_cast<const uint8_t*>(&ncclID);
  std::ostringstream oss;
  for (const auto i : c10::irange(NCCL_UNIQUE_ID_BYTES)) {
    oss << std::hex << static_cast<int>(bytes[i]);
  }
  return oss.str();
}

std::string getNcclAbortedCommStoreKey(const std::string ncclIdStr) {
  return std::string(kNCCLAbortedCommStoreKey) + ":" + ncclIdStr;
}

// Returns exception's what() given an exception_ptr instance.
std::string getExceptionMsgFromExceptionPtr(
    const std::exception_ptr& exceptionPtr) {
  TORCH_CHECK(exceptionPtr != nullptr);
  try {
    std::rethrow_exception(exceptionPtr);
  } catch (const std::exception& e) {
    return e.what();
  } catch (...) {
    return "Unknown exception type";
  }
}

inline void errorIfCapturingNonCapturableNCCL(c10::cuda::CaptureStatus status) {
  // parentheses avoid some compiler warnings
  static const uint64_t min_version =
      (((uint64_t)2) << 32) + (((uint64_t)9) << 16) + ((uint64_t)6);
  static const uint64_t cur_version = torch::cuda::nccl::version();
  if (cur_version < min_version) {
    TORCH_CHECK(
        status == c10::cuda::CaptureStatus::None,
        "Capturing NCCL collectives is only allowed with NCCL >= 2.9.6");
  }
}

} // namespace

const int64_t ProcessGroupNCCL::kWatchdogThreadSleepMillis = 1000;
constexpr int64_t kSynchronizeBusyWaitMillis = 10;
thread_local uint64_t ProcessGroupNCCL::ncclActiveGroupCounter_ = 0;

std::ostream& operator<<(
    std::ostream& output,
    const ProcessGroupNCCL::WorkNCCL& workNCCL) {
  std::string workInfo;
  workInfo = c10::str(
      "WorkNCCL(",
      "SeqNum=",
      workNCCL.seq_,
      ", OpType=",
      opTypeToString(workNCCL.opType_),
      ", NumelIn=",
      workNCCL.numelIn_,
      ", NumelOut=",
      workNCCL.numelOut_,
      ", Timeout(ms)=",
      workNCCL.opTimeout_.count(),
      ")");
  return output << workInfo;
}

ProcessGroupNCCL::WorkNCCL::WorkNCCL(
    const std::vector<at::Device>& devices,
    int rank,
    OpType opType,
    uint64_t seq,
    const char* profilingTitle,
    const c10::optional<std::vector<at::Tensor>>& inputs,
    bool desyncDebug,
    bool enableTiming)
    : Work(rank, opType, profilingTitle, inputs),
      devices_(devices),
      workStartTime_(std::chrono::steady_clock::now()),
      seq_(seq),
      timingEnabled_(enableTiming) {
  // Creates the CUDA event wrappers
  // Note: The actual events are lazily created when first recorded to with
  // DEFAULT_FLAGS = cudaEventDisableTiming.
  if (enableTiming) {
    ncclStartEvents_ = std::make_shared<std::vector<at::cuda::CUDAEvent>>();
    ncclStartEvents_->reserve(devices.size());
    for (uint32_t i = 0; i < devices.size(); ++i) {
      ncclStartEvents_->emplace_back(at::cuda::CUDAEvent(cudaEventDefault));
    }
  }
  ncclEndEvents_ = std::make_shared<std::vector<at::cuda::CUDAEvent>>();
  ncclEndEvents_->reserve(devices.size());
  for (uint32_t i = 0; i < devices.size(); ++i) {
    ncclEndEvents_->emplace_back(at::cuda::CUDAEvent(
        enableTiming ? cudaEventDefault : cudaEventDisableTiming));
  }
  ncclComms_.resize(devices.size());
}

ProcessGroupNCCL::WorkNCCL::WorkNCCL(const WorkNCCL& w)
    : Work(w.rank_, w.opType_),
      std::enable_shared_from_this<WorkNCCL>(w),
      devices_(w.devices_),
      ncclStartEvents_(w.ncclStartEvents_),
      ncclEndEvents_(w.ncclEndEvents_),
      ncclComms_(w.ncclComms_),
      blockingWait_(w.blockingWait_),
      opTimeout_(w.opTimeout_),
      workStartTime_(w.workStartTime_),
      seq_(w.seq_),
      startTraceUpdated_(w.startTraceUpdated_),
      numelIn_(w.numelIn_),
      numelOut_(w.numelOut_),
      store_(w.store_),
      timingEnabled_(w.timingEnabled_) {
  exception_ = w.exception_;
}

ProcessGroupNCCL::WorkNCCL::~WorkNCCL() = default;

bool ProcessGroupNCCL::WorkNCCL::isCompleted() {
  checkAndSetException();
  return exception() || finishedGPUExecutionInternal();
}

bool ProcessGroupNCCL::WorkNCCL::isStarted() {
  checkAndSetException();
  return exception() || startedGPUExecutionInternal();
}

bool ProcessGroupNCCL::WorkNCCL::isSuccess() const {
  if (exception()) {
    // Already detected an exception.
    return false;
  }

  return !checkForNCCLErrors(ncclComms_) && finishedGPUExecutionInternal();
}

void ProcessGroupNCCL::WorkNCCL::checkAndSetException() {
  if (exception()) {
    // We already have an exception.
    return;
  }

  auto exception_ptr = checkForNCCLErrors(ncclComms_);
  std::unique_lock<std::mutex> lock(mutex_);
  exception_ = exception_ptr;
  if (exception_) {
    LOG(INFO) << "[Rank " << rank_ << "]"
              << " found async exception when checking for NCCL errors: "
              << getExceptionMsgFromExceptionPtr(exception_);
  }
}

void ProcessGroupNCCL::WorkNCCL::setException(
    std::exception_ptr exception_ptr) {
  std::unique_lock<std::mutex> lock(mutex_);
  exception_ = exception_ptr;
}

// Helper that checks if the NCCL kernels are completed on the GPUs
bool ProcessGroupNCCL::WorkNCCL::finishedGPUExecution() {
  checkAndSetException();
  return finishedGPUExecutionInternal();
}

bool ProcessGroupNCCL::WorkNCCL::startedGPUExecutionInternal() const {
  // if timing is disabled we won't have allocated start events
  if (!timingEnabled_) {
    return false;
  }
  for (const auto i : c10::irange(devices_.size())) {
    // Checking the work's corresponding CUDA events' status
    if (!(*ncclStartEvents_)[i].query()) {
      return false;
    }
  }

  return true;
}

bool ProcessGroupNCCL::WorkNCCL::finishedGPUExecutionInternal() const {
  for (const auto i : c10::irange(devices_.size())) {
    // Checking the work's corresponding CUDA events' status
    if (!(*ncclEndEvents_)[i].query()) {
      return false;
    }
  }

  return true;
}

bool ProcessGroupNCCL::WorkNCCL::checkTimeout(
    c10::optional<std::chrono::milliseconds> timeout) {
  auto currentTimepoint = std::chrono::steady_clock::now();
  auto timeElapsed = std::chrono::duration_cast<std::chrono::milliseconds>(
      currentTimepoint - workStartTime_);
  auto workTimeout = timeout ? *timeout : opTimeout_;

  if (timeElapsed < workTimeout)
    return false;

  // Timed out

  // There is already an error, we don't override it
  if (exception())
    return true;

  std::string exceptionMsg = c10::str(
      "[Rank ",
      rank_,
      "] ",
      "Watchdog caught collective operation timeout: ",
      *this,
      " ran for ",
      timeElapsed.count(),
      " milliseconds before timing out.");

  LOG(ERROR) << exceptionMsg;
  std::exception_ptr exception_ptr =
      std::make_exception_ptr(std::runtime_error(exceptionMsg));
  setException(exception_ptr);
  return true;
}

void ProcessGroupNCCL::WorkNCCL::handleException(
    ErrorHandlingMode errorHandling) {
  if (exception_) {
    auto exceptionMsg = c10::str(
        "Some NCCL operations have failed or timed out. Due to the ",
        "asynchronous nature of CUDA kernels, subsequent GPU operations ",
        "might run on corrupted/incomplete data.");
    LOG(ERROR) << exceptionMsg;
    C10_LOG_API_USAGE_ONCE("ProcessGroupNCCL.WorkNCCL.handleException");

    if (SHOULD_TEAR_DOWN(errorHandling)) {
      auto tearDownMsg = c10::str(
          "To avoid data inconsistency, we are taking the entire process down.");
      LOG(ERROR) << tearDownMsg;
      std::rethrow_exception(exception_);
    }
  }
}

void ProcessGroupNCCL::WorkNCCL::synchronize() {
  // Call Synchronize without a timeout. We use this method to avoid adding a
  // timeout argument to the public synchronize API.
  synchronizeInternal(kNoTimeout);
}

void ProcessGroupNCCL::WorkNCCL::synchronizeStreams() {
  for (const auto i : c10::irange(devices_.size())) {
    auto currentStream = at::cuda::getCurrentCUDAStream(devices_[i].index());
    // Block the current stream on the NCCL stream
    (*ncclEndEvents_)[i].block(currentStream);
  }

  if (avoidRecordStreams_) {
    stashed_for_allocator_safety_->clear();
  }
}

// Waiting on the work's corresponding CUDA events
void ProcessGroupNCCL::WorkNCCL::synchronizeInternal(
    std::chrono::milliseconds timeout) {
  synchronizeStreams();

  // In case of blocking, wait for the operation to complete.
  if (blockingWait_) {
    while (!isCompleted()) {
      bool timedOut = checkTimeout(
          timeout == kNoTimeout ? c10::nullopt : c10::make_optional(timeout));
      // Explicitly abort ncclComms here before throwing this timed out
      // exception to users.
      // If throwing timed out excepiton without aborting nccl communicators
      // here, it was observed that CUDA GPU will have 100% utilization and
      // can not run new events successfully.
      if (timedOut) {
        std::string exceptionMsg = c10::str(
            "[Rank ",
            rank_,
            "] Work ",
            (*this),
            " timed out in blocking wait (NCCL_BLOCKING_WAIT=1).");
        LOG(ERROR) << exceptionMsg;
        break;
      }
      // Yield
      std::this_thread::sleep_for(
          std::chrono::milliseconds(kSynchronizeBusyWaitMillis));
    }
    // exception() includes timeout and error during blocking wait
    if (exception()) {
      // Abort NCCL communicators
      abort();
      // Throw exception (from main thread here)
      handleException(TearDown);
    }
  }

  // Device synchronize only after we've completed timeout checks.
  if (!barrierTensors_.empty()) {
    // If we use the work to do barrier, we should block here
    at::cuda::OptionalCUDAGuard gpuGuard;
    for (auto& device : devices_) {
      gpuGuard.set_index(device.index());
      AT_CUDA_CHECK(cudaDeviceSynchronize());
    }
  }
}

// Same as calling synchronize().
bool ProcessGroupNCCL::WorkNCCL::wait(std::chrono::milliseconds timeout) {
  RECORD_PARAM_COMMS(
      static_cast<int>(this->seq_), // seq
      0, // process group ptr
      rank_, // rank
      "wait", // colName
      0, // inSize
      0, // outSize
      at::kByte, // dType
      std::vector<int64_t>(), // inSplitSizes
      std::vector<int64_t>()); // outSplitSizes
  synchronizeInternal(timeout);
  // Always return true, because abort API is not implemented.
  return true;
}

void ProcessGroupNCCL::WorkNCCL::abort() {
  // Abort all communicators of this work
  for (const auto& ncclComm : ncclComms_) {
    ncclComm->ncclCommAbort();
  }
}

ProcessGroupNCCL::CoalescedWorkNCCL::CoalescedWorkNCCL(
    std::vector<ProcessGroupNCCL::WorkNCCL> works,
    int rank,
    OpType opType)
    : Work(rank, opType, nullptr), works_(std::move(works)) {}

ProcessGroupNCCL::CoalescedWorkNCCL::~CoalescedWorkNCCL() = default;

c10::intrusive_ptr<ProcessGroupNCCL::CoalescedWorkNCCL> ProcessGroupNCCL::
    initCoalescedWork(
        const std::vector<c10::intrusive_ptr<Work>>& works,
        int rank,
        OpType opType) {
  std::vector<ProcessGroupNCCL::WorkNCCL> ncclWorks;
  ncclWorks.reserve(works.size());
  for (auto& work : works) {
    ncclWorks.push_back(*static_cast<ProcessGroupNCCL::WorkNCCL*>(work.get()));
  }
  return c10::make_intrusive<ProcessGroupNCCL::CoalescedWorkNCCL>(
      ncclWorks, rank, opType);
}

// Same as calling synchronize().
bool ProcessGroupNCCL::CoalescedWorkNCCL::wait(
    std::chrono::milliseconds timeout) {
  for (auto& w : works_) {
    w.wait(timeout);
  }
  // Always return true, because abort API is not implemented.
  return true;
}

ProcessGroupNCCL::ProcessGroupNCCL(
    const c10::intrusive_ptr<Store>& store,
    int rank,
    int size,
    c10::intrusive_ptr<Options> options)
    : Backend(rank, size),
      store_(store),
      options_(options),
      ncclCommCounter_(0),
      traceKeyStart_(getTraceStartKey("NCCL", rank)),
      traceKeyEnd_(getTraceEndKey("NCCL", rank)),
      terminateProcessGroup_(false) {
  TORCH_CHECK(
      at::cuda::getNumGPUs() != 0,
      "ProcessGroupNCCL is only supported with GPUs, no GPUs found!");
  blockingWait_ = parseEnvVarFlag(NCCL_BLOCKING_WAIT);
  asyncErrorHandling_ = static_cast<ErrorHandlingMode>(
      parseEnvVarIntDefault(NCCL_ASYNC_ERROR_HANDLING, 3 /*SkipCleanUp*/));
  desyncDebug_ = parseEnvVarFlag(NCCL_DESYNC_DEBUG) ||
      (dist_debug_level_ >= DebugLevel::Detail);
#ifdef ENABLE_NCCL_ERROR_CHECKING
  enableTiming_.store(parseEnvVarFlag(NCCL_ENABLE_TIMING) || desyncDebug_);
#endif
  avoidRecordStreams_ = parseEnvVarFlag(TORCH_NCCL_AVOID_RECORD_STREAMS);

  if (blockingWait_) {
    if (asyncErrorHandling_ != NoHandling || desyncDebug_) {
      LOG(INFO) << "[Rank " << rank_ << "] NCCL_BLOCKING_WAIT and "
                << "NCCL_ASYNC_ERROR_HANDLING|NCCL_DESYNC_DEBUG"
                << "should not both be enabled. "
                << "Only NCCL_BLOCKING_WAIT is being used in this process.";
      asyncErrorHandling_ = NoHandling;
      desyncDebug_ = false;
    }
  } else {
    if (desyncDebug_ && asyncErrorHandling_ == NoHandling) {
      LOG(INFO) << "[Rank " << rank_
                << "] NCCL_DESYNC_DEBUG and NCCL_ASYNC_ERROR_HANDLING "
                << "must both be enabled. "
                << "Enabling NCCL_ASYNC_ERROR_HANDLING.";
      asyncErrorHandling_ = SkipCleanUp;
    }
  }

  if (parseEnvVarFlag(ENABLE_NCCL_HEALTH_CHECK)) {
    // Perform health check by initializing dummy communicators and destroying
    // them. This will help indicate any NCCL-related issues prior to the first
    // collective.
    // Run it in a separate thread and wait on CV to handle timeouts, since
    // majority of getNCCLComm failures are hangs.
    runHealthCheck();
  }

#ifdef ENABLE_NCCL_ERROR_CHECKING
  ncclCommWatchdogThread_ =
      std::thread(&ProcessGroupNCCL::ncclCommWatchdog, this);
#endif

  init();
  const std::string OFF = "OFF";
  const char* torch_distributed_debug =
      parseEnvVarString("TORCH_DISTRIBUTED_DEBUG", OFF.c_str());
  const char* nccl_debug = parseEnvVarString("NCCL_DEBUG", OFF.c_str());
  LOG(INFO) << "[Rank " << rank_
            << "] ProcessGroupNCCL initialization options: "
            << "NCCL version: " << getNcclVersion()
            << ", NCCL_ASYNC_ERROR_HANDLING: " << asyncErrorHandling_
            << ", NCCL_DESYNC_DEBUG: " << desyncDebug_
            << ", NCCL_ENABLE_TIMING: " << enableTiming_.load()
            << ", NCCL_BLOCKING_WAIT: " << blockingWait_
            << ", TIMEOUT(ms): " << options_->timeout.count()
            << ", USE_HIGH_PRIORITY_STREAM: "
            << options_->is_high_priority_stream
            << ", TORCH_DISTRIBUTED_DEBUG: "
            << std::string(torch_distributed_debug)
            << ", NCCL_DEBUG: " << std::string(nccl_debug)
            << ", ID=" << this->getID();

  RECORD_PARAM_COMMS(
      0, // seq
      this->getID(),
      rank, // rank
      "init", // colName
      0, // inSize
      0, // outSize
      at::kByte, // dType
      std::vector<int64_t>(), // inSplitSizes
      std::vector<int64_t>()); // outSplitSizes

#ifdef USE_NCCL_WITH_UCC
  static c10::once_flag initialize_ucc_lib_flag;
  c10::call_once(initialize_ucc_lib_flag, [&] {
    uccLib_ = loadTorchUCC();
    if (uccLib_ != nullptr) {
      LOG(INFO) << "[Rank " << rank_ << "] torch_ucc.so loaded";
    }
  });

  if (uccLib_ != nullptr) {
    LOG(INFO) << "[Rank " << rank_ << "] torch_ucc.so loaded";
    typedef c10::intrusive_ptr<Backend> fn(
        const c10::intrusive_ptr<Store>& store, int rank, int size);
    auto createProcessGroupUCC =
        reinterpret_cast<fn*>(uccLib_->sym("createProcessGroupUCC"));
    if (createProcessGroupUCC != nullptr) {
      uccPG_ = createProcessGroupUCC(store, rank_, size_);
      LOG(INFO) << "[Rank " << rank_ << "] ProcessGroupUCC created.";
    }
  }
#endif
}

void ProcessGroupNCCL::runHealthCheck() {
  // Run health check in a separate thread and wait on CV to handle timeouts,
  // since majority of getNCCLComm failures are hangs.

  struct HealthCheckData {
    std::mutex healthCheckMutex;
    std::condition_variable healthCheckCv;
    bool healthCheckSuccess = false;
    std::exception_ptr healthCheckException;
  };

  HealthCheckData healthCheckData;
  auto t = std::thread([&healthCheckData, this]() {
    try {
      std::vector<at::Device> rankDevice = {getDeviceForRank(rank_)};
      const auto key = getKeyFromDevices(rankDevice);
      // OpType does not matter, only need to set to not go through send/recv
      // path.
      getNCCLComm(key, rankDevice, OpType::ALLREDUCE);
      // Now destroy the communicators and remove them from cache so we don't
      // use destroyed communicators.
      destroyNCCLComms(key);
      // Notify main thread the health check is complete.
      {
        std::lock_guard<std::mutex> lk(healthCheckData.healthCheckMutex);
        healthCheckData.healthCheckSuccess = true;
      }
      healthCheckData.healthCheckCv.notify_one();
    } catch (const std::exception& e) {
      // Populate exception ptr.
      healthCheckData.healthCheckException = std::current_exception();
      // Unblock waiting main thread which will report exception.
      healthCheckData.healthCheckCv.notify_one();
    } // Unknown exceptions will just cause the program to terminate.
  });
  // We don't need to join the thread, just need to verify health check via the
  // CV. Hence we detach the thread here.
  t.detach(); // NOLINT
  LOG(INFO) << "[Rank " << rank_ << "]"
            << " will wait up to " << options_->timeout.count()
            << " msec for NCCL health check to complete.";
  std::unique_lock<std::mutex> lock(healthCheckData.healthCheckMutex);
  healthCheckData.healthCheckCv.wait_for(
      lock, options_->timeout, [&healthCheckData]() {
        return healthCheckData.healthCheckSuccess;
      });

  if (healthCheckData.healthCheckException) {
    std::rethrow_exception(healthCheckData.healthCheckException);
  }
  // If there is no exception, the likely culprit is a timeout/hang which is how
  // most communicator init issues manifest themselves.
  TORCH_CHECK(
      healthCheckData.healthCheckSuccess,
      "ProcessGroupNCCL: Health check failure: Failed to initialize NCCL communicator on rank ",
      rank_);
}

void ProcessGroupNCCL::setSequenceNumberForGroup() {
} // NCCL just starts sequence numbers at 0.

uint64_t ProcessGroupNCCL::getSequenceNumberForGroup() {
  return seq_;
}

void ProcessGroupNCCL::registerOnCompletionHook(
    std::function<void(std::shared_ptr<WorkInfo>)>&& hook) {
  TORCH_CHECK(
      onCompletionHook_ == nullptr,
      "ProcessGroupNCCL OnCompletion hook already registered");

  TORCH_CHECK(
      enableTiming_.load(),
      "ProcessGroupNCCL OnCompletion hook requires recording start and end "
      "events which require setting NCCL_ENABLE_TIMING environment variable. "
      "This is only available for NCCL version >= 2.4.");
  onCompletionHook_ = std::move(hook);
  onCompletionHookThread_ = std::thread(&ProcessGroupNCCL::runHookLoop, this);
}

// must release GIL when calling this method
void ProcessGroupNCCL::waitForPendingWorks() {
  // Reasoning about hook completion:
  // 1. waitForPendingWorks should be called after user code has finished
  // calling
  //    all collectives. This means, when we got here, all of the collectives
  //    are either in workMetaList_ or has been erased from workMetaList_.
  // 2. The watchdog thread grabs both locks to move Work object from the
  //    workMetaList_ to the completedWorkList_, and the hook thread only erases
  //    a Work object after the hook is returned. Therefore, after user code
  //    calls a collective, its Work object is either in workMetaList_ or in
  //    completedWorkList_ before it finishes.
  // 3. We have three threads and two locks.
  //      a. main thread (this function) grabs two locks atomically
  //      b. watchdog thread (workCleanupLoop function) always grabs
  //      workMetaListMutex_
  //         first and then grabs completedWorkListMutex_.
  //      c. hook thread (runHookLoop function) only grabs
  //      completedWorkListMutex_. Therefore, locks are always acquired in the
  //      same order and hence no deadlocks.
  while (true) {
    {
      std::lock(workMetaListMutex_, completedWorkListMutex_);
      std::lock_guard<std::mutex> lockWork(workMetaListMutex_, std::adopt_lock);
      std::lock_guard<std::mutex> lockHook(
          completedWorkListMutex_, std::adopt_lock);

      if (workMetaList_.empty() && completedWorkList_.empty()) {
        return;
      }
    }

    std::this_thread::sleep_for(
        std::chrono::milliseconds(kWatchdogThreadSleepMillis));
  }
}

void ProcessGroupNCCL::enableCollectivesTiming() {
  enableTiming_.store(true);
}
void abortCommsFromMap(
    std::unordered_map<std::string, std::vector<std::shared_ptr<NCCLComm>>>&
        ncclCommsMap,
    const int rank,
    c10::optional<std::string> abortReason) {
  // The process may control multiple devices, loop through the communicators on
  // each device
  for (auto& it : ncclCommsMap) {
    auto& devName = it.first;
    auto& ncclComms = it.second;

    for (const auto& ncclComm : ncclComms) {
      ncclComm->ncclCommAbort(abortReason);
    }
    // Note that we don't remove the aborted communicators from the
    // cache. The reason is that if we do remove the communicator
    // from the cache, it is possible that a new collective operation
    // calls `ncclCommInitRank` to create a new communicator whereas
    // other ranks might have failed/timed out and didn't enter
    // `ncclCommInitRank`. As a result, when there is a failure on
    // a communicator the application receives an exception and its
    // their responsibility to destroy the process group and recreate
    // it to recover from errors.

    LOG(INFO) << "[Rank " << rank << "] Destroyed " << ncclComms.size()
              << "communicators on CUDA device " << devName;
  }
}

// Abort all communicators on this rank
void ProcessGroupNCCL::abort(c10::optional<std::string> abortReason) {
  std::lock_guard<std::mutex> lock(mutex_);
  abortCommsFromMap(devNCCLCommMap_, rank_, abortReason);
  abortCommsFromMap(inInitializationCommMap_, rank_, abortReason);
}

ProcessGroupNCCL::~ProcessGroupNCCL() {
  terminateProcessGroup_.store(true);

  workMetaListCV_.notify_one();
#ifdef ENABLE_NCCL_ERROR_CHECKING
  ncclCommWatchdogThread_.join();
#endif

  if (onCompletionHookThread_.joinable())
    onCompletionHookThread_.join();

  // Abort all NCCL Communicators on Process Group Destruction
  std::string abortReason = c10::str("Process Group destroyed on rank ", rank_);
  abort(abortReason);
}

void ProcessGroupNCCL::ncclCommWatchdog() {
  try {
    VLOG(2) << "[Rank " << rank_ << "] NCCL watchdog thread started!";
    workCleanupLoop();
    VLOG(2) << "[Rank " << rank_
            << "] NCCL watchdog thread terminated normally";
  } catch (std::exception& e) {
    if (std::string(e.what()).find("driver shutting down") !=
        std::string::npos) {
      LOG(INFO)
          << "[Rank " << rank_
          << "] main process destroyed cuda before watchdog loop exited, terminating watchdog."
          << " (Watchdog caught exception: " << e.what();

    } else {
      // Append error message reported from workCleanupLoop
      const auto exitMsg = c10::str(
          "[Rank ",
          rank_,
          "] NCCL watchdog thread terminated with exception: ",
          e.what());
      LOG(ERROR) << exitMsg;
      // TODO(whc) clean up the rethrow - why is it stored in a class var and
      // rethrown?
      watchDogException_ = std::make_exception_ptr(std::runtime_error(exitMsg));
      std::rethrow_exception(watchDogException_);
    }
  } catch (...) {
    const auto exitMsg = c10::str(
        "[Rank ",
        rank_,
        "] NCCL watchdog thread terminated with exception: unknown");
    LOG(ERROR) << exitMsg;
    watchDogException_ = std::make_exception_ptr(std::runtime_error(exitMsg));
    std::rethrow_exception(watchDogException_);
  }
}

void ProcessGroupNCCL::logWorkStart(WorkNCCL& work, bool emitDesyncInfo) {
  if (terminateProcessGroup_.load() || work.startTraceUpdated_)
    return;
  work.startTraceUpdated_ = true;
<<<<<<< HEAD

  emitCollectiveStart(work);

=======

  emitCollectiveStart(work);

>>>>>>> c1511633
  if (!emitDesyncInfo || storeError_)
    return;

  storeError_ = !c10d::traceUpdate(
      store_, traceKeyStart_, work.seq_, opTypeToString(work.opType_));
}

void ProcessGroupNCCL::logWorkEnd(WorkNCCL& work, bool emitDesyncInfo) {
  if (terminateProcessGroup_.load())
    return;

  // In case the start of the work hasn't been logged
  if (!work.startTraceUpdated_) {
    logWorkStart(work, emitDesyncInfo);
  }

  emitCollectiveEnd(work);

  if (!emitDesyncInfo || storeError_)
    return;

  storeError_ = !c10d::traceUpdate(
      store_, traceKeyEnd_, work.seq_, opTypeToString(work.opType_));
}

void ProcessGroupNCCL::workCleanupLoop() {
  bool done = false;

  std::list<ProcessGroupNCCL::WorkNCCL> completedWorkList;
  while (!done || !terminateProcessGroup_.load()) {
    std::unique_lock<std::mutex> lock(workMetaListMutex_);
    // We busy-poll the work vector every kWatchdogThreadSleepMillis
    // milliseconds as long as the atomic is True.
    workMetaListCV_.wait_for(
        lock,
        std::chrono::milliseconds(kWatchdogThreadSleepMillis),
        [&]() -> bool { return terminateProcessGroup_.load(); });

    for (auto it = workMetaList_.begin(); it != workMetaList_.end();
         /* no increment */) {
      auto& work = *it;
      work.checkAndSetException();
      bool timedOut = work.checkTimeout();

      // If work hits an exception (either an error or timeout)
      if (work.exception()) {
        if (SHOULD_CLEAN_UP(asyncErrorHandling_)) {
          // Abort work and corresponding communicators
          work.abort();
          // PG level abort, which would abort all other communicators on this
          // rank
          abort();
        }
        // Report desync state in case of timeout
        if (desyncDebug_ && timedOut) {
          try {
            auto desyncMsg = retrieveDesyncReport(store_, "NCCL", rank_, size_);
            LOG(ERROR) << desyncMsg;
          } catch (const std::exception& e) {
            LOG(ERROR) << "Failed to retrieve NCCL_DESYNC_DEBUG report. "
                       << " Please file an issue. Error: " << e.what();
          } catch (...) {
            LOG(ERROR)
                << "Failed to rerieve NCCL_DESYNC_DEBUG report with unknown error."
                << " Please file an issue.";
          }
        }
        // Throw exception
        work.handleException(asyncErrorHandling_);
      }

      // Work status logging for desync debug
      if (work.isStarted()) {
        logWorkStart(work, desyncDebug_);
      }
      if (work.isCompleted()) {
        logWorkEnd(work, desyncDebug_);
      }

      // Clean up completed work
      if (work.isCompleted()) {
        if (onCompletionHook_) {
          // Move Work object to completedWorkList_ to be consumed by the hook
          // thread
          {
            const std::lock_guard<std::mutex> lock(completedWorkListMutex_);
            completedWorkList_.splice(
                completedWorkList_.end(), workMetaList_, it++);
          }
          completedWorkListCV_.notify_one();
        } else {
          it = workMetaList_.erase(it);
        }
      } else {
        // Increment the iterator if the current WorkNCCL object is not
        // completed.
        ++it;
      }
    }

    done = workMetaList_.empty();
  }
}

void ProcessGroupNCCL::runHookLoop() {
  bool done = false;
  while (!done || !terminateProcessGroup_.load()) {
    std::unique_lock<std::mutex> lock(completedWorkListMutex_);
    // We busy-poll the work vector every kWatchdogThreadSleepMillis
    // milliseconds as long as the atomic is True.
    completedWorkListCV_.wait_for(
        lock,
        std::chrono::milliseconds(kWatchdogThreadSleepMillis),
        [&]() -> bool {
          return !completedWorkList_.empty() || terminateProcessGroup_.load();
        });

    try {
      for (auto it = completedWorkList_.begin(); it != completedWorkList_.end();
           /* no increment */) {
        const WorkNCCL& work = *it;
        // Hook might grab GIL, unlock first to prevent deadlock
        lock.unlock();

        auto timeStarted =
            std::chrono::system_clock::now() +
            std::chrono::duration_cast<std::chrono::system_clock::duration>(
                work.workStartTime_ - std::chrono::steady_clock::now());
        onCompletionHook_(std::make_shared<WorkInfo>(
            work.retrieveOpType(), // OpType
            timeStarted, // timeStarted
            std::chrono::system_clock::now(), // timeFinished
            std::chrono::duration<float, std::milli>(
                work.getDuration().value()) // activeDuration
            ));

        lock.lock();
        it = completedWorkList_.erase(it);
      }
    } catch (std::exception& e) {
      if (std::string(e.what()).find("driver shutting down") !=
          std::string::npos) {
        LOG(INFO)
            << "[Rank " << rank_
            << "] main process destroyed cuda before runHookLoop exited, terminating runHookLoop."
            << " (runHookLoop caught exception: " << e.what();

      } else {
        // PythonOnCompletionHook has already extracted Python exception message
        // and wrapped it with a cpp one. So we no longer need to acquire GIL
        // here.
        const auto errorStr = c10::str(
            "Caught exception on rank ",
            rank_,
            " while running onCompletion hook for ProcessGroupNCCL: ",
            e.what(),
            ". Aborting all communicators.");

        // No need to call abort() on WorkNCCL here as that collective has
        // already finished successfully at this point. We just need to abort
        // the process Abort all NCCL Communicators on this ProcessGroupNCCL
        // instance.
        abort(errorStr);
      }
    }

    // Lock is still acquired at this point
    done = completedWorkList_.empty();
  }
}

std::exception_ptr ProcessGroupNCCL::WorkNCCL::checkForNCCLErrors(
    const std::vector<std::shared_ptr<NCCLComm>>& ncclComms) const {
  return checkForNCCLErrorsInternal(ncclComms);
}

std::exception_ptr ProcessGroupNCCL::checkForNCCLErrors(
    const std::vector<std::shared_ptr<NCCLComm>>& ncclComms) {
  return checkForNCCLErrorsInternal(ncclComms);
}

std::exception_ptr ProcessGroupNCCL::checkForNCCLErrorsInternal(
    const std::vector<std::shared_ptr<NCCLComm>>& ncclComms) {
  for (const auto& ncclComm : ncclComms) {
    // Prioritize commFailureReason over checkForNcclError() result if
    // commFailureReason is set.
    auto commFailureReason = ncclComm->getNcclCommFailureReason();
    if (commFailureReason != c10::nullopt) {
      return std::make_exception_ptr(std::runtime_error(c10::str(
          "NCCL communicator encountered error set by ProcessGroupNCCL: ",
          *commFailureReason)));
    }
    ncclResult_t ncclAsyncErr = ncclComm->checkForNcclError();
    if (ncclAsyncErr != ncclSuccess) {
      return std::make_exception_ptr(std::runtime_error(
          "NCCL error: " + ncclGetErrorWithVersion(ncclAsyncErr) + "\n" +
          getNcclErrorDetailStr(ncclAsyncErr)));
    }
  }

  return nullptr;
}

void ProcessGroupNCCL::broadcastUniqueNCCLID(
    ncclUniqueId* ncclID,
    bool isSingleP2POp,
    const std::string& p2pKey,
    int p2pRank) {
  // For collective operations:
  // For every NCCL communicator that we create we need to broadcast
  // a unique ID from rank 0 to all other ranks. This broadcast is
  // done by rank 0 setting a key in the store and all other ranks
  // retrieving the contents of that key. A single process group
  // may create multiple NCCL communicators, so we use a sequence
  // number to differentiate between them.
  // For single point-to-point operations:
  // The sequence number will only be increased on 2 out of all the
  // processes in a Process Group. So all following collective
  // operations will see different sequence numbers which will cause
  // runtime errors. To avoid that, use the src:target pair instead
  // of sequence number for p2p communications.

  std::string storeKey;
  if (!isSingleP2POp) {
    storeKey = std::to_string(ncclCommCounter_++);
  } else {
    storeKey = p2pKey;
  }
  if (rank_ == 0 || (isSingleP2POp && p2pRank == 0)) {
    auto vec = std::vector<uint8_t>(
        reinterpret_cast<uint8_t*>(ncclID),
        reinterpret_cast<uint8_t*>(ncclID) + NCCL_UNIQUE_ID_BYTES);
    store_->set(storeKey, vec);
  } else {
    try {
      auto vec = store_->get(storeKey);
      TORCH_CHECK(vec.size() == NCCL_UNIQUE_ID_BYTES);
      std::memcpy(ncclID, vec.data(), vec.size());
    } catch (const std::exception& e) {
      std::string exceptionMsg = c10::str(
          "[",
          rank_,
          "] is setting up NCCL communicator and "
          "retrieving ncclUniqueId from [0] via c10d key-value store by key '",
          storeKey,
          "', but store->get('",
          storeKey,
          "') got error: ");
      TORCH_CHECK(
          false,
          exceptionMsg + e.what() +
              ". This may indicate a possible application crash on rank 0 or a network set up issue.");
    } catch (...) {
      TORCH_CHECK(
          false,
          c10::str(
              "Unknown exception while [",
              rank_,
              "] is setting up NCCL communicator and "
              "retrieving ncclUniqueId from [0] via c10d key-value store by key '",
              storeKey,
              "'",
              ". This may indicate a possible application crash on rank 0 or a network set up issue."));
    }
  }
}

void ProcessGroupNCCL::destroyNCCLComms(const std::string& devNCCLCommMapKey) {
  std::lock_guard<std::mutex> lock(mutex_);
  if (devNCCLCommMap_.find(devNCCLCommMapKey) == devNCCLCommMap_.end()) {
    TORCH_INTERNAL_ASSERT(
        false,
        "Expected to find key ",
        devNCCLCommMapKey,
        " in NCCL communicator map.");
  }
  std::vector<std::shared_ptr<NCCLComm>>& ncclComms =
      devNCCLCommMap_[devNCCLCommMapKey];
  // Loop through communicators and call ncclCommAbort.
  for (const auto& comm : ncclComms) {
    // ncclCommDestroy(comm->getNcclComm()) results in segfault when PG is being
    // destroyed, so using ncclCommAbort here.
    comm->ncclCommAbort();
  }
  // Remove communicators from the cache.
  devNCCLCommMap_.erase(devNCCLCommMapKey);
  // Clear used device indices.
  usedDeviceIdxs_.clear();
}

std::vector<std::shared_ptr<NCCLComm>>& ProcessGroupNCCL::getNCCLComm(
    const std::string& devicesKey,
    const std::vector<at::Device>& devices,
    OpType opType,
    int p2pRank,
    bool isSendRecvSelf) {
  // Sanity check
  if (devicesKey.empty()) {
    TORCH_CHECK(
        false,
        "Not able to create/get the NCCL Communicator since "
        "the GPU devices are not known");
  }

  for (auto& device : devices) {
    usedDeviceIdxs_.insert(device.index());
  }

  {
    std::lock_guard<std::mutex> lock(mutex_);
    if (devNCCLCommMap_.find(devicesKey) != devNCCLCommMap_.end()) {
      // Reuse the cached communicator if there is one.
      return devNCCLCommMap_[devicesKey];
    }
  }

  // NCCL communicator not cached, create a new entry
  std::vector<std::shared_ptr<NCCLComm>> ncclComms;
  ncclComms.resize(devices.size());

  // Create the unique NCCL ID and broadcast it
  ncclUniqueId ncclID;

  // For batch_isend_irecv, ncclGroupStart() would be called upfront
  bool batchP2P = ncclActiveGroupCounter_ > 0;
  bool singleP2POp = isP2POp(opType, batchP2P);
  // For point-to-point communication, lower rank of the two will get unique id.
  if (rank_ == 0 || (singleP2POp && p2pRank == 0)) {
    C10D_NCCL_CHECK(ncclGetUniqueId(&ncclID), c10::nullopt);
  }

  // For point-to-point communication on the same process, don't need broadcast.
  if (!isSendRecvSelf) {
    // Broadcast so that each process can have a unique NCCL ID
    broadcastUniqueNCCLID(&ncclID, singleP2POp, devicesKey, p2pRank);
  }

  at::cuda::OptionalCUDAGuard gpuGuard;

  std::vector<at::cuda::CUDAStream> streamVal;
  streamVal.reserve(devices.size());

  // [Group Start/End Note] This is used to ensure that nccl communicator will
  // be created before communication primitives are called. Let's look at this
  // example: Using the batch_isend_irecv to send a tensor to a target process.
  // On the sender side, the corresponding underlying NCCL calls will look like
  //   ncclGroupStart() // This is in batch_isend_irecv
  //   ncclGroupStart() // This is [Note 1]
  //   ncclCommInitRank() // Inside NCCLComm::create
  //   ncclSend()
  //   ncclGroupEnd() // This is [Note 2]
  //   ncclGroupEnd() // This is in batch_isend_irecv
  // With this pattern, the nccl communicator will be created in the last
  // ncclGroupEnd which means when ncclSend is processed, the passed
  // communicator argument is NULL which will lead to runtime error. So we need
  // to "close" all active nccl groups to ensure nccl communicator is actually
  // created before encountering any communication calls. This is why we need
  // the following for loop.
  for (const auto i : c10::irange(ncclActiveGroupCounter_)) {
    (void)i;
    // comms have not been initiated yet, so can only check in blocking-way
    C10D_NCCL_CHECK(ncclGroupEnd(), c10::nullopt);
  }

  // [Note 1] Create the NCCL communicators for each GPU
  C10D_NCCL_CHECK(ncclGroupStart(), c10::nullopt);

  for (const auto i : c10::irange(devices.size())) {
    // GPU world size and GPU rank
    int numRanks, rank;

    if (!singleP2POp) {
      // Collective, all-to-all, or batch P2P
      numRanks = getSize() * devices.size();
      rank = getRank() * devices.size() + i;
    } else if (isSendRecvSelf) {
      // Same process send and recv.
      numRanks = 1;
      rank = 0;
    } else {
      // For single point-to-point operation, there are only 2 processes
      // involved so the GPU rank is either 0 or 1.
      numRanks = 2;
      rank = p2pRank;
    }
    // Get the device index
    int deviceIndex = devices[i].index();

    gpuGuard.set_index(deviceIndex);
#ifdef NCCL_HAS_COMM_NONBLOCKING
    ncclComms[i] = NCCLComm::create(numRanks, rank, ncclID, options_->config);
#else
    ncclComms[i] = NCCLComm::create(numRanks, rank, ncclID);
#endif

    // Creates the NCCL streams
    streamVal.push_back(
        at::cuda::getStreamFromPool(options_->is_high_priority_stream));
  }

  {
    std::lock_guard<std::mutex> lock(mutex_);
    inInitializationCommMap_.emplace(devicesKey, ncclComms);
  }

  // [Note 2 ]
#ifndef NCCL_HAS_COMM_NONBLOCKING
  C10D_NCCL_CHECK(ncclGroupEnd(), c10::nullopt);
#else
  if (!nccl_use_nonblocking()) {
    C10D_NCCL_CHECK(ncclGroupEnd(), c10::nullopt);
  } else {
    C10D_NCCL_CHECK_TIMEOUT_GROUPEND(ncclGroupEnd(), ncclComms, c10::nullopt);
  }
#endif

  // At this point NCCL should have been initialized, hence we can accurately
  // get the env value even if NCCL sets it by reading from nccl.conf file
  if (getRank() == 0) {
    LOG(INFO) << "NCCL_DEBUG: " << parse_env("NCCL_DEBUG");
  }

  // See [Group Start/End Note]
  for (const auto i : c10::irange(ncclActiveGroupCounter_)) {
    (void)i;
    C10D_NCCL_CHECK(ncclGroupStart(), c10::nullopt);
  }

  ncclStreams_.emplace(devicesKey, std::move(streamVal));

  // Note: these events are created with the (default) cudaEventDisableTiming
  // flag This flag provides the best performance when used with
  // cudaStreamWaitEvent() and cudaEventQuery(). Since we here don't measure the
  // performance using cudaEvent, this should be set.
  ncclEvents_.emplace(
      std::piecewise_construct,
      std::make_tuple(devicesKey),
      std::make_tuple(devices.size()));

  // Hold the lock before modifying the cache.
  std::lock_guard<std::mutex> lock(mutex_);

  // Record the communicators based on ncclUniqueId.
  ncclIdToCommMap_.emplace(buildNcclUniqueIdStr(ncclID), ncclComms);

  // Move the NCCL resource to cache
  auto it = inInitializationCommMap_.find(devicesKey);
  // A previous thread could've already removed devicesKey from
  // inInitializationCommMap_ and added it to devNCCLCommMap_
  if (it != inInitializationCommMap_.end()) {
    devNCCLCommMap_.emplace(devicesKey, std::move(it->second));
    inInitializationCommMap_.erase(devicesKey);
  }

  it = devNCCLCommMap_.find(devicesKey);
  TORCH_INTERNAL_ASSERT(
      it != devNCCLCommMap_.end(), "Communicators not populated in cache!");
  return it->second;
}

namespace {

// Check validity of tensor
void check_gpu_single_tensor(const at::Tensor& tensor) {
  if (!tensor.is_cuda() || tensor.is_sparse()) {
    TORCH_CHECK(false, "Tensors must be CUDA and dense");
  }
  if (!tensor.is_contiguous(tensor.suggest_memory_format())) {
    TORCH_CHECK(false, "Tensors must be contiguous");
  }
}

// Checks that all `tensors' have the same type and shape and reside on distinct
// GPUs.
// TODO: test_c10d_nccl.py should consider adding tests for the error conditions
// here, ie, that deliberately pass invalid tensors and check the right
// exception is thrown.
void check_gpu_tensors_different_devices(
    const std::vector<at::Tensor>& tensors) {
  if (tensors.size() == 0) {
    TORCH_CHECK(false, "Tensor list must be nonempty");
  }
  if (tensors.size() > static_cast<size_t>(at::cuda::getNumGPUs())) {
    TORCH_CHECK(
        false,
        "Tensor list mustn't be larger than the number of available GPUs");
  }

  const auto& first = tensors.front();

  // Set for ensuring that tensors are on separate devices.
  std::unordered_set<decltype(first.get_device())> usedDevices;
  usedDevices.reserve(tensors.size());

  for (const auto& t : tensors) {
    if (!t.is_cuda() || t.is_sparse()) {
      TORCH_CHECK(false, "Tensors must be CUDA and dense");
    }
    if (t.scalar_type() != first.scalar_type()) {
      TORCH_CHECK(false, "Tensors must have identical type");
    }
    if (t.sizes() != first.sizes()) {
      TORCH_CHECK(false, "Tensors must have identical size");
    }
    if (t.strides() != first.strides()) {
      TORCH_CHECK(false, "Tensors must have identical strides");
    }
    if (!t.is_contiguous(t.suggest_memory_format())) {
      TORCH_CHECK(false, "Tensors must be contiguous");
    }
    const auto inserted = usedDevices.insert(t.get_device()).second;
    if (!inserted) {
      TORCH_CHECK(false, "Tensors must be on distinct GPU devices");
    }
  }
}

// Checks that all `tensors' have the same type and shape and reside on the same
// GPU.
// TODO: test_c10d_nccl.py should consider adding tests for the error conditions
// here, ie, that deliberately pass invalid tensors and check the right
// exception is thrown. The "Expected list of tensors on the same device"
// condition may be a challenge because the test would need to pass tensors on
// different devices in the same process.
int64_t check_gpu_tensors_same_device(const std::vector<at::Tensor>& tensors) {
  if (tensors.size() == 0) {
    TORCH_CHECK(false, "Tensor list must be nonempty");
  }

  const auto& first = tensors.front();

  int64_t total_numel = 0;
  for (const auto& t : tensors) {
    if (!t.is_cuda() || t.is_sparse()) {
      TORCH_CHECK(false, "Tensors must be CUDA and dense");
    }
    if (t.scalar_type() != first.scalar_type()) {
      TORCH_CHECK(false, "Tensors must have identical type");
    }
    if (!t.is_non_overlapping_and_dense()) {
      TORCH_CHECK(false, "Tensors must be non-overlapping and dense");
    }
    // If we're in this function, the user called a _coalesced collective
    // on a set of tensors with potentially different sizes and strides.
    // Therefore, we don't check for matching sizes and strides,
    // but we do double-check tensors are on the same device.
    TORCH_CHECK(
        t.get_device() == tensors[0].get_device(),
        "Expected list of tensors on the same device");
    total_numel += t.numel();
  }

  return total_numel;
}

bool check_same_size(const std::vector<at::Tensor>& input_tensors) {
  for (const auto& input_tensor : input_tensors) {
    if (!input_tensors[0].is_same_size(input_tensor)) {
      return false;
    }
  }
  return true;
}

// Flatten each list in `tensor_lists' for a gather or scatter operation, and
// ensure compatibility with the corresponding tensor in `other'.
std::vector<at::Tensor> flatten_for_scatter_gather(
    std::vector<std::vector<at::Tensor>>& tensor_lists,
    std::vector<at::Tensor>& other,
    size_t world_size) {
  if (tensor_lists.size() != other.size()) {
    TORCH_CHECK(
        false,
        "Tensor list operands to scatter/gather must have the same length");
  }
  const auto num_devices = tensor_lists.size();

  std::vector<at::Tensor> flattened;
  flattened.resize(num_devices);

  for (const auto i : c10::irange(size_t{}, num_devices)) {
    if (tensor_lists[i].size() != world_size * num_devices) {
      TORCH_CHECK(
          false,
          c10::str(
              "Tensor list input to scatter/gather must match number of collective participants ",
              "but got ",
              tensor_lists[i].size(),
              " inputs",
              " with world_size ",
              world_size,
              " and ",
              num_devices,
              " devices."));
    }

    // Only check device match for the first tensor in the list; the call to
    // newLikeFlat() below will check the rest.
    if (tensor_lists[i].front().get_device() != other[i].get_device()) {
      TORCH_CHECK(
          false,
          "Corresponding input/output tensors to scatter/gather must all reside"
          " on the same device");
    }

    for (const auto& t : tensor_lists[i]) {
      if (t.numel() != other[i].numel()) {
        TORCH_CHECK(
            false,
            "All tensor operands to scatter/gather must have the same number of elements");
      }
    }
    // Flatten the tensors (from all ranks) into a single big tensor.
    flattened[i] = newLikeFlat(tensor_lists, i);
  }
  return flattened;
}

} // namespace

c10::intrusive_ptr<ProcessGroupNCCL::WorkNCCL> ProcessGroupNCCL::initWork(
    std::vector<at::Device> devices,
    int rank,
    OpType opType,
    const char* profilingTitle,
    const c10::optional<std::vector<at::Tensor>>& inputs) {
  return c10::make_intrusive<ProcessGroupNCCL::WorkNCCL>(
      devices,
      rank,
      opType,
      seq_,
      profilingTitle,
      inputs,
      desyncDebug_,
      enableTiming_.load());
}

std::vector<at::Tensor> ProcessGroupNCCL::WorkNCCL::result() {
  return *outputs_;
}

c10::intrusive_ptr<c10::ivalue::Future> ProcessGroupNCCL::WorkNCCL::
    getFuture() {
  return future_;
}

c10::optional<float> ProcessGroupNCCL::WorkNCCL::getDuration() const {
  if (!timingEnabled_ || !((*ncclEndEvents_)[0].query())) {
    return c10::optional<float>();
  }
  TORCH_CHECK(
      ncclStartEvents_->size() == 1,
      "getDuration only works for single device per ProcessGroup.");
  TORCH_CHECK(
      ncclEndEvents_->size() == 1,
      "getDuration only works for single device per ProcessGroup.");
  return (*ncclStartEvents_)[0].elapsed_time((*ncclEndEvents_)[0]);
}

uint64_t ProcessGroupNCCL::WorkNCCL::getSequencenumber() const {
  return seq_;
}

void ProcessGroupNCCL::workEnqueue(
    c10::intrusive_ptr<ProcessGroupNCCL::WorkNCCL> work) {
  if (!terminateProcessGroup_.load()) {
    std::lock_guard<std::mutex> lock(workMetaListMutex_);
    // Avoid view tensors to be processed in cleanup thread.
    // View tensors' destruction invokes autograd_meta, which
    // needs to be destructed in user thread. Otherwise will
    // get deadlock. Here we enqueue work without outputs_.
    workMetaList_.emplace_back(*work);
  }
}

ProcessGroupNCCL::Options::Options(bool is_high_priority_stream)
    : Backend::Options(NCCL_BACKEND_NAME, kProcessGroupNCCLDefaultTimeout),
      is_high_priority_stream(is_high_priority_stream) {}

static constexpr int CoalActive = 0x01, CoalColl = 0x02, CoalP2P = 0x04;

void ProcessGroupNCCL::startCoalescing() {
  coalescedDevices_.clear();
  coalescedComms_.clear();
  coalescing_state_ |= CoalActive;
  groupStart();
}

c10::intrusive_ptr<Work> ProcessGroupNCCL::endCoalescing() {
  if (!nccl_use_nonblocking() ||
      coalescedComms_.size() == 0) { // There is no actual work being coalesced
    groupEnd();
  } else {
    // `coalescedComms_` should have same set of comms across collectives
    auto comms = coalescedComms_[0];
    groupEndNonblocking(comms);
  }

  coalescing_state_ = 0;

  if (coalescedDevices_.size() == 0) {
    // There is no actual work being coalesced
    return nullptr;
  }

  // `coalescedDevices_` should have same set of devices across collectives
  auto devices = coalescedDevices_[0];

  // Create Work object
  auto work = initWork(
      devices, rank_, OpType::COALESCED, "nccl:coalesced", c10::nullopt);

  // Record stream event
  // `getKeyFromDevices` is how we get keys for both collectives and batch P2P
  const auto key = getKeyFromDevices(devices);
  auto& ncclStreams = ncclStreams_[key];
  // TODO(eqy): is this still necessary if avoidRecordStreams_ is set?
  for (const auto i : c10::irange(devices.size())) {
    auto& devEvent = (*work->ncclEndEvents_)[i];
    devEvent.record(ncclStreams[i]);
  }

  // Set appropriate work parameters.
  work->blockingWait_ = blockingWait_;
  work->avoidRecordStreams_ = avoidRecordStreams_;
  work->opTimeout_ = options_->timeout;
  work->store_ = store_;
  if (avoidRecordStreams_) {
    // other functions expect an initialized ptr if avoidRecordStreams_ is set
    work->stashed_for_allocator_safety_ =
        std::make_shared<std::vector<at::Tensor>>();
  }
  c10::cuda::CaptureStatus capture_status =
      c10::cuda::currentStreamCaptureStatusMayInitCtx();

  if ((coalescing_state_ & CoalColl) &&
      capture_status == c10::cuda::CaptureStatus::None) {
    workEnqueue(work);
    // TODO: it seems we never enqueue work for single send/recv or batch P2P,
    // see the `pointToPoint` function. This should be fixed. Otherwise, we risk
    // not being able to abort hanged P2P ops.
  }

  return work;
}

template <typename Fn, typename PreProcess, typename PostProcess>
c10::intrusive_ptr<Work> ProcessGroupNCCL::collective(
    std::vector<at::Tensor>& inputs,
    std::vector<at::Tensor>& outputs,
    Fn fn,
    PreProcess pre,
    PostProcess post,
    OpType opType,
    const char* profilingTitle) {
  c10::cuda::CaptureStatus capture_status =
      c10::cuda::currentStreamCaptureStatusMayInitCtx();
  errorIfCapturingNonCapturableNCCL(capture_status);

  // Bump collective counter
  seq_++;

  // Currently, the API permits two scenarios where inputs.size() and
  // outputs.size() are > 0.
  // 1. If the call was a _coalesced call, all inputs must be on the same
  // device.
  //    The group of nccl calls applies the collective separately to each input,
  //    but the group as a whole should be efficient, and might even execute as
  //    a single fused kernel.
  // 2. If the call was a _multigpu call, all inputs must be on different
  // devices.
  //    The nccl group applies the collective across them (eg, if the collective
  //    is an allreduce, the output on each device contains contributions summed
  //    across `inputs' tensors).
  const auto devices = getDeviceList(inputs);
  const bool inputs_same_dev = (devices.size() == 1);
  const auto key = getKeyFromDevices(devices);
  auto& ncclComms = getNCCLComm(key, devices, opType);

  if (coalescing_state_ & CoalActive) {
    coalescing_state_ |= CoalColl;
    coalescedDevices_.push_back(devices);
    coalescedComms_.push_back(ncclComms);
  }

  // Used many times below, so we stash the unordered_map lookup
  auto& ncclStreams = ncclStreams_[key];

  // First let NCCL streams wait for input tensors allocation streams
  syncStreams(devices, ncclEvents_[key], ncclStreams);

  // Work itself will create the CUDA events on all GPUs of tensors
  bool can_profile = outputs.size() == 1;
  auto work = initWork(
      devices,
      rank_,
      opType,
      can_profile ? profilingTitle : nullptr,
      can_profile ? c10::optional<std::vector<at::Tensor>>(inputs)
                  : c10::nullopt);

  // Store references to outputs to be used by WorkNCCL::result and operator<<.
  work->outputs_ = std::make_shared<std::vector<at::Tensor>>(outputs);

  if (avoidRecordStreams_) {
    work->stashed_for_allocator_safety_ =
        std::make_shared<std::vector<at::Tensor>>(inputs);
  }

  at::cuda::OptionalCUDAGuard gpuGuard;

  // Start event should only be recorded before the ncclGroupStart()
  if (work->timingEnabled_) {
    for (const auto i : c10::irange(devices.size())) {
      at::cuda::CUDAStream& ncclStream = ncclStreams[i];
      (*work->ncclStartEvents_)[i].record(ncclStream);
    }
  }

  pre(ncclStreams, work);

  std::vector<void*> comms_;
  if (nccl_use_nonblocking()) {
    for (const auto i : c10::irange(inputs.size())) {
      decltype(i) stream_comm_i = (inputs_same_dev ? 0 : i);
      comms_.push_back((void*)ncclComms[stream_comm_i]->getNcclComm());
    }
  }

  {
    torch::cuda::nccl::AutoNcclGroup nccl_group_guard(
        comms_, nccl_use_nonblocking());
    for (const auto i : c10::irange(inputs.size())) {
      if (!inputs_same_dev || (inputs_same_dev && i == 0)) {
        gpuGuard.set_index(devices[i].index());
      }
      decltype(i) stream_comm_i = (inputs_same_dev ? 0 : i);
      auto& ncclStream = ncclStreams[stream_comm_i];
      auto& ncclComm = ncclComms[stream_comm_i];
      // Both `inputs' and `outputs' are created on a worker stream and used in
      // different ncclStreams.  Hence, both must record the ncclStream to
      // prevent being freed before the collective finishes.
      //
      // We only record `inputs' here, and leave recording `outputs' to `fn' for
      // operations where `inputs' and `outputs' are not the same.
      //
      // See [Sync Streams].
      if (!avoidRecordStreams_) {
        if (!inputs[i].is_sparse()) {
          c10::cuda::CUDACachingAllocator::recordStream(
              inputs[i].storage().data_ptr(), ncclStream);
        } else {
          // for sparse input case record streams on both index and value
          // tensors
          c10::cuda::CUDACachingAllocator::recordStream(
              inputs[i].values().storage().data_ptr(), ncclStream);
          c10::cuda::CUDACachingAllocator::recordStream(
              inputs[i].indices().storage().data_ptr(), ncclStream);
        }
      }
#ifndef NCCL_HAS_COMM_NONBLOCKING
      C10D_NCCL_CHECK(
          fn(inputs[i], outputs[i], ncclComm->getNcclComm(), ncclStream),
          ncclComm->getNcclCommFailureReason());
#else
      C10D_NCCL_CHECK_TIMEOUT(
          fn(inputs[i], outputs[i], ncclComm->getNcclComm(), ncclStream),
          ncclComm->getNcclComm(),
          ncclComm->getNcclCommFailureReason());
#endif
    }
  }
  post(ncclStreams, work);

  // End event should only be recorded after the ncclGroupEnd()
  for (const auto i : c10::irange(devices.size())) {
    at::cuda::CUDAStream& ncclStream = ncclStreams[i];
    if (!coalescing_state_) {
      (*work->ncclEndEvents_)[i].record(ncclStream);
    }
    work->ncclComms_[i] = ncclComms[i];
  }

  {
    c10::cuda::CUDAMultiStreamGuard streamGuard(ncclStreams);
    work->future_ = c10::make_intrusive<at::ivalue::Future>(
        c10::ListType::create(c10::TensorType::get()), devices);

    // Add a callback that runs profiling end callbacks. wrapCallback() in CUDA
    // future blocks the stream this callback runs on the corresponding
    // ncclEndEvents_ ensuring appropriate synchronization.
    if (work->recordFunctionEndCallback_) {
      work->future_->addCallback(
          [work](at::ivalue::Future& /* unused */) {
            work->recordFunctionEndCallback_();
          },
          // uses_future = false allows us to skip synchronization in
          // ivalue::Future, but is only valid as long as the lambda doesn't use
          // the "Future" argument.
          /*uses_future=*/false);
    }
    work->future_->markCompleted(at::IValue(*work->outputs_));
  }

  // Set appropriate work parameters.
  work->blockingWait_ = blockingWait_;
  work->avoidRecordStreams_ = avoidRecordStreams_;
  work->opTimeout_ = options_->timeout;
  work->store_ = store_;
  // Record size info for debug. We only record the size on the first device as
  // multi-device per process is deprecated
  work->numelIn_ = inputs[0].numel();
  work->numelOut_ = outputs[0].numel();

  if (!coalescing_state_ && capture_status == c10::cuda::CaptureStatus::None) {
    workEnqueue(work);
  }

  return work;
}

template <typename Fn, typename PreProcess, typename PostProcess>
c10::intrusive_ptr<Work> ProcessGroupNCCL::pointToPoint(
    std::vector<at::Tensor>& tensors,
    Fn fn,
    int peer,
    OpType opType,
    PreProcess pre,
    PostProcess post,
    const char* profilingTitle) {
  // avoidRecordStreams_ note:
  // send, recv, and irecv should be ok with avoidRecordStreams,
  // However, for isend, I don't think the API requires the user
  // to wait() on the returned handle, so ProcessGroupNCCL can't know
  // when it's safe to release the input back to the allocator,
  // and the present call has no way to know it's not an isend.
  // Therefore, we warn and fall back to the typical recordStream logic:
  TORCH_WARN_ONCE(
      avoidRecordStreams_,
      "TORCH_NCCL_AVOID_RECORD_STREAMS=1 has no effect for point-to-point "
      "collectives.");

  // Bump sequence number, updated in collective() as well
  seq_++;

  const auto devices = getDeviceList(tensors);
  std::string key;
  int p2pRank = 0, p2pTargetRank = 0;
  bool isSendRecvSelf = false;
  // For batch_isend_irecv, ncclGroupStart() would be called upfront
  bool batchP2P = ncclActiveGroupCounter_ > 0;
  if (batchP2P) {
    // For batch P2P, we need to treat it like a collective when selecting
    // communicator, because other ranks can call into this batch other than my
    // rank and my peer
    key = getKeyFromDevices(devices);
    p2pRank = rank_;
    p2pTargetRank = peer;
  } else {
    // For single P2P, preserve the old two-rank behavior (to avoid perf diff)
    key = getKeySendRecv(rank_, peer);
    p2pRank = rank_ <= peer ? 0 : 1;
    isSendRecvSelf = rank_ == peer;
    p2pTargetRank = isSendRecvSelf ? 0 : 1 - p2pRank;
  }
  auto& ncclComms = getNCCLComm(key, devices, opType, p2pRank, isSendRecvSelf);

  if (coalescing_state_ & CoalActive) {
    coalescing_state_ |= CoalP2P;
    coalescedDevices_.push_back(devices);
    coalescedComms_.push_back(ncclComms);
  }

  // First let NCCL streams wait for input tensors allocation streams
  syncStreams(devices, ncclEvents_[key], ncclStreams_[key]);

  // Work itself will create the CUDA events on all GPUs of tensors
  bool can_profile = tensors.size() == 1;
  auto work = initWork(
      devices,
      rank_,
      opType,
      can_profile ? profilingTitle : nullptr,
      can_profile ? c10::optional<std::vector<at::Tensor>>(tensors)
                  : c10::nullopt);

  // Store references to outputs to be used by WorkNCCL::result and operator<<.
  // Note that these outputs are only valid for recv(), as send() does not
  // modify the inputs but we still create these outputs for use cases such as
  // profiling.
  work->outputs_ = std::make_shared<std::vector<at::Tensor>>(tensors);

  at::cuda::OptionalCUDAGuard gpuGuard;

  // Start event should only be recorded before the ncclGroupStart()
  if (work->timingEnabled_) {
    for (const auto i : c10::irange(tensors.size())) {
      at::cuda::CUDAStream& ncclStream = ncclStreams_[key][i];
      (*work->ncclStartEvents_)[i].record(ncclStream);
    }
  }

  pre(ncclStreams_[key], work);

  for (const auto i : c10::irange(tensors.size())) {
    gpuGuard.set_index(devices[i].index());
    at::cuda::CUDAStream& ncclStream = ncclStreams_[key][i];

    // Both send tensor and recv tensor are created on a worker stream and used
    // in different ncclStreams.  Hence, both must record the ncclStream to
    // prevent being freed before the collective finishes.
    //
    // See [Sync Streams].
    c10::cuda::CUDACachingAllocator::recordStream(
        tensors[i].storage().data_ptr(), ncclStream);
  }

  std::vector<void*> comms_;
  if (nccl_use_nonblocking()) {
    for (const auto i : c10::irange(tensors.size())) {
      comms_.push_back((void*)ncclComms[i]->getNcclComm());
    }
  }
  {
    torch::cuda::nccl::AutoNcclGroup nccl_group_guard(
        comms_, nccl_use_nonblocking());
    for (const auto i : c10::irange(tensors.size())) {
      gpuGuard.set_index(devices[i].index());
      at::cuda::CUDAStream& ncclStream = ncclStreams_[key][i];
#ifndef NCCL_HAS_COMM_NONBLOCKING
      C10D_NCCL_CHECK(
          fn(tensors[i],
             ncclComms[i]->getNcclComm(),
             ncclStream,
             p2pTargetRank),
          ncclComms[i]->getNcclCommFailureReason());
#else
      C10D_NCCL_CHECK_TIMEOUT(
          fn(tensors[i],
             ncclComms[i]->getNcclComm(),
             ncclStream,
             p2pTargetRank),
          ncclComms[i]->getNcclComm(),
          ncclComms[i]->getNcclCommFailureReason());
#endif
    }
  }

  post(ncclStreams_[key]);

  // End event should only be recorded after the ncclGroupEnd()
  for (const auto i : c10::irange(tensors.size())) {
    at::cuda::CUDAStream& ncclStream = ncclStreams_[key][i];
    if (!coalescing_state_) {
      (*work->ncclEndEvents_)[i].record(ncclStream);
    }
    work->ncclComms_[i] = ncclComms[i];
    work->blockingWait_ = blockingWait_;
    work->opTimeout_ = options_->timeout;
    work->store_ = store_;
  }

  // Record size info for debug. We only record the size on the first device as
  // multi-device per process is deprecated
  work->numelIn_ = work->numelOut_ = tensors[0].numel();

  // Future only needs to be created and marked completed with outputs for
  // recv(), but still create future for use cases such as profiling even for
  // send().
  {
    c10::cuda::CUDAMultiStreamGuard streamGuard(ncclStreams_[key]);
    work->future_ = c10::make_intrusive<at::ivalue::Future>(
        c10::ListType::create(c10::TensorType::get()), devices);
    work->future_->markCompleted(at::IValue(*work->outputs_));
  }

  // Add a callback that runs profiling end callbacks. wrapCallback() in CUDA
  // future blocks the stream this callback runs on the corresponding
  // ncclEndEvents_ ensuring appropriate synchronization.
  if (work->recordFunctionEndCallback_) {
    work->future_->addCallback(
        [work](at::ivalue::Future& /* unused */) {
          work->recordFunctionEndCallback_();
        },
        // uses_future = false allows us to skip synchronization in
        // ivalue::Future, but is only valid as long as the lambda doesn't use
        // the "Future" argument.
        /*uses_future=*/false);
  }

  // Enqueue P2P op so that it can be cancelled by NCCL watchdog
  c10::cuda::CaptureStatus capture_status =
      c10::cuda::currentStreamCaptureStatusMayInitCtx();
  if (!coalescing_state_ && capture_status == c10::cuda::CaptureStatus::None) {
    workEnqueue(work);
  }

  return work;
}

template <typename Fn>
c10::intrusive_ptr<Work> ProcessGroupNCCL::collective(
    std::vector<at::Tensor>& inputs,
    std::vector<at::Tensor>& outputs,
    Fn fn,
    OpType opType,
    const char* profilingTitle) {
  return collective(
      inputs,
      outputs,
      fn,
      [](std::vector<at::cuda::CUDAStream>&,
         c10::intrusive_ptr<ProcessGroupNCCL::WorkNCCL>& work) {},
      [](std::vector<at::cuda::CUDAStream>&,
         c10::intrusive_ptr<ProcessGroupNCCL::WorkNCCL>& work) {},
      opType,
      profilingTitle);
}

template <typename Fn>
c10::intrusive_ptr<Work> ProcessGroupNCCL::pointToPoint(
    std::vector<at::Tensor>& tensor,
    Fn fn,
    int peer,
    OpType opType,
    const char* profilingTitle) {
  return pointToPoint(
      tensor,
      fn,
      peer,
      opType,
      [](std::vector<at::cuda::CUDAStream>&,
         c10::intrusive_ptr<ProcessGroupNCCL::WorkNCCL>& work) {},
      [](std::vector<at::cuda::CUDAStream>&) {},
      profilingTitle);
}

c10::intrusive_ptr<Work> ProcessGroupNCCL::allreduce_sparse(
    std::vector<at::Tensor>& tensors,
    const AllreduceOptions& opts) {
#ifdef IS_NCCL_EXP
  std::vector<at::Tensor> outputTensors(tensors.size());
  for (std::vector<at::Tensor>::size_type i = 0; i < tensors.size(); i++) {
    tensors[i] = tensors[i].coalesce();
    outputTensors[i] = torch::zeros(
        tensors[i].sizes(), tensors[i].options().layout(torch::kStrided));
  }
  int dev_in_group = 0;
  auto work = collective(
      tensors,
      outputTensors,
      [&](at::Tensor& input,
          at::Tensor& output,
          ncclComm_t comm,
          at::cuda::CUDAStream& stream) {
        auto ncclDataType = getNcclDataType(input.scalar_type());
        auto ncclReduceOp = getNcclReduceOp(
            opts.reduceOp, input, ncclDataType, comm, dev_in_group++);

        size_t num_elements = output.numel();
        auto indices = input.indices();
        auto sizes = input.sizes();
        int colSize = sizes[1];
        auto rows = indices[0];
        size_t blockCount = rows.sizes()[0];
        auto recvIndices = indices[0] * colSize;

        // prevent output and recvIndices from being freed
        c10::cuda::CUDACachingAllocator::recordStream(
            output.storage().data_ptr(), stream);
        c10::cuda::CUDACachingAllocator::recordStream(
            recvIndices.storage().data_ptr(), stream);
        auto result = ncclAllReduceSparseBlock(
            input._values().data_ptr(), // sendbuff
            recvIndices.data_ptr<int64_t>(), // recv_indices
            blockCount, // block_count
            colSize, // block_length
            output.data_ptr(), // recvbuff
            output.numel(), // recv_count
            ncclDataType,
            ncclReduceOp,
            comm,
            stream.stream());
        return result;
      },
      [](std::vector<at::cuda::CUDAStream>& ncclStreams,
         c10::intrusive_ptr<ProcessGroupNCCL::WorkNCCL>& work) {},
      [&](std::vector<at::cuda::CUDAStream>& ncclStreams,
          c10::intrusive_ptr<ProcessGroupNCCL::WorkNCCL>& work) {
        // Convert output tensors to sparse and back into tensors.
        for (const auto i : c10::irange(outputTensors.size())) {
          at::cuda::CUDAStreamGuard guard(ncclStreams[i]);
          if (opts.sparseIndices.has_value()) {
            tensors[i] = at::sparse_coo_tensor(
                opts.sparseIndices.value(),
                outputTensors[i],
                tensors[i].sizes());
          } else {
            tensors[i] = outputTensors[i].to_sparse();
          }
        }
      },
      OpType::_ALLREDUCE_SPARSE,
      "nccl:all_reduce_sparse");
  return work;
#else
  // If the nccl branch is not "exp" then we just error
  TORCH_CHECK(
      false,
      "allreduce_sparse is only available in the NCCL experimental branch.");
#endif
}

c10::intrusive_ptr<Work> ProcessGroupNCCL::allreduce_impl(
    std::vector<at::Tensor>& tensors,
    const AllreduceOptions& opts) {
  int dev_in_group = 0;
  return collective(
      tensors,
      tensors,
      [&](at::Tensor& input,
          at::Tensor& output,
          ncclComm_t comm,
          at::cuda::CUDAStream& stream) {
        auto ncclDataType = getNcclDataType(input.scalar_type());
        auto ncclReduceOp = getNcclReduceOp(
            opts.reduceOp, input, ncclDataType, comm, dev_in_group++);
        return ncclAllReduce(
            input.data_ptr(),
            output.data_ptr(),
            input.numel(),
            ncclDataType,
            ncclReduceOp,
            comm,
            stream.stream());
      },
      OpType::ALLREDUCE,
      "nccl:all_reduce");
}

c10::intrusive_ptr<Work> ProcessGroupNCCL::allreduce(
    std::vector<at::Tensor>& tensors,
    const AllreduceOptions& opts) {
  check_gpu_tensors_different_devices(tensors);

  // @lint-ignore CLANGTIDY
  auto tensor = tensors.back();
  RECORD_PARAM_COMMS_DATA(
      static_cast<int>(
          this->getSequenceNumberForGroup() + 1), // seq + 1 to match collective
      this->getID(),
      tensors, // inputTensors
      tensors, // outputTensors
      rank_, // rank
      "allreduce", // colName
      tensor.numel(), // inSize
      tensor.numel(), // outSize
      tensor.scalar_type(), // dType
      std::vector<int64_t>(), // inSplitSizes
      std::vector<int64_t>()); // outSplitSizes

  // avoidRecordStreams_ note: collective() will stash tensors.
  return allreduce_impl(tensors, opts);
}

c10::intrusive_ptr<Work> ProcessGroupNCCL::allreduce_coalesced(
    std::vector<at::Tensor>& tensors,
    const AllreduceCoalescedOptions& opts) {
  auto total_numel = check_gpu_tensors_same_device(tensors);

  // @lint-ignore CLANGTIDY
  RECORD_PARAM_COMMS_DATA(
      static_cast<int>(
          this->getSequenceNumberForGroup() + 1), // seq + 1 to match collective
      this->getID(),
      tensors, // inputTensors
      tensors, // outputTensors
      rank_, // rank
      "allreduce_coalesced", // colName
      total_numel, // inSize
      total_numel, // outSize
      tensors[0].scalar_type(), // dType
      // I'm not sure what in,outSplitSizes mean here.
      std::vector<int64_t>(), // inSplitSizes
      std::vector<int64_t>()); // outSplitSizes

  // avoidRecordStreams_ note: collective() will stash tensors.
  return allreduce_impl(tensors, opts);
}

c10::intrusive_ptr<Work> ProcessGroupNCCL::broadcast(
    std::vector<at::Tensor>& tensors,
    const BroadcastOptions& opts) {
  check_gpu_tensors_different_devices(tensors);

  // @lint-ignore CLANGTIDY
  auto tensor = tensors.back();

  RECORD_PARAM_COMMS_DATA(
      static_cast<int>(
          this->getSequenceNumberForGroup() + 1), // seq + 1 to match collective
      this->getID(),
      tensors, // inputTensors
      tensors, // outputTensors
      rank_, // rank
      "broadcast", // colName
      tensor.numel(), // inSize
      tensor.numel(), // outSize
      tensor.scalar_type(), // dType
      std::vector<int64_t>(), // inSplitSizes
      std::vector<int64_t>()); // outSplitSizes

  // avoidRecordStreams_ note: collective() will stash tensors.
  return collective(
      tensors,
      tensors,
      [&](at::Tensor& input,
          at::Tensor& output,
          ncclComm_t comm,
          at::cuda::CUDAStream& stream) {
        const auto root = opts.rootRank * tensors.size() + opts.rootTensor;
        return ncclBcast(
            input.data_ptr(),
            input.numel(),
            getNcclDataType(input.scalar_type()),
            root,
            comm,
            stream.stream());
      },
      OpType::BROADCAST,
      "nccl:broadcast");
}

// _broadcast_oop adds an out-of-place broadcast in PGNCCL
// Custom collectives may be implemented by coalescing broadcast operations
// One use-case is implementing a vector all_gather (all_gather_v)
// where unevenly sized inputs are gathered among participating ranks
// Since all_gather provides an out-of-place API, an all_gather_v
// semantic implemented inside pg_nccl.all_gather also needs to support
// out-of-place, for which an out-of-place broadcast is required to be added
c10::intrusive_ptr<Work> ProcessGroupNCCL::_broadcast_oop(
    std::vector<at::Tensor>& outputTensors,
    std::vector<at::Tensor>& inputTensors,
    const BroadcastOptions& opts) {
  check_gpu_tensors_different_devices(outputTensors);
  check_gpu_tensors_different_devices(inputTensors);

  // @lint-ignore CLANGTIDY
  auto tensor = outputTensors.back();
  // @lint-ignore CLANGTIDY
  auto in_tensor = inputTensors.back();
  if (tensor.numel() != in_tensor.numel()) {
    TORCH_CHECK(
        false,
        "Tensor input and output of _broadcast_oop must have the same number of elements ");
  }
  RECORD_PARAM_COMMS_DATA(
      static_cast<int>(
          this->getSequenceNumberForGroup() +
          1), // seq + 1 to match collective increment.
      this->getID(),
      inputTensors, // inputTensors
      outputTensors, // outputTensors
      rank_, // rank
      "_broadcast_oop", // colName
      tensor.numel(), // inSize
      tensor.numel(), // outSize
      tensor.scalar_type(), // dType
      std::vector<int64_t>(), // inSplitSizes
      std::vector<int64_t>()); // outSplitSizes

  return collective(
      inputTensors,
      outputTensors,
      [&](at::Tensor& input,
          at::Tensor& output,
          ncclComm_t comm,
          at::cuda::CUDAStream& stream) {
        const auto root = opts.rootRank * inputTensors.size() + opts.rootTensor;
        return ncclBroadcast(
            input.data_ptr(),
            output.data_ptr(),
            input.numel(),
            getNcclDataType(input.scalar_type()),
            root,
            comm,
            stream.stream());
      },
      OpType::BROADCAST,
      "nccl:_broadcast_oop");
}

c10::intrusive_ptr<Work> ProcessGroupNCCL::reduce(
    std::vector<at::Tensor>& tensors,
    const ReduceOptions& opts) {
  check_gpu_tensors_different_devices(tensors);
  // @lint-ignore CLANGTIDY
  auto tensor = tensors.back();
  RECORD_PARAM_COMMS_DATA(
      static_cast<int>(
          this->getSequenceNumberForGroup() + 1), // seq + 1 to match collective
      this->getID(),
      tensors, // inputTensors
      tensors, // outputTensors
      rank_, // rank
      "reduce", // colName
      tensor.numel(), // inSize
      tensor.numel(), // outSize
      tensor.scalar_type(), // dType
      std::vector<int64_t>(), // inSplitSizes
      std::vector<int64_t>()); // outSplitSizes

  int dev_in_group = 0;
  // avoidRecordStreams_ note: collective() will stash tensors.
  return collective(
      tensors,
      tensors,
      [&](at::Tensor& input,
          at::Tensor& output,
          ncclComm_t comm,
          at::cuda::CUDAStream& stream) {
        const auto root = opts.rootRank * tensors.size() + opts.rootTensor;
        auto ncclDataType = getNcclDataType(input.scalar_type());
        auto ncclReduceOp = getNcclReduceOp(
            opts.reduceOp, input, ncclDataType, comm, dev_in_group++);
        return ncclReduce(
            input.data_ptr(),
            output.data_ptr(),
            input.numel(),
            ncclDataType,
            ncclReduceOp,
            root,
            comm,
            stream.stream());
      },
      OpType::REDUCE,
      "nccl:reduce");
}

// _reduce_oop exposes an out-of-place reduce from PGNCCL
// Custom collectives may be implemented by coalescing reduce operations
// One use-case is implementing a vector reduce_scatter (reduce_scatter_v)
// where inputs are reduced and scattered unevenly among participating ranks
// Since reduce_scatter provides an out-of-place API, a reduce_scatter_v
// semantic implemented inside pg_nccl.reduce_scatter also needs to support
// out-of-place, for which an out-of-place reduce is required to be added
c10::intrusive_ptr<Work> ProcessGroupNCCL::_reduce_oop(
    std::vector<at::Tensor>& outputTensors,
    std::vector<at::Tensor>& inputTensors,
    const ReduceOptions& opts) {
  check_gpu_tensors_different_devices(outputTensors);
  check_gpu_tensors_different_devices(inputTensors);
  // @lint-ignore CLANGTIDY
  auto tensor = outputTensors.back();
  // @lint-ignore CLANGTIDY
  auto in_tensor = inputTensors.back();
  if (tensor.numel() != in_tensor.numel()) {
    TORCH_CHECK(
        false,
        "Tensor input and output of _reduce_oop must have the same number of elements ");
  }
  RECORD_PARAM_COMMS_DATA(
      static_cast<int>(
          this->getSequenceNumberForGroup() + 1), // seq + 1 to match collective
      this->getID(),
      inputTensors, // inputTensors
      outputTensors, // outputTensors
      rank_, // rank
      "_reduce_oop", // colName
      tensor.numel(), // inSize
      tensor.numel(), // outSize
      tensor.scalar_type(), // dType
      std::vector<int64_t>(), // inSplitSizes
      std::vector<int64_t>()); // outSplitSizes

  int dev_in_group{0};
  return collective(
      inputTensors,
      outputTensors,
      [&](at::Tensor& input,
          at::Tensor& output,
          ncclComm_t comm,
          at::cuda::CUDAStream& stream) {
        const auto root = opts.rootRank * inputTensors.size() + opts.rootTensor;
        const auto ncclDataType = getNcclDataType(input.scalar_type());
        const auto ncclReduceOp = getNcclReduceOp(
            opts.reduceOp, input, ncclDataType, comm, dev_in_group++);
        return ncclReduce(
            input.data_ptr(),
            output.data_ptr(),
            input.numel(),
            ncclDataType,
            ncclReduceOp,
            (int)root,
            comm,
            stream.stream());
      },
      OpType::REDUCE,
      "nccl:_reduce_oop");
}

c10::intrusive_ptr<Work> ProcessGroupNCCL::allgather(
    std::vector<std::vector<at::Tensor>>& outputTensors,
    std::vector<at::Tensor>& inputTensors,
    const AllgatherOptions& opts) {
  check_gpu_tensors_different_devices(inputTensors);
  // @lint-ignore CLANGTIDY
  bool same_size = check_same_size(outputTensors.back());

  if (same_size) {
    auto outputFlattened =
        flatten_for_scatter_gather(outputTensors, inputTensors, size_);
    check_gpu_tensors_different_devices(outputFlattened);

    // @lint-ignore CLANGTIDY
    auto tensor = inputTensors.back();
    RECORD_PARAM_COMMS_DATA(
        static_cast<int>(
            this->getSequenceNumberForGroup() +
            1), // seq + 1 to match collective
        this->getID(),
        inputTensors, // inputTensors
        outputTensors, // outputTensors
        rank_, // rank
        "all_gather", // colName
        tensor.numel(), // inSize
        tensor.numel() * // outSize
            this->getSize(), // dType
        tensor.scalar_type(),
        std::vector<int64_t>(), // inSplitSizes
        std::vector<int64_t>()); // outSplitSize

    return collective(
        inputTensors,
        outputFlattened,
        [&](at::Tensor& input,
            at::Tensor& output,
            ncclComm_t comm,
            at::cuda::CUDAStream& stream) {
          if (!avoidRecordStreams_) {
            c10::cuda::CUDACachingAllocator::recordStream(
                output.storage().data_ptr(), stream);
          }
          return ncclAllGather(
              input.data_ptr(),
              output.data_ptr(),
              input.numel(),
              getNcclDataType(input.scalar_type()),
              comm,
              stream.stream());
        },
        [](std::vector<at::cuda::CUDAStream>& ncclStreams,
           c10::intrusive_ptr<ProcessGroupNCCL::WorkNCCL>& work) {
          // avoidRecordStreams_ note: We actually don't need to stash anything
          // here.
          //  - inputTensors is stashed onto work->stashed_for_allocator_safety_
          //    in collective().
          //  - outputFlattened is stashed onto work->outputs_ in collective().
          //  - User-facing outputTensors should be held by the user until after
          //    waiting on work_, or the call makes no sense.
          // So all participating tensors are accounted for, and won't be
          // released back to their allocation streams until after work_ is
          // waited on.
        },
        [&](std::vector<at::cuda::CUDAStream>& ncclStreams,
            c10::intrusive_ptr<ProcessGroupNCCL::WorkNCCL>& work) {
          // Copy the flattened output tensors to the outputs.
          for (const auto i : c10::irange(outputTensors.size())) {
            at::cuda::CUDAStreamGuard guard(ncclStreams[i]);
            for (const auto j : c10::irange(outputTensors[0].size())) {
              // See [Sync Streams].
              if (!avoidRecordStreams_) {
                c10::cuda::CUDACachingAllocator::recordStream(
                    outputTensors[i][j].storage().data_ptr(), ncclStreams[i]);
              }
              outputTensors[i][j].copy_(outputFlattened[i][j], true);
            }
          }
        },
        OpType::ALLGATHER,
        "nccl:all_gather");
  } else {
    const auto num_devices = outputTensors.size();
    const auto num_reduces = outputTensors[0].size();
    std::vector<c10::intrusive_ptr<Work>> works;
    startCoalescing();
    for (const auto i : c10::irange(num_reduces)) {
      std::vector<at::Tensor> inputs_multi_dev(num_devices);
      std::vector<at::Tensor> outputs_multi_dev(num_devices);
      for (const auto j : c10::irange(num_devices)) {
        // @lint-ignore CLANGTIDY
        outputs_multi_dev[j] = outputTensors[j][i];
        inputs_multi_dev[j] =
            // @lint-ignore CLANGTIDY
            i == (rank_ * num_devices + j) ? inputTensors[j]
                                           : outputs_multi_dev[j];
      }
      auto broadcastOpts = BroadcastOptions{
          static_cast<int64_t>(i / num_devices),
          static_cast<int64_t>(i % num_devices),
          opts.timeout};
      auto work =
          _broadcast_oop(outputs_multi_dev, inputs_multi_dev, broadcastOpts);
      works.push_back(work);
    }
    auto work = endCoalescing();
    return work;
  }
}

c10::intrusive_ptr<Work> ProcessGroupNCCL::allgather_coalesced(
    std::vector<std::vector<at::Tensor>>& /* unused */,
    std::vector<at::Tensor>& /* unused */,
    const AllgatherOptions& /* unused */) {
  TORCH_CHECK(false, "ProcessGroupNCCL does not support allgather_coalesced");
}

c10::intrusive_ptr<Work> ProcessGroupNCCL::allgather_into_tensor_coalesced(
    std::vector<at::Tensor>& outputs,
    std::vector<at::Tensor>& inputs,
    const AllgatherOptions& opts) {
  return collective(
      inputs,
      outputs,
      [&](at::Tensor& input,
          at::Tensor& output,
          ncclComm_t comm,
          at::cuda::CUDAStream& stream) {
        return ncclAllGather(
            input.data_ptr(),
            output.data_ptr(),
            input.numel(),
            getNcclDataType(input.scalar_type()),
            comm,
            stream.stream());
      },
      OpType::COALESCED,
      "nccl:all_gather_into_tensor_coalesced");
}

c10::intrusive_ptr<Work> ProcessGroupNCCL::reduce_scatter(
    std::vector<at::Tensor>& outputTensors,
    std::vector<std::vector<at::Tensor>>& inputTensors,
    const ReduceScatterOptions& opts) {
  check_gpu_tensors_different_devices(outputTensors);
  // @lint-ignore CLANGTIDY
  bool same_size = check_same_size(inputTensors.back());

  if (same_size) {
    // @lint-ignore CLANGTIDY
    auto tensor = outputTensors.back();

    int dev_in_group{0};
    auto inputFlattened =
        flatten_for_scatter_gather(inputTensors, outputTensors, size_);
    check_gpu_tensors_different_devices(inputFlattened);

    RECORD_PARAM_COMMS_DATA(
        static_cast<int>(
            this->getSequenceNumberForGroup() +
            1), // seq + 1 to match collective
        this->getID(),
        inputTensors, // inputTensors
        outputTensors, // outputTensors
        rank_, // rank
        "reduce_scatter", // colName
        tensor.numel() * this->getSize(), // inSize
        tensor.numel(), // outSize
        tensor.scalar_type(), // dType
        std::vector<int64_t>(), // inSplitSizes
        std::vector<int64_t>()); // outSplitSizes

    return collective(
        inputFlattened,
        outputTensors,
        [&](at::Tensor& input,
            at::Tensor& output,
            ncclComm_t comm,
            at::cuda::CUDAStream& stream) {
          if (!avoidRecordStreams_) {
            c10::cuda::CUDACachingAllocator::recordStream(
                output.storage().data_ptr(), stream);
          }
          const auto ncclDataType = getNcclDataType(input.scalar_type());
          const auto ncclReduceOp = getNcclReduceOp(
              opts.reduceOp, input, ncclDataType, comm, dev_in_group++);
          return ncclReduceScatter(
              input.data_ptr(),
              output.data_ptr(),
              output.numel(),
              ncclDataType,
              ncclReduceOp,
              comm,
              stream.stream());
        },
        [&](std::vector<at::cuda::CUDAStream>& ncclStreams,
            c10::intrusive_ptr<ProcessGroupNCCL::WorkNCCL>& work) {
          if (avoidRecordStreams_) {
            // We only need to stash inputTensors.
            //  - inputFlattened is stashed onto
            //  work->stashed_for_allocator_safety_
            //    in collective().
            //  - User-facing outputTensors is stashed onto work->outputs_ in
            //  collective(),
            //    and should also be held by the user until after waiting on
            //    work_.
            auto& v = work->stashed_for_allocator_safety_;
            for (const auto i : c10::irange(inputTensors.size())) {
              v->insert(
                  v->end(), inputTensors[i].begin(), inputTensors[i].end());
            }
          }

          // Copy the input tensors to the flattened inputs.
          for (const auto i : c10::irange(inputTensors.size())) {
            at::cuda::CUDAStreamGuard guard(ncclStreams[i]);
            for (const auto j : c10::irange(inputTensors[0].size())) {
              // See [Sync Streams].
              if (!avoidRecordStreams_) {
                c10::cuda::CUDACachingAllocator::recordStream(
                    inputTensors[i][j].storage().data_ptr(), ncclStreams[i]);
              }
              inputFlattened[i][j].copy_(inputTensors[i][j], true);
            }
          }
        },
        [&](std::vector<at::cuda::CUDAStream>&,
            c10::intrusive_ptr<ProcessGroupNCCL::WorkNCCL>& work) {},
        OpType::REDUCE_SCATTER,
        "nccl:reduce_scatter");
  } else {
    const auto num_devices = inputTensors.size();
    const auto num_reduces = inputTensors[0].size();
    std::vector<c10::intrusive_ptr<Work>> works;
    startCoalescing();
    for (const auto i : c10::irange(num_reduces)) {
      std::vector<at::Tensor> inputs_multi_dev(num_devices);
      std::vector<at::Tensor> outputs_multi_dev(num_devices);
      for (const auto j : c10::irange(num_devices)) {
        // @lint-ignore CLANGTIDY
        inputs_multi_dev[j] = inputTensors[j][i];
        outputs_multi_dev[j] =
            // @lint-ignore CLANGTIDY
            i == (rank_ * num_devices + j) ? outputTensors[j]
                                           : inputs_multi_dev[j];
      }
      auto reduceOpts = ReduceOptions{
          opts.reduceOp,
          static_cast<int64_t>(i / num_devices),
          static_cast<int64_t>(i % num_devices),
          opts.timeout};
      auto work = _reduce_oop(outputs_multi_dev, inputs_multi_dev, reduceOpts);
      works.push_back(work);
    }
    auto work = endCoalescing();
    return work;
  }
}

c10::intrusive_ptr<Work> ProcessGroupNCCL::_reduce_scatter_base(
    at::Tensor& outputTensor,
    at::Tensor& inputTensor,
    const ReduceScatterOptions& opts) {
  if (inputTensor.dtype() != outputTensor.dtype()) {
    TORCH_CHECK(
        false, "input tensor must be the same type as the output tensor.");
  }

  if (inputTensor.numel() != outputTensor.numel() * size_) {
    TORCH_CHECK(
        false,
        "input tensor must be the same size as output size times world size");
  }

  // @lint-ignore CLANGTIDY
  const auto& tensor = outputTensor;

  RECORD_PARAM_COMMS_DATA(
      static_cast<int>(
          this->getSequenceNumberForGroup() + 1), // seq + 1 to match collective
      this->getID(),
      inputTensor, // inputTensor
      outputTensor, // outputTensor
      rank_, // rank
      "_reduce_scatter_base", // colName
      tensor.numel() * // inSize
          this->getSize(),
      tensor.numel(), // outSize
      tensor.scalar_type(), // dtype
      std::vector<int64_t>(), // inSplitSizes
      std::vector<int64_t>()); // outSplitSizes

  auto inputs = std::vector<at::Tensor>{inputTensor};
  auto outputs = std::vector<at::Tensor>{outputTensor};

  int dev_in_group = 0;
  // avoidRecordStreams_ note: collective() will stash inputs and outputs.
  return collective(
      inputs,
      outputs,
      [&](at::Tensor& input,
          at::Tensor& output,
          ncclComm_t comm,
          at::cuda::CUDAStream& stream) {
        if (!avoidRecordStreams_) {
          c10::cuda::CUDACachingAllocator::recordStream(
              output.storage().data_ptr(), stream);
        }
        auto ncclDataType = getNcclDataType(input.scalar_type());
        auto ncclReduceOp = getNcclReduceOp(
            opts.reduceOp, input, ncclDataType, comm, dev_in_group++);
        return ncclReduceScatter(
            input.data_ptr(),
            output.data_ptr(),
            output.numel(),
            ncclDataType,
            ncclReduceOp,
            comm,
            stream.stream());
      },
      OpType::_REDUCE_SCATTER_BASE,
      "nccl:_reduce_scatter_base");
}

c10::intrusive_ptr<Work> ProcessGroupNCCL::reduce_scatter_tensor_coalesced(
    std::vector<at::Tensor>& outputs,
    std::vector<at::Tensor>& inputs,
    const ReduceScatterOptions& opts) {
  return collective(
      inputs,
      outputs,
      [&](at::Tensor& input,
          at::Tensor& output,
          ncclComm_t comm,
          at::cuda::CUDAStream& stream) {
        if (!avoidRecordStreams_) {
          c10::cuda::CUDACachingAllocator::recordStream(
              output.storage().data_ptr(), stream);
        }
        auto ncclDataType = getNcclDataType(input.scalar_type());
        auto ncclReduceOp = getNcclReduceOp(
            opts.reduceOp, input, ncclDataType, comm, /*dev_in_group=*/0);
        return ncclReduceScatter(
            input.data_ptr(),
            output.data_ptr(),
            output.numel(),
            ncclDataType,
            ncclReduceOp,
            comm,
            stream.stream());
      },
      OpType::COALESCED,
      "nccl:reduce_scatter_tensor_coalesced");
}

c10::intrusive_ptr<Work> ProcessGroupNCCL::barrier(const BarrierOptions& opts) {
  RECORD_PARAM_COMMS(
      static_cast<int>(
          this->getSequenceNumberForGroup() + 1), // seq + 1 to match collective
      this->getID(),
      rank_, // rank
      "barrier", // colName
      0, // inSize
      0, // outSize
      at::kByte, // dType
      std::vector<int64_t>(), // inSplitSizes
      std::vector<int64_t>()); // outSplitSizes

  std::vector<at::Device> devices;

  // Use user defined GPU device ids if provided
  if (!opts.device_ids.empty()) {
    for (auto device : opts.device_ids) {
      devices.emplace_back(at::DeviceType::CUDA, device);
    }
  } else if (usedDeviceIdxs_.empty()) {
    // This means there is not yet a NCCL collective being called
    // Here we have to use the best guesses and will use a single GPU to call
    // allreduce to achieve barrier.
    // In case the multiple processes fall into the same node, we use rank to
    // ensure that each process is on a different GPU
    auto numGPUs = at::cuda::getNumGPUs();
    int16_t deviceIdx = static_cast<int16_t>(rank_ % numGPUs);
    LOG(INFO) << c10::str(
        "Rank ",
        this->getRank(),
        " using GPU ",
        deviceIdx,
        " to perform barrier as devices used by this process are currently unknown. ",
        "This can potentially cause a hang if this rank to GPU mapping is incorrect.",
        "Specify device_ids in barrier() to force use of a particular device.");
    devices.emplace_back(getDeviceForRank(rank_));
  } else {
    for (auto usedDeviceIdx : usedDeviceIdxs_) {
      devices.emplace_back(at::DeviceType::CUDA, usedDeviceIdx);
    }
  }

  std::vector<at::Tensor> barrierTensors;
  barrierTensors.reserve(devices.size());

  at::cuda::OptionalCUDAGuard gpuGuard;
  for (auto& device : devices) {
    gpuGuard.set_index(device.index());
    barrierTensors.push_back(at::empty(
        {1},
        at::TensorOptions().device(at::DeviceType::CUDA).dtype(at::kByte)));
  }

  // All reduce to achieve the barrier
  auto work = allreduce(barrierTensors);

  // Work will take over barrierTensors
  auto ncclWork = dynamic_cast<ProcessGroupNCCL::WorkNCCL*>(work.get());
  TORCH_CHECK(ncclWork);
  ncclWork->barrierTensors_ = std::move(barrierTensors);

  return work;
}

#ifdef ENABLE_NCCL_P2P_SUPPORT
c10::intrusive_ptr<Work> ProcessGroupNCCL::alltoall_base(
    at::Tensor& outputTensor,
    at::Tensor& inputTensor,
    std::vector<int64_t>& outputSplitSizes,
    std::vector<int64_t>& inputSplitSizes,
    const AllToAllOptions& /* unused */) {
  check_gpu_single_tensor(outputTensor);
  check_gpu_single_tensor(inputTensor);
  if (outputSplitSizes.size() == 0 && inputSplitSizes.size() == 0) {
    std::vector<at::Tensor> inputTensors = {inputTensor};
    std::vector<at::Tensor> outputTensors = {outputTensor};

    RECORD_PARAM_COMMS_DATA(
        static_cast<int>(
            this->getSequenceNumberForGroup() +
            1), // seq + 1 to match collective
        this->getID(),
        inputTensor, // inputTensor
        outputTensor, // outputTensor
        rank_, // rank
        "all_to_all", // colName
        inputTensor.numel(), // inSize
        outputTensor.numel(), // outSize
        inputTensor.scalar_type(), // dType
        std::vector<int64_t>(), // inSplitSizes
        std::vector<int64_t>()); // outSplitSizes

    // avoidRecordStreams_ note: collective() will stash inputTensors and
    // outputTensors.
    return collective(
        inputTensors,
        outputTensors,
        [&](at::Tensor& input,
            at::Tensor& output,
            ncclComm_t comm,
            at::cuda::CUDAStream& stream) {
          // See [Sync Streams].
          if (!avoidRecordStreams_) {
            c10::cuda::CUDACachingAllocator::recordStream(
                output.storage().data_ptr(), stream);
          }
          torch::cuda::nccl::all2all_single_equal_split(
              input, output, this->getSize(), comm, stream);
          return ncclSuccess;
        },
        OpType::ALLTOALL_BASE,
        "nccl:all_to_all");
  } else {
    c10d::checkSplitSizes(inputSplitSizes, inputTensor, size_);
    c10d::checkSplitSizes(outputSplitSizes, outputTensor, size_);
    std::vector<at::Tensor> inputTensors = {inputTensor};
    std::vector<at::Tensor> outputTensors = {outputTensor};

    RECORD_PARAM_COMMS_DATA(
        static_cast<int>(
            this->getSequenceNumberForGroup() +
            1), // seq + 1 to match collective
        this->getID(),
        inputTensor, // inputTensor
        outputTensor, // outputTensor
        rank_, // rank
        "all_to_allv", // colName
        inputTensor.numel(), // inSize
        outputTensor.numel(), // outSize
        inputTensor.scalar_type(), // dType
        inputSplitSizes, // inSplitSizes
        outputSplitSizes); // outSplitSizes

    // avoidRecordStreams_ note: collective() will stash inputTensors and
    // outputTensors.
    return collective(
        inputTensors,
        outputTensors,
        [&](at::Tensor& input,
            at::Tensor& output,
            ncclComm_t comm,
            at::cuda::CUDAStream& stream) {
          std::vector<size_t> send_lengths(size_);
          std::vector<size_t> recv_lengths(size_);
          std::vector<size_t> send_offsets(size_);
          std::vector<size_t> recv_offsets(size_);
          c10d::computeLengthsAndOffsets(
              inputSplitSizes, input, &send_lengths, &send_offsets);
          c10d::computeLengthsAndOffsets(
              outputSplitSizes, output, &recv_lengths, &recv_offsets);
          // See [Sync Streams].
          if (!avoidRecordStreams_) {
            c10::cuda::CUDACachingAllocator::recordStream(
                output.storage().data_ptr(), stream);
          }
          torch::cuda::nccl::all2all_single_unequal_split(
              input.data_ptr(),
              send_lengths.data(),
              send_offsets.data(),
              output.data_ptr(),
              recv_lengths.data(),
              recv_offsets.data(),
              input.element_size(),
              input.scalar_type(),
              comm,
              stream);
          return ncclSuccess;
        },
        OpType::ALLTOALL_BASE,
        "nccl:all_to_all");
  }
}

c10::intrusive_ptr<Work> ProcessGroupNCCL::alltoall(
    std::vector<at::Tensor>& outputTensors,
    std::vector<at::Tensor>& inputTensors,
    const AllToAllOptions& /* unused */) {
  auto device = outputTensors[0].device();
  for (const auto r : c10::irange(outputTensors.size())) {
    check_gpu_single_tensor(outputTensors[r]);
    check_gpu_single_tensor(inputTensors[r]);
    TORCH_CHECK(
        device == outputTensors[r].device() &&
            device == inputTensors[r].device(),
        "Tensors must be on the same device")
  }
  std::vector<at::Tensor> inputTensor0 = {inputTensors[0]};
  std::vector<at::Tensor> outputTensor0 = {outputTensors[0]};
  return collective(
      inputTensor0,
      outputTensor0,
      [&](at::Tensor& /* unused */,
          at::Tensor& /* unused */,
          ncclComm_t comm,
          at::cuda::CUDAStream& stream) {
        torch::cuda::nccl::all2all(outputTensors, inputTensors, comm, stream);
        return ncclSuccess;
      },
      [&](std::vector<at::cuda::CUDAStream>&,
          c10::intrusive_ptr<ProcessGroupNCCL::WorkNCCL>& work) {
        if (avoidRecordStreams_) {
          // inputTensor0 and outputTensor0 are stashed redundantly by
          // collective(), but that's ok.
          auto& v = work->stashed_for_allocator_safety_;
          v->insert(v->end(), inputTensors.begin(), inputTensors.end());
          v->insert(v->end(), outputTensors.begin(), outputTensors.end());
        }
      },
      [](std::vector<at::cuda::CUDAStream>&,
         c10::intrusive_ptr<ProcessGroupNCCL::WorkNCCL>& work) {},
      OpType::ALLTOALL);
}

c10::intrusive_ptr<Work> ProcessGroupNCCL::send(
    std::vector<at::Tensor>& tensors,
    int dstRank,
    int /* unused */) {
  check_gpu_tensors_different_devices(tensors);
  auto ret = pointToPoint(
      tensors,
      [&](at::Tensor& input,
          ncclComm_t comm,
          at::cuda::CUDAStream& stream,
          int dst) {
        torch::cuda::nccl::send(input, comm, stream, dst);
        return ncclSuccess;
      },
      dstRank,
      OpType::SEND,
      "nccl:send");
  return ret;
}

c10::intrusive_ptr<Work> ProcessGroupNCCL::recv(
    std::vector<at::Tensor>& tensors,
    int srcRank,
    int /* unused */) {
  check_gpu_tensors_different_devices(tensors);
  auto ret = pointToPoint(
      tensors,
      [&](at::Tensor& output,
          ncclComm_t comm,
          at::cuda::CUDAStream& stream,
          int src) {
        torch::cuda::nccl::recv(output, comm, stream, src);
        return ncclSuccess;
      },
      srcRank,
      OpType::RECV,
      "nccl:recv");
  return ret;
}
#else
c10::intrusive_ptr<Work> ProcessGroupNCCL::alltoall_base(
    at::Tensor& /* unused */,
    at::Tensor& /* unused */,
    std::vector<int64_t>& /* unused */,
    std::vector<int64_t>& /* unused */,
    const AllToAllOptions& /* unused */) {
  TORCH_CHECK(
      false,
      "ProcessGroupNCCL only supports alltoall* for NCCL lib version >= 2.7.0");
}

c10::intrusive_ptr<Work> ProcessGroupNCCL::alltoall(
    std::vector<at::Tensor>& /* unused */,
    std::vector<at::Tensor>& /* unused */,
    const AllToAllOptions& /* unused */) {
  TORCH_CHECK(
      false,
      "ProcessGroupNCCL only supports alltoall* for NCCL lib version >= 2.7.0");
}

c10::intrusive_ptr<Work> ProcessGroupNCCL::send(
    std::vector<at::Tensor>& /* unused */,
    int /* unused */,
    int /* unused */) {
  TORCH_CHECK(
      false,
      "ProcessGroupNCCL only supports send for NCCL lib version >= 2.7.0");
}

c10::intrusive_ptr<Work> ProcessGroupNCCL::recv(
    std::vector<at::Tensor>& /* unused */,
    int /* unused */,
    int /* unused */) {
  TORCH_CHECK(
      false,
      "ProcessGroupNCCL only supports recv for NCCL lib version >= 2.7.0");
}
#endif

void ProcessGroupNCCL::groupStart() {
#if defined(NCCL_MAJOR) && (NCCL_MAJOR >= 2)
  C10D_NCCL_CHECK(ncclGroupStart(), c10::nullopt);
#endif
  ++ncclActiveGroupCounter_;
}

void ProcessGroupNCCL::groupEnd() {
#if defined(NCCL_MAJOR) && (NCCL_MAJOR >= 2)
#ifndef NCCL_HAS_COMM_NONBLOCKING
  C10D_NCCL_CHECK(ncclGroupEnd(), c10::nullopt);
#else
  if (!nccl_use_nonblocking()) {
    C10D_NCCL_CHECK(ncclGroupEnd(), c10::nullopt);
  } else {
    TORCH_WARN(
        "ProcessGroupNCCL::groupEnd() called in nonblocking communicator mode without involved communicators specified; gathering all mapped communicators...");
    std::unique_lock<std::mutex> lock(mutex_);
    std::vector<std::shared_ptr<NCCLComm>> ncclComms_;
    for (auto& it : devNCCLCommMap_) {
      ncclComms_.insert(ncclComms_.end(), it.second.begin(), it.second.end());
    }
    C10D_NCCL_CHECK_TIMEOUT_GROUPEND(ncclGroupEnd(), ncclComms_, c10::nullopt);
  }
#endif
#endif
  --ncclActiveGroupCounter_;
}

void ProcessGroupNCCL::groupEndNonblocking(
    std::vector<std::shared_ptr<NCCLComm>> comms) {
#if defined(NCCL_MAJOR) && (NCCL_MAJOR >= 2)
#ifndef NCCL_HAS_COMM_NONBLOCKING
  C10D_NCCL_CHECK(ncclGroupEnd(), c10::nullopt);
#else
  if (!nccl_use_nonblocking()) {
    C10D_NCCL_CHECK(ncclGroupEnd(), c10::nullopt);
  } else {
    C10D_NCCL_CHECK_TIMEOUT_GROUPEND(ncclGroupEnd(), comms, c10::nullopt);
  }
#endif
#endif
  --ncclActiveGroupCounter_;
}

c10::intrusive_ptr<Work> ProcessGroupNCCL::gather(
    std::vector<std::vector<at::Tensor>>& outputTensors,
    std::vector<at::Tensor>& inputTensors,
    const GatherOptions& opts) {
  static auto invalidArgument = [](const std::string& msg) {
    TORCH_CHECK(false, "ProcessGroupNCCL::gather: " + msg);
  };

  assertRootRank(invalidArgument, opts.rootRank, size_);
  check_gpu_tensors_different_devices(inputTensors);
  assertSingleElementInput(invalidArgument, inputTensors);

  // @lint-ignore CLANGTIDY
  auto tensor = inputTensors.back();

  std::vector<at::Tensor> outputs;

  if (getRank() == opts.rootRank) {
    if (outputTensors.size() != 1) {
      std::stringstream ss;
      ss << "requires a single-element output list containing a list with "
         << getSize() << " tensors.";
      invalidArgument(ss.str());
    } else if (outputTensors[0].size() != static_cast<size_t>(getSize())) {
      std::stringstream ss;
      ss << "Incorrect output list size " << outputTensors[0].size()
         << ". Output list size should be " << getSize()
         << ", same as size of the process group.";
      invalidArgument(ss.str());
    }

    const auto& options = inputTensors[0].options();
    const auto& sizes = inputTensors[0].sizes();
    assertTypeAndSizesMatch(invalidArgument, outputTensors[0], options, sizes);
    outputs = outputTensors[0];
  } else {
    // if not in the root rank, initialize outputs as empty list
    if (outputTensors.size() != 0) {
      invalidArgument("requires empty output on non-root");
    }
    outputs = {};
    // append a empty tensor to the list, we don't use it but the
    // `collective` template function requires it to invoke its function
    outputs.emplace_back();
  }

  RECORD_PARAM_COMMS_DATA(
      static_cast<int>(
          this->getSequenceNumberForGroup() + 1), // seq + 1 to match collective
      this->getID(),
      inputTensors, // inputTensors
      outputTensors, // outputTensors
      rank_, // rank
      "gather", // colName
      tensor.numel(), // inSize
      tensor.numel() * this->getSize(), // outSize
      tensor.scalar_type(), // dType
      std::vector<int64_t>(), // inSplitSizes
      std::vector<int64_t>()); // outSplitSize

  // avoidRecordStreams_ note: collective() will stash inputTensors and
  // outputs, which == outputTensors[0] on the root rank where it matters.
  return collective(
      inputTensors,
      outputs,
      [&](at::Tensor& /* unused */,
          at::Tensor& /* unused */,
          ncclComm_t comm,
          at::cuda::CUDAStream& stream) {
        const auto root = opts.rootRank;
        if (getRank() == root) {
          if (!avoidRecordStreams_) {
            for (auto output : outputs) {
              c10::cuda::CUDACachingAllocator::recordStream(
                  output.storage().data_ptr(), stream);
            }
          }
        }
        torch::cuda::nccl::gather(inputTensors[0], outputs, comm, stream, root);
        return ncclSuccess;
      },
      OpType::GATHER,
      "nccl:gather");
}

c10::intrusive_ptr<Work> ProcessGroupNCCL::scatter(
    std::vector<at::Tensor>& outputTensors,
    std::vector<std::vector<at::Tensor>>& inputTensors,
    const ScatterOptions& opts) {
  static auto invalidArgument = [](const std::string& msg) {
    TORCH_CHECK(false, "ProcessGroupNCCL::scatter: " + msg);
  };

  assertRootRank(invalidArgument, opts.rootRank, size_);
  check_gpu_tensors_different_devices(outputTensors);
  assertSingleElementInput(invalidArgument, outputTensors);

  // @lint-ignore CLANGTIDY
  auto tensor = outputTensors.back();

  std::vector<at::Tensor> inputs;

  if (getRank() == opts.rootRank) {
    if (inputTensors.size() != 1) {
      std::stringstream ss;
      ss << "requires a single-element input list containing a list with "
         << getSize() << " tensors.";
      invalidArgument(ss.str());
    } else if (inputTensors[0].size() != static_cast<size_t>(getSize())) {
      std::stringstream ss;
      ss << "Incorrect input list size " << inputTensors[0].size()
         << ". Input list size should be " << getSize()
         << ", same as size of the process group.";
      invalidArgument(ss.str());
    }

    const auto& options = outputTensors[0].options();
    const auto& sizes = outputTensors[0].sizes();
    assertTypeAndSizesMatch(invalidArgument, inputTensors[0], options, sizes);
    inputs = inputTensors[0];
  } else {
    // if not in the root rank, initialize inputTensors as empty place holder
    // with an empty list
    if (inputTensors.size() != 0) {
      invalidArgument("requires empty input on non-root");
    }
    inputs = {};
    // append a empty tensor to the list, we don't use it but the
    // `collective` template function requires it to invoke its function
    inputs.emplace_back();
  }

  RECORD_PARAM_COMMS_DATA(
      static_cast<int>(
          this->getSequenceNumberForGroup() + 1), // seq + 1 to match collective
      this->getID(),
      inputTensors, // inputTensors
      outputTensors, // outputTensors
      rank_, // rank
      "scatter", // colName
      tensor.numel(), // inSize
      tensor.numel() * this->getSize(), // outSize
      tensor.scalar_type(), // dType
      std::vector<int64_t>(), // inSplitSizes
      std::vector<int64_t>()); // outSplitSize

  // avoidRecordStreams_ note: collective() will stash outputTensors and
  // inputs, which == inputTensors[0] on the root rank where it matters.
  return collective(
      outputTensors,
      inputs,
      [&](at::Tensor& /* unused */,
          at::Tensor& /* unused */,
          ncclComm_t comm,
          at::cuda::CUDAStream& stream) {
        const auto root = opts.rootRank;
        if (getRank() == root) {
          if (!avoidRecordStreams_) {
            for (auto input : inputs) {
              c10::cuda::CUDACachingAllocator::recordStream(
                  input.storage().data_ptr(), stream);
            }
          }
        }
        torch::cuda::nccl::scatter(
            inputs, outputTensors[0], comm, stream, root);
        return ncclSuccess;
      },
      OpType::SCATTER,
      "nccl:scatter");
}

c10::intrusive_ptr<Work> ProcessGroupNCCL::recvAnysource(
    std::vector<at::Tensor>& /* unused */,
    int /* unused */) {
  TORCH_CHECK(false, "ProcessGroupNCCL does not support recvAnysource");
}

c10::intrusive_ptr<Work> ProcessGroupNCCL::_allgather_base(
    at::Tensor& output_tensor,
    at::Tensor& input_tensor,
    const AllgatherOptions& /*unused */) {
  check_gpu_single_tensor(input_tensor);
  check_gpu_single_tensor(output_tensor);

  if (input_tensor.dtype() != output_tensor.dtype()) {
    TORCH_CHECK(false, "output tensor must have the same type as input tensor");
  }

  if (input_tensor.numel() * size_ != output_tensor.numel()) {
    TORCH_CHECK(
        false,
        "output tensor size must be equal to world_size times input tensor size");
  }

  // just a wrapper to fit the collective interface
  auto inputs = std::vector<at::Tensor>{input_tensor};
  auto outputs = std::vector<at::Tensor>{output_tensor};

  // avoidRecordStreams_ note: collective() will stash inputs and outputs.
  return collective(
      inputs,
      outputs,
      [&](at::Tensor& input,
          at::Tensor& output,
          ncclComm_t comm,
          at::cuda::CUDAStream& stream) {
        if (!avoidRecordStreams_) {
          c10::cuda::CUDACachingAllocator::recordStream(
              output.storage().data_ptr(), stream);
        }
        return ncclAllGather(
            input.data_ptr(),
            output.data_ptr(),
            input.numel(),
            getNcclDataType(input.scalar_type()),
            comm,
            stream.stream());
      },
      OpType::_ALLGATHER_BASE,
      "nccl:_all_gather_base");
}

#ifdef USE_NCCL_WITH_UCC
std::shared_ptr<at::DynamicLibrary> ProcessGroupNCCL::uccLib_ = nullptr;
#endif

bool ProcessGroupNCCL::isUCCAvailable() const {
#ifdef USE_NCCL_WITH_UCC
  return (uccPG_ != nullptr);
#else
  return false;
#endif
}

} // namespace c10d

#endif // USE_C10D_NCCL<|MERGE_RESOLUTION|>--- conflicted
+++ resolved
@@ -935,15 +935,9 @@
   if (terminateProcessGroup_.load() || work.startTraceUpdated_)
     return;
   work.startTraceUpdated_ = true;
-<<<<<<< HEAD
-
-  emitCollectiveStart(work);
-
-=======
-
-  emitCollectiveStart(work);
-
->>>>>>> c1511633
+
+  callbackStartEvent(work);
+
   if (!emitDesyncInfo || storeError_)
     return;
 
@@ -960,7 +954,7 @@
     logWorkStart(work, emitDesyncInfo);
   }
 
-  emitCollectiveEnd(work);
+  callbackEndEvent(work);
 
   if (!emitDesyncInfo || storeError_)
     return;
