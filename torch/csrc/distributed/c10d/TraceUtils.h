#pragma once

#include <c10/util/ApproximateClock.h>
#include <c10/util/irange.h>
#include <torch/csrc/distributed/c10d/Store.hpp>
#include <torch/csrc/distributed/c10d/Types.hpp>
#include <torch/csrc/jit/serialization/pickler.h>
#include <torch/csrc/profiler/combined_traceback.h>

#include <sys/types.h>

#include <cstdlib>
#include <string>
#include <system_error>
#include <vector>

namespace c10d {

/* Trace Utils Related to TORCH_NCCL_DESYNC_DEBUG */

inline std::string getTraceStartKey(const std::string& pgName, int rank) {
  return pgName + "_" + std::to_string(rank) + "_trace_start";
}

inline std::string getTraceEndKey(const std::string& pgName, int rank) {
  return pgName + "_" + std::to_string(rank) + "_trace_end";
}

inline bool traceUpdate(
    c10::intrusive_ptr<Store>& store,
    const std::string& key,
    uint64_t seq,
    const std::string& col) {
  std::vector<uint8_t> value(col.size() + sizeof(seq) + 1);
  memcpy(value.data(), &seq, sizeof(seq));
  memcpy(value.data() + sizeof(seq), col.data(), col.size());
  try {
    store->set(key, value);
    return true;
  } catch (...) {
    LOG(ERROR) << "Store is down while updating #" << seq << " with key "
               << key;
    return false;
  }
  return true;
}

enum TraceDebugEvent {
  kEventStart,
  kEventEnd,
};
// <seq, <rank, <col, start/end>>>
using TraceMap =
    std::map<uint64_t, std::map<int, std::pair<std::string, TraceDebugEvent>>>;

inline std::string ranksToString(const std::vector<int>& ranks) {
  std::string str;
  for (int rank : ranks) {
    if (str.empty()) {
      str = std::to_string(rank);
    } else {
      str += ", " + std::to_string(rank);
    }
  }
  return str;
}

inline std::string ranksFromTrace(
    const std::vector<std::pair<int, std::string>>& items) {
  std::string ranks;
  for (auto& p : items) {
    if (ranks.empty()) {
      ranks = std::to_string(p.first);
    } else {
      ranks += ", " + std::to_string(p.first);
    }
  }
  return ranks;
}

inline std::string analyzeMissingRanks(const std::vector<int>& missingRanks) {
  return c10::str(
      "\n\t - To our best knowledge, ranks [",
      ranksToString(missingRanks),
      "] are the lagging ranks that caused this timeout. "
      "They never joined any collectives");
}

inline std::string analyzeLaggingRanks(const TraceMap& traceMap) {
  uint64_t lagSeq = traceMap.begin()->first;
  std::vector<int> startRanks;
  std::vector<int> endRanks;
  for (auto& p : traceMap.begin()->second) {
    if (p.second.second == kEventStart) {
      startRanks.push_back(p.first);
    } else {
      endRanks.push_back(p.first);
    }
  }
  std::string report =
      "\n\t - To our best knowledge, the lagging/dead/mismatched ranks "
      "that caused the desync are:";
  if (startRanks.size()) {
    report += c10::str(
        "\n\t   - [",
        ranksToString(startRanks),
        "] joined but didn't finish collective #",
        lagSeq,
        " (count from 1)");
  }
  if (endRanks.size()) {
    report += c10::str(
        "\n\t     [",
        ranksToString(endRanks),
        "] finished collective #",
        lagSeq,
        ", but didn't join collective #",
        lagSeq + 1,
        " (count from 1)");
  }
  return report;
}

inline std::string dumpSnapshot(TraceMap& traceMap) {
  std::string report = "\n\t - Snapshot of ranks' latest states:";
  for (auto& tracePair : traceMap) {
    uint64_t seq = tracePair.first;
    std::map<int, std::pair<std::string, TraceDebugEvent>>& subMap =
        tracePair.second;

    std::unordered_map<std::string, std::vector<int>> collectivesStart;
    std::unordered_map<std::string, std::vector<int>> collectivesEnd;
    for (auto& p : subMap) {
      int rank = p.first;
      const std::string& col = p.second.first;
      if (p.second.second == kEventStart) {
        collectivesStart[col].push_back(rank);
      } else {
        collectivesEnd[col].push_back(rank);
      }
    }

    if (collectivesStart.size()) {
      report += c10::str("\n\t   #", seq, " started ranks:");
      for (auto& mapPair : collectivesStart) {
        report += c10::str(
            "\n\t     [",
            ranksToString(mapPair.second),
            "] started ",
            mapPair.first);
      }
    }
    if (collectivesEnd.size()) {
      report += c10::str("\n\t   #", seq, " finished ranks:");
      for (auto& mapPair : collectivesEnd) {
        report += c10::str(
            "\n\t     [",
            ranksToString(mapPair.second),
            "] finished ",
            mapPair.first);
      }
    }
  }
  return report;
}

inline bool parseTraceValue(
    c10::intrusive_ptr<Store>& store,
    const std::string& key,
    uint64_t& seq,
    std::string& col) {
  try {
    std::vector<uint8_t> traceValue = store->get(key);
    memcpy(&seq, traceValue.data(), sizeof(seq));
    std::string colName((char*)traceValue.data() + sizeof(seq));
    col = colName;
    return true;
  } catch (...) {
    LOG(ERROR) << "Store is down while getting key " << key;
    return false;
  }
  return true;
}

inline std::string retrieveDesyncReport(
    c10::intrusive_ptr<Store>& store,
    const std::string& pgName,
    int myRank,
    int worldSize) {
  std::string report;

  uint64_t thisSeq;
  std::string thisCol;

  std::vector<int> missingRanks;
  TraceMap traceMap;

  for (const auto rank : c10::irange(worldSize)) {
    // Build traceMapStart.
    uint64_t seqStart;
    {
      std::string traceKeyStart = getTraceStartKey(pgName, rank);
      if (!store->check({traceKeyStart})) {
        missingRanks.push_back(rank);
        continue;
      }
      std::string col;
      if (!parseTraceValue(store, traceKeyStart, seqStart, col)) {
        return report;
      }
      traceMap[seqStart].emplace(rank, std::make_pair(col, kEventStart));
      if (rank == myRank) {
        thisSeq = seqStart;
        thisCol = std::move(col);
      }
    }

    // Build traceMapEnd.
    {
      std::string traceKeyEnd = getTraceEndKey(pgName, rank);
      if (!store->check({traceKeyEnd})) {
        continue;
      }
      uint64_t seq;
      std::string col;
      if (!parseTraceValue(store, traceKeyEnd, seq, col)) {
        return report;
      }
      if (seq == seqStart) {
        traceMap[seq][rank].second = kEventEnd;
      }
    }
  }

  TORCH_INTERNAL_ASSERT(
      !missingRanks.empty() || !traceMap.empty(),
      "Trace shouldn't be empty while enabled GLOO_ASYNC_TIMEOUT_DEBUG");
  TORCH_INTERNAL_ASSERT(
      !thisCol.empty(),
      "Timeout rank [",
      myRank,
      "] must have collective tracking iteam in c10::Store trace");
  TORCH_INTERNAL_ASSERT(
      traceMap[thisSeq][myRank].second == kEventStart,
      "Timeout rank [",
      myRank,
      "] last trace item must be kEventStart. thisSeq = ",
      thisSeq,
      ", col = ",
      thisCol);

  report += c10::str(
      "\n\t - [", myRank, "] Timeout at collective: ", thisCol, ", #", thisSeq);

  if (!missingRanks.empty()) {
    report += analyzeMissingRanks(missingRanks);
  } else {
    report += analyzeLaggingRanks(traceMap);
    report += dumpSnapshot(traceMap);
  }

  return report;
}

/* Trace Utils Related to Flight Recorder */

/* Note: this is only used by PGNCCL (could be generalized in an ideal world but
 * wasn't done that way, so isn't expected to be fully general at the moment) */

#ifdef USE_C10D_NCCL

DebugInfoWriter::~DebugInfoWriter() = default;

void DebugInfoWriter::write(const std::string& ncclTrace) {
  // Open a file for writing. The ios::binary flag is used to write data as
  // binary.
  std::ofstream file(filename_, std::ios::binary);

  // Check if the file was opened successfully.
  if (!file.is_open()) {
    LOG(ERROR) << "Error opening file for writing NCCLPG debug info: "
               << filename_;
    return;
  }

  file.write(ncclTrace.data(), ncclTrace.size());
  LOG(INFO) << "Finished writing NCCLPG debug info to " << filename_;
}

DebugInfoWriter& DebugInfoWriter::getWriter(int rank) {
  if (writer_ == nullptr) {
    std::string fileNamePrefix = getCvarString(
        {"TORCH_NCCL_DEBUG_INFO_TEMP_FILE"}, "/tmp/nccl_trace_rank_");
    // Using std::unique_ptr here to auto-delete the writer object
    // when the pointer itself is destroyed.
    std::unique_ptr<DebugInfoWriter> writerPtr(
        new DebugInfoWriter(fileNamePrefix, rank));
    DebugInfoWriter::registerWriter(std::move(writerPtr));
  }
  return *writer_;
}

void DebugInfoWriter::registerWriter(std::unique_ptr<DebugInfoWriter> writer) {
  TORCH_CHECK_WITH(
      DistBackendError,
      hasWriterRegistered_.load() == false,
      "debugInfoWriter already registered");
  hasWriterRegistered_.store(true);
  writer_ = std::move(writer);
}

std::unique_ptr<DebugInfoWriter> DebugInfoWriter::writer_ = nullptr;
std::atomic<bool> DebugInfoWriter::hasWriterRegistered_(false);

inline std::string pickle_str(const c10::IValue& v) {
  std::vector<char> result;
  {
    auto writer = [&](const char* data, size_t size) {
      result.insert(result.end(), data, data + size);
    };
    torch::jit::Pickler pickler(
        writer, nullptr, nullptr, nullptr, nullptr, false);
    pickler.protocol();
    pickler.pushIValue(v);
    pickler.stop();
  }
  return std::string(result.begin(), result.end());
}

inline c10::Dict<c10::IValue, c10::IValue> new_dict() {
  return c10::Dict<c10::IValue, c10::IValue>(
      c10::AnyType::get(), c10::AnyType::get());
}

inline c10::List<c10::IValue> new_list() {
  return c10::List<c10::IValue>(c10::AnyType::get());
}

struct NCCLTraceBuffer {
  static NCCLTraceBuffer* get() {
    // intentionally leak on exit
    // because this will hold python state that may get destructed
    static NCCLTraceBuffer* instance = new NCCLTraceBuffer();
    return instance;
  }
  NCCLTraceBuffer() {
    max_entries_ = getCvarInt({"TORCH_NCCL_TRACE_BUFFER_SIZE"}, 0);
    capture_cpp_stack_ = getCvarBool({"TORCH_NCCL_TRACE_CPP_STACK"}, false);
    enabled_ = max_entries_ > 0;
  }
  using EventList = std::vector<at::cuda::CUDAEvent>;
  struct Entry {
    size_t id_; // incremented id in the trace buffer
                // used to figure out where in the circular entries
                // buffer this entry will be located to
                // update state information
    size_t pg_id_;
    size_t seq_id_; // as tracked by the process group
    const char* profiling_name_;

    std::shared_ptr<torch::CapturedTraceback> traceback_;
    // we borrow pointser to start_ and end_ so we can query the state
    // on reporting. However, once the event is completed, the call
    // to `complete` will clear these.
    EventList *start_, *end_;

    // timestamp when the entry was created, likely close to the time the work
    // was 'enqueued'- not necessarily started
    c10::time_t time_created_;

    const char* state_ = "scheduled";

    // size information for input/output tensors
    c10::SmallVector<int, 4> input_dims_;
    c10::SmallVector<int, 4> output_dims_;
    c10::SmallVector<int64_t, 8> sizes_; // flattened from inputs, outputs
    bool retired_ = false; // is this work entry no longer in the workMetaList_?
                           // a retired but not completed event has timed out
  };

  bool enabled_ = false;
  bool capture_cpp_stack_ = false;
  std::mutex mutex_;
  std::vector<Entry> entries_;
  size_t max_entries_ = 0;
  size_t next_ = 0;
  size_t id_ = 0;

  c10::optional<size_t> record(
      size_t pg_id,
      size_t seq_id,
      const char* profiling_name,
      const std::vector<at::Tensor>& inputs,
      const std::vector<at::Tensor>& outputs,
      EventList* start,
      EventList* end) {
    if (!enabled_) {
      return c10::nullopt;
    }
    auto traceback =
        torch::CapturedTraceback::gather(true, true, capture_cpp_stack_);
    std::lock_guard<std::mutex> guard(mutex_);

    auto te = Entry{
        id_,
        pg_id,
        seq_id,
        profiling_name == nullptr ? "" : profiling_name,
        std::move(traceback),
        std::move(start),
        std::move(end),
        c10::getTime()};

    for (const auto& input : inputs) {
      c10::IntArrayRef sizes = input.sizes();
      te.input_dims_.push_back(sizes.size());
      te.sizes_.insert(te.sizes_.end(), sizes.begin(), sizes.end());
    }

    for (const auto& output : outputs) {
      c10::IntArrayRef sizes = output.sizes();
      te.output_dims_.push_back(sizes.size());
      te.sizes_.insert(te.sizes_.end(), sizes.begin(), sizes.end());
    }

    if (entries_.size() < max_entries_) {
      entries_.emplace_back(std::move(te));
    } else {
      entries_[next_++] = std::move(te);
      if (next_ == max_entries_) {
        next_ = 0;
      }
    }
    return id_++;
  }

  void update_state(Entry& r) {
    if (r.start_ != nullptr) {
      bool started = true;
      for (auto& ev : *r.start_) {
        if (!ev.query()) {
          started = false;
          break;
        }
      }
      if (started) {
        r.state_ = "started";
      }
    }
    if (r.end_ != nullptr) {
      bool completed = true;
      for (auto& ev : *r.end_) {
        if (!ev.query()) {
          completed = false;
          break;
        }
      }
      if (completed) {
        r.state_ = "completed";
      }
    }
  }

  std::vector<Entry> dump_entries() {
    std::lock_guard<std::mutex> guard(mutex_);
    std::vector<Entry> result;
    result.reserve(entries_.size());
    result.insert(result.end(), entries_.begin() + next_, entries_.end());
    result.insert(result.end(), entries_.begin(), entries_.begin() + next_);
    // query any remaining events
    for (auto& r : result) {
      update_state(r);
      r.start_ = r.end_ = nullptr;
    }
    return result;
  }

  void retire_id(c10::optional<size_t> id) {
    if (!enabled_ || !id) {
      return;
    }
    std::lock_guard<std::mutex> guard(mutex_);
    auto& entry = entries_.at(*id % max_entries_);
    if (entry.id_ == *id) {
      update_state(entry);
      entry.retired_ = true;
      entry.start_ = entry.end_ = nullptr;
    }
  }

  std::string dump() {
    auto result = dump_entries();
    auto entries = new_list();
<<<<<<< HEAD
    c10::IValue pg_id_key = "pg_id";
    c10::IValue seq_id_key = "seq_id";
    c10::IValue profiling_name_key = "profiling_name";
    c10::IValue input_sizes_key = "input_sizes";
    c10::IValue output_sizes_key = "output_sizes";
    c10::IValue time_created_key = "time_created_us";
    c10::IValue duration_key = "duration_ms";

    c10::IValue frames_key = "frames";
    c10::IValue state_key = "state";
    c10::IValue line_key = "line";
    c10::IValue name_key = "name";
    c10::IValue filename_key = "filename";
    c10::IValue retired_key = "retired";
=======
    c10::IValue pg_id_s = "pg_id";
    c10::IValue seq_id_s = "seq_id";
    c10::IValue profiling_name_s = "profiling_name";
    c10::IValue input_sizes_s = "input_sizes";
    c10::IValue output_sizes_s = "output_sizes";
    c10::IValue time_created_s = "time_created_us";

    c10::IValue frames_s = "frames";
    c10::IValue state_s = "state";
    c10::IValue line_s = "line";
    c10::IValue name_s = "name";
    c10::IValue filename_s = "filename";
    c10::IValue retired_s = "retired";
>>>>>>> a9206304

    std::vector<torch::CapturedTraceback*> tracebacks;
    for (auto& e : result) {
      tracebacks.push_back(e.traceback_.get());
    }
    torch::SymbolizedTracebacks stracebacks = torch::symbolize(tracebacks);
    std::vector<c10::IValue> all_frames;
    for (const auto& f : stracebacks.all_frames) {
      auto d = new_dict();
      d.insert(name_key, f.funcname);
      d.insert(filename_key, f.filename);
      d.insert(line_key, int64_t(f.lineno));
      all_frames.emplace_back(std::move(d));
    }

    for (auto i : c10::irange(result.size())) {
      auto& e = result.at(i);
      auto& tb = stracebacks.tracebacks.at(i);
      auto dict = new_dict();
<<<<<<< HEAD
      dict.insert(pg_id_key, int64_t(e.pg_id_));
      dict.insert(seq_id_key, int64_t(e.seq_id_));
      dict.insert(profiling_name_key, e.profiling_name_);
      dict.insert(time_created_key, int64_t(e.time_created_ / 1000));
      if (e.duration_) {
        dict.insert(duration_key, *e.duration_);
      }
=======
      dict.insert(pg_id_s, int64_t(e.pg_id_));
      dict.insert(seq_id_s, int64_t(e.seq_id_));
      dict.insert(profiling_name_s, e.profiling_name_);
      dict.insert(time_created_s, int64_t(e.time_created_ / 1000));
>>>>>>> a9206304

      auto it = e.sizes_.begin();
      auto read_sizes = [&](const c10::SmallVector<int, 4>& dims) {
        auto sizes = new_list();
        for (auto dim : dims) {
          auto arg_sizes = new_list();
          for (auto i : c10::irange(dim)) {
            (void)i;
            arg_sizes.push_back(*it++);
          }
          sizes.push_back(arg_sizes);
        }
        return sizes;
      };

      dict.insert(input_sizes_key, read_sizes(e.input_dims_));
      dict.insert(output_sizes_key, read_sizes(e.output_dims_));
      dict.insert(state_key, e.state_);
      dict.insert(retired_key, e.retired_);

      auto frames = new_list();
      for (int64_t frame : tb) {
        frames.push_back(all_frames.at(frame));
      }
      dict.insert(frames_key, frames);
      entries.push_back(dict);
    }
    return pickle_str(entries);
  }
};

#endif
} // namespace c10d<|MERGE_RESOLUTION|>--- conflicted
+++ resolved
@@ -491,14 +491,12 @@
   std::string dump() {
     auto result = dump_entries();
     auto entries = new_list();
-<<<<<<< HEAD
     c10::IValue pg_id_key = "pg_id";
     c10::IValue seq_id_key = "seq_id";
     c10::IValue profiling_name_key = "profiling_name";
     c10::IValue input_sizes_key = "input_sizes";
     c10::IValue output_sizes_key = "output_sizes";
     c10::IValue time_created_key = "time_created_us";
-    c10::IValue duration_key = "duration_ms";
 
     c10::IValue frames_key = "frames";
     c10::IValue state_key = "state";
@@ -506,21 +504,6 @@
     c10::IValue name_key = "name";
     c10::IValue filename_key = "filename";
     c10::IValue retired_key = "retired";
-=======
-    c10::IValue pg_id_s = "pg_id";
-    c10::IValue seq_id_s = "seq_id";
-    c10::IValue profiling_name_s = "profiling_name";
-    c10::IValue input_sizes_s = "input_sizes";
-    c10::IValue output_sizes_s = "output_sizes";
-    c10::IValue time_created_s = "time_created_us";
-
-    c10::IValue frames_s = "frames";
-    c10::IValue state_s = "state";
-    c10::IValue line_s = "line";
-    c10::IValue name_s = "name";
-    c10::IValue filename_s = "filename";
-    c10::IValue retired_s = "retired";
->>>>>>> a9206304
 
     std::vector<torch::CapturedTraceback*> tracebacks;
     for (auto& e : result) {
@@ -540,20 +523,10 @@
       auto& e = result.at(i);
       auto& tb = stracebacks.tracebacks.at(i);
       auto dict = new_dict();
-<<<<<<< HEAD
       dict.insert(pg_id_key, int64_t(e.pg_id_));
       dict.insert(seq_id_key, int64_t(e.seq_id_));
       dict.insert(profiling_name_key, e.profiling_name_);
       dict.insert(time_created_key, int64_t(e.time_created_ / 1000));
-      if (e.duration_) {
-        dict.insert(duration_key, *e.duration_);
-      }
-=======
-      dict.insert(pg_id_s, int64_t(e.pg_id_));
-      dict.insert(seq_id_s, int64_t(e.seq_id_));
-      dict.insert(profiling_name_s, e.profiling_name_);
-      dict.insert(time_created_s, int64_t(e.time_created_ / 1000));
->>>>>>> a9206304
 
       auto it = e.sizes_.begin();
       auto read_sizes = [&](const c10::SmallVector<int, 4>& dims) {
