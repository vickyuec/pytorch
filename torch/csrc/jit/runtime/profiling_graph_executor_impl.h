--- conflicted
+++ resolved
@@ -25,11 +25,7 @@
     remaining_bailout_depth_.reset();
   }
 
-<<<<<<< HEAD
-  bool isOptimized() const {
-=======
   bool isOptimized() const override {
->>>>>>> aa80f05d
     return optimized_plan_.has_value();
   }
 
