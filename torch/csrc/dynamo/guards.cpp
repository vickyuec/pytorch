--- conflicted
+++ resolved
@@ -748,11 +748,10 @@
   GuardDebugInfo(
       bool result,
       std::string failure_reason,
-      int num_guards_executed) {
-    this->result = result;
-    this->num_guards_executed = num_guards_executed;
-    this->failure_reason = failure_reason;
-  }
+      int num_guards_executed)
+      : result(result),
+        failure_reason(failure_reason),
+        num_guards_executed(num_guards_executed) {}
 
   // Whether the guard passed or failed.
   bool result;
@@ -775,11 +774,11 @@
     return check_nopybind(value.ptr());
   }
 
-  GuardDebugInfo debug_check(py::handle value) {
-    return debug_check_nopybind(value.ptr());
-  }
-
-  GuardDebugInfo debug_check_nopybind(PyObject* value) { // borrowed ref
+  GuardDebugInfo check_verbose(py::handle value) {
+    return check_verbose_nopybind(value.ptr());
+  }
+
+  GuardDebugInfo check_verbose_nopybind(PyObject* value) { // borrowed ref
     bool result = check_nopybind(value);
     std::string failure_reason = "";
     if (!result) {
@@ -820,7 +819,10 @@
 
   // Runs the lambda function with the current f_locals value.
   bool check_nopybind(PyObject* value) override { // borrowed ref
-    return PyObject_IsTrue(PyObject_CallOneArg(_guard_check_fn_pyobj, value));
+    PyObject* x = PyObject_CallOneArg(_guard_check_fn_pyobj, value); // new ref
+    bool result = PyObject_IsTrue(x);
+    Py_DECREF(x);
+    return result;
   }
 
   std::string get_failure_reason(PyObject* value) override {
@@ -858,7 +860,8 @@
   }
 
   std::string get_failure_reason(PyObject* value) override { // borrowed ref
-    return "";
+    // TODO - Generate better error  msg
+    return "Tensor aliasing guard failed";
   }
 
  private:
@@ -886,7 +889,7 @@
  public:
   GuardAccessor(py::object accessor_key)
       : _guard_manager(std::make_unique<GuardManager>()),
-        _accessor_key(accessor_key) {}
+        _accessor_key(std::move(accessor_key)) {}
 
   // Return by reference as GuardAccessor owns the GuardManager.
   std::unique_ptr<GuardManager>& get_guard_manager() {
@@ -897,15 +900,10 @@
     return _accessor_key.equal(key);
   }
 
-  virtual ~GuardAccessor() {
-    // _accessed_value is owned by the GuardAccessor. method access returns an
-    // owning reference.
-    Py_DECREF(_accessed_value);
-  }
-
-  // Returns a borrowed reference. The accessed_value is owned by the
-  // GuardAccessor itself and is decref'd on destruction.
+  // Returns a new reference. It is the responsbility of the GuardManager
+  // (caller in this case) to decref.
   virtual PyObject* access(PyObject* obj) = 0;
+  virtual ~GuardAccessor() = default;
 
  private:
   // Guard manager corresponding to the retrieved value from the GuardAccessor.
@@ -915,8 +913,6 @@
   // accessor key could be py::str for getattr, getitem or py::function for
   // lambda accessor.
   py::object _accessor_key;
-  // Keeps the pointer to the accessed value to implement RAII mechanism.
-  PyObject* _accessed_value;
 };
 
 /**
@@ -927,12 +923,10 @@
   GetAttrGuardAccessor(py::str name)
       : GuardAccessor(name), _attr_name(name.ptr()) {}
 
+
+  // Returns a new reference.
   PyObject* access(PyObject* obj) override { // borrowed ref
-    PyObject* ret = PyObject_GetAttr(obj, _attr_name);
-    // Store the owning reference to _accessed_value to be decref'd on
-    // destruction.
-    _accessed_value = ret;
-    return ret;
+    return PyObject_GetAttr(obj, _attr_name); // new ref
   }
 
  private:
@@ -949,13 +943,11 @@
   GetDictItemGuardAccessor(py::str name)
       : GuardAccessor(name), _attr_name(name.ptr()) {}
 
+  // Returns a new reference.
   PyObject* access(PyObject* obj) override { // borrowed ref
-    PyObject* item = PyDict_GetItem(obj, _attr_name);
+    PyObject* item = PyDict_GetItem(obj, _attr_name); // borrowed ref
     // GetItem returns a borrowed reference, incref to own it.
     Py_INCREF(item);
-    // Store the owning reference to _accessed_value to be decref'd on
-    // destruction.
-    _accessed_value = item;
     return item;
   }
 
@@ -971,12 +963,9 @@
   GetItemGuardAccessor(py::str name)
       : GuardAccessor(name), _attr_name(name.ptr()) {}
 
+  // Returns a new reference.
   PyObject* access(PyObject* obj) override { // borrowed ref
-    PyObject* ret = PyObject_GetItem(obj, _attr_name);
-    // Store the owning reference to _accessed_value to be decref'd on
-    // destruction.
-    _accessed_value = ret;
-    return ret;
+    return PyObject_GetItem(obj, _attr_name);
   }
 
  private:
@@ -1036,7 +1025,7 @@
 
   // GuardManager is the owner of the leaf_guards
   void add_leaf_guard(std::shared_ptr<LeafGuard> leaf_guard) {
-    _leaf_guards.push_back(leaf_guard);
+    _leaf_guards.emplace_back(std::move(leaf_guard));
   }
 
   /**
@@ -1044,7 +1033,7 @@
    * already present, we just return the guard manager.
    */
   template <typename GuardAccessorT>
-  GuardManager* get_child_manager(py::object accessor_key) {
+  GuardManager* get_child_manager(const py::object& accessor_key) {
     // accessor_key type depends on the GuardAccessorT
     // for GetAttrGuardAccessor - py::str name
     // for GetItemGuardAccessor - py::str name
@@ -1065,16 +1054,16 @@
     return check_nopybind(value.ptr());
   }
 
-  GuardDebugInfo debug_check(py::handle value) {
-    return debug_check_nopybind(value.ptr());
+  GuardDebugInfo check_verbose(py::handle value) {
+    return check_verbose_nopybind(value.ptr());
   }
 
   // Runs the leaf guards check and then child managers check function.
   //
-  // NB: There is some code DUPLICATION between this and debug_check function.
+  // NB: There is some code DUPLICATION between this and check_verbose function.
   // This is intentional. check function is in the hot path and is kept very
-  // simple. The purpose of debug_check function is to get guard failure
-  // reasoning to understand recompilations. debug_check function does not
+  // simple. The purpose of check_verbose function is to get guard failure
+  // reasoning to understand recompilations. check_verbose function does not
   // change the state of the guard, e.g., it does not shuffle the guards and
   // does not change the fail count. For simplicity, we duplicate the code here.
   bool check_nopybind(PyObject* value) { // borrowed ref
@@ -1082,14 +1071,21 @@
     // Iterate over leaf guards
     for (const auto& guard : _leaf_guards) {
       result = result && guard->check_nopybind(value);
+      if (!result) { // early exit
+        _fail_count += 1;
+        return result;
+      }
     }
 
     // Iterate over accessors.
     bool failed_on_first = true;
     for (const auto& accessor : _accessors) {
       auto& manager = accessor->get_guard_manager();
-      result = result && manager->check_nopybind(accessor->access(value));
-      if (!result) {
+      PyObject* accessed_value = accessor->access(value); // new ref
+      result = result && manager->check_nopybind(accessed_value);
+      Py_DECREF(accessed_value);
+      if (!result) { // early exit
+        _fail_count += 1;
         break;
       }
       failed_on_first = false;
@@ -1101,12 +1097,12 @@
     if (!result && !failed_on_first) {
       // Inplace sort the child guards by fail count. This moves the guard with
       // higher fail count earlier in the queue, and enables fail fast for the
-      // next debug_check.
+      // next check_verbose.
 
       // An alternate implementation was to use priority queue directly on
       // _accessors, but it was rejected because of the complexity of
       // popping and creating a new pq on each run_guards. Moreover, this sort
-      // is happening on the unhappy path when debug_check guard
+      // is happening on the unhappy path when check_verbose guard
       // fails. So, its probably ok.
       std::sort(
           _accessors.begin(),
@@ -1118,20 +1114,17 @@
           });
     }
 
-    if (!result) {
-      _fail_count += 1;
-    }
     return result;
   }
 
   // This function has some code duplication with function check. This is
   // deliberate to keep check function simple and fast.
-  GuardDebugInfo debug_check_nopybind(PyObject* value) { // borrowed ref
+  GuardDebugInfo check_verbose_nopybind(PyObject* value) { // borrowed ref
     bool result = true;
     int num_guards_executed = 0;
     // Iterate over leaf guards
     for (const auto& guard : _leaf_guards) {
-      const GuardDebugInfo& debug_info = guard->debug_check_nopybind(value);
+      const GuardDebugInfo& debug_info = guard->check_verbose_nopybind(value);
       result = result && debug_info.result;
       num_guards_executed++;
       if (!result) {
@@ -1144,7 +1137,7 @@
     for (const auto& accessor : _accessors) {
       auto& manager = accessor->get_guard_manager();
       const GuardDebugInfo& debug_info =
-          manager->debug_check_nopybind(accessor->access(value));
+          manager->check_verbose_nopybind(accessor->access(value));
       result = result && debug_info.result;
       num_guards_executed += debug_info.num_guards_executed;
       if (result == false) {
@@ -1271,7 +1264,13 @@
     return nullptr;
   }
 
-<<<<<<< HEAD
+  if (PyModule_AddObject(
+          m, "NNModuleGuardType", Py_NewRef(&NNModuleGuardType)) < 0) {
+    Py_DECREF(&NNModuleGuardType);
+    Py_DECREF(m);
+    return nullptr;
+  }
+
   auto py_m = py::handle(m).cast<py::module>();
   py::class_<GuardDebugInfo, std::unique_ptr<GuardDebugInfo>>(
       py_m, "GuardDebugInfo")
@@ -1324,7 +1323,7 @@
           "get_leaf_guards",
           &GuardManager::get_leaf_guards,
           py::return_value_policy::reference)
-      .def("debug_check", &GuardManager::debug_check)
+      .def("check_verbose", &GuardManager::check_verbose)
       .def(
           "add_lambda_guard",
           [](GuardManager& self,
@@ -1354,14 +1353,6 @@
 
   py_m.def(
       "install_no_tensor_aliasing_guard", install_no_tensor_aliasing_guard);
-=======
-  if (PyModule_AddObject(
-          m, "NNModuleGuardType", Py_NewRef(&NNModuleGuardType)) < 0) {
-    Py_DECREF(&NNModuleGuardType);
-    Py_DECREF(m);
-    return nullptr;
-  }
->>>>>>> 9d2731d2
 
   return m;
 }