#pragma once

#include <c10/core/Backend.h>
#include <c10/core/CopyBytes.h>
#include <c10/core/DispatchKeySet.h>
#include <c10/core/InferenceMode.h>
#include <c10/core/MemoryFormat.h>
#include <c10/core/Storage.h>
#include <c10/core/SymBool.h>
#include <c10/core/SymIntArrayRef.h>
#include <c10/core/TensorOptions.h>
#include <c10/core/WrapDimMinimal.h>
#include <c10/core/impl/LocalDispatchKeySet.h>
#include <c10/core/impl/PyObjectSlot.h>
#include <c10/core/impl/SizesAndStrides.h>
#include <c10/util/DimVector.h>
#include <c10/util/Exception.h>
#include <c10/util/Flags.h>
#include <c10/util/Logging.h>
#include <c10/util/Optional.h>
#include <c10/util/accumulate.h>
#include <c10/util/intrusive_ptr.h>
#include <c10/util/irange.h>
#include <c10/util/python_stub.h>
#include <c10/util/safe_numerics.h>

#include <algorithm>
#include <atomic>
#include <limits>
#include <memory>
#include <numeric>
#include <utility>

// A global boolean variable to control whether we free memory when a Tensor
// is shrunk to a smaller size. As a result, a Tensor is always going to
// keep the memory allocated for its maximum capacity reshaped to so far.
//
// This parameter is respected "upper-case" methods which call Resize()
// (e.g., CopyFrom, ResizeLike); it is NOT respected by Tensor::resize_
// or ShrinkTo, both of which guarantee to never to free memory.
C10_DECLARE_bool(caffe2_keep_on_shrink);

// Since we can have high variance in blob memory allocated across different
// inputs in the same run, we will shrink the blob only if the memory gain
// is larger than this flag in bytes.  This only applies to functions which
// respect caffe2_keep_on_shrink.
C10_DECLARE_int64(caffe2_max_keep_on_shrink_memory);

C10_CLANG_DIAGNOSTIC_PUSH()
#if C10_CLANG_HAS_WARNING("-Wimplicit-int-float-conversion")
C10_CLANG_DIAGNOSTIC_IGNORE("-Wimplicit-int-float-conversion")
#endif

namespace at {
class Tensor;
class TensorBase;
} // namespace at

namespace c10 {
class Scalar;
struct Storage;
} // namespace c10

namespace c10 {

/**
 * A utility function to convert vector<int> to vector<int64_t>.
 */
inline std::vector<int64_t> ToVectorint64_t(const ArrayRef<int>& src) {
  return std::vector<int64_t>(src.begin(), src.end());
}

/**
 * Return product of all dimensions starting from k
 */
inline int64_t size_from_dim_(int k, IntArrayRef dims) {
  int64_t r = 1;
  for (const auto i : c10::irange(k, dims.size())) {
    r *= dims[i];
  }
  return r;
}

// Product of all dims up to k (not including dims[k])
inline int64_t size_to_dim_(int k, IntArrayRef dims) {
  TORCH_CHECK((unsigned)k <= dims.size());
  int64_t r = 1;
  for (const auto i : c10::irange(k)) {
    r *= dims[i];
  }
  return r;
}

// Product of all dims between k and l (not including dims[k] and dims[l])
inline int64_t size_between_dim_(int k, int l, IntArrayRef dims) {
  TORCH_CHECK((unsigned)l < dims.size() && (unsigned)k < dims.size());
  int64_t r = 1;
  if (k < l) {
    for (int i = k + 1; i < l; ++i) {
      r *= dims[i];
    }
  } else {
    for (int i = l + 1; i < k; ++i) {
      r *= dims[i];
    }
  }
  return r;
}

// Wrap around axis_index if it is negative, s.t., -1 is the last dim
inline int canonical_axis_index_(int axis_index, int ndims) {
  TORCH_CHECK(axis_index >= -ndims);
  TORCH_CHECK(axis_index < ndims);
  if (axis_index < 0) {
    return axis_index + ndims;
  }
  return axis_index;
}

using PlacementDtor = void (*)(void*, size_t);

/*
 * A Context that will call extra placement deleter during
 * deconstruction.
 *
 * Accept a already constructed DataPtr and store it as member
 * during destruction, we'll call extra deleter on the underlying
 * data pointer before the DataPtr is destructed.
 * `data_ptr_` owns the memory.
 */
struct C10_API PlacementDeleteContext {
  DataPtr data_ptr_;
  PlacementDtor placement_dtor_;
  size_t size_;
  PlacementDeleteContext(
      DataPtr&& data_ptr,
      PlacementDtor placement_dtor,
      size_t size)
      : data_ptr_(std::move(data_ptr)),
        placement_dtor_(placement_dtor),
        size_(size) {}
  static DataPtr makeDataPtr(
      DataPtr&& data_ptr,
      PlacementDtor placement_dtor,
      size_t size,
      Device device);
  ~PlacementDeleteContext() {
    placement_dtor_(data_ptr_.get(), size_);
    // original memory will be freed when data_ptr_ is destructed
  }
};

struct TensorImpl;

struct C10_API AutogradMetaInterface {
  virtual void set_requires_grad(
      bool requires_grad,
      at::TensorImpl* self_impl) = 0;
  virtual bool requires_grad() const = 0;
  virtual at::Tensor& mutable_grad() = 0;
  virtual const at::Tensor& grad() const = 0;
  virtual const at::Tensor& fw_grad(uint64_t level, const at::TensorBase& self)
      const = 0;
  virtual void set_fw_grad(
      const at::TensorBase& new_grad,
      const at::TensorBase& self,
      uint64_t level,
      bool is_inplace_op) = 0;
  virtual ~AutogradMetaInterface();
};

namespace impl {

// Unfortunately, the definition of AutogradMeta lives in a separate
// compilation unit than TensorImpl (libtorch.so versus libc10.so)
// which means that we cannot construct an AutogradMeta from TensorImpl,
// not even from the cpp file.  So we have to indirect it through a factory
// function which will be initialized when we load libtorch.so.

struct C10_API AutogradMetaFactory {
  virtual ~AutogradMetaFactory() = default;
  virtual std::unique_ptr<AutogradMetaInterface> make() const = 0;
  // This method is the dumbest method.  But I don't have access
  // to Tensor (not TensorImpl) which is undefined in this header.
  virtual const at::Tensor& undefined_tensor() const = 0;
};

C10_API void SetAutogradMetaFactory(AutogradMetaFactory* factory);
C10_API AutogradMetaFactory* GetAutogradMetaFactory();

struct C10_API AutogradMetaFactoryRegisterer {
  explicit AutogradMetaFactoryRegisterer(AutogradMetaFactory* factory) {
    SetAutogradMetaFactory(factory);
  }
};

} // namespace impl

struct C10_API NamedTensorMetaInterface {
  virtual ~NamedTensorMetaInterface() = default;
  virtual std::unique_ptr<NamedTensorMetaInterface> clone() const {
    TORCH_INTERNAL_ASSERT(
        false, "Not implemented: NamedTensorMetaInterface::clone");
  };
  virtual int64_t slow_dim() const {
    TORCH_INTERNAL_ASSERT(
        false, "Not implemented: NamedTensorMetaInterface::slow_dim");
  };
};

// For ease of copy pasting
#if 0
is_contiguous
is_channels_last_contiguous
is_channels_last_3d_contiguous
is_channels_last
is_channels_last_3d
is_non_overlapping_and_dense
#endif

/**
 * This structure is intended to hold additional metadata of the specific device
 * backend.
 **/
struct C10_API BackendMeta : intrusive_ptr_target {
  virtual ~BackendMeta(){};
  virtual intrusive_ptr<BackendMeta> clone(
      const intrusive_ptr<BackendMeta>& ptr) const {
    return ptr;
  }
};

struct C10_API SymbolicShapeMeta {
  SymDimVector sizes_ = {0};
  SymDimVector strides_ = {1};
  SymInt numel_ = 1;
  SymInt storage_offset_ = 0;
  SymBool is_contiguous_{true};
  SymBool is_channels_last_contiguous_{false};
  SymBool is_channels_last_3d_contiguous_{false};
  SymBool is_channels_last_{false};
  SymBool is_channels_last_3d_{false};
  SymBool is_non_overlapping_and_dense_{true};
};

struct C10_API ExtraMeta {
  std::unique_ptr<c10::SymbolicShapeMeta> symbolic_shape_meta_ = nullptr;
  std::unique_ptr<c10::NamedTensorMetaInterface> named_tensor_meta_ = nullptr;
  intrusive_ptr<c10::BackendMeta> backend_meta_ = nullptr;

  ExtraMeta() = default;
  ExtraMeta(const ExtraMeta& other) {
    if (other.symbolic_shape_meta_) {
      symbolic_shape_meta_ =
          std::make_unique<c10::SymbolicShapeMeta>(*other.symbolic_shape_meta_);
    }
    if (other.named_tensor_meta_) {
      named_tensor_meta_ = other.named_tensor_meta_->clone();
    }
    if (other.backend_meta_) {
      backend_meta_ = other.backend_meta_->clone(other.backend_meta_);
    }
  }

  ExtraMeta(
      std::unique_ptr<c10::SymbolicShapeMeta> symbolic_shape_meta,
      std::unique_ptr<c10::NamedTensorMetaInterface> named_tensor_meta,
      intrusive_ptr<c10::BackendMeta> backend_meta)
      : symbolic_shape_meta_(std::move(symbolic_shape_meta)),
        named_tensor_meta_(std::move(named_tensor_meta)),
        backend_meta_(backend_meta) {}

  std::unique_ptr<ExtraMeta> clone() const {
    return std::make_unique<ExtraMeta>(*this);
  }
};

// NOTE [ Version Counter Sharing ]
//
// Every Tensor has a version counter. Version counters are incremented whenever
// the data or size of a tensor changes through in-place Variable operations.
// Version counters are used to detect modifications to saved variables which
// would result in incorrect gradient calculations. Version counters may be
// shared between Variables:
//
// 1. A view shares the version counter of the base Variable,
// 2. `x.detach()` shares the version counter of `x`,
// 3. Unpacked saved variables share the version counter of the source.
//
// Version counters are not shared in these scenarios:
//
// 1. When we replace a `Variable`'s underlying `Tensor` by calling
// `set_data(...)`,
// 2. `x.data` does not share the version counter of `x`. (See discussion at
// https://github.com/pytorch/pytorch/issues/5396)
//
// Question: Why do we put the version counter in TensorImpl instead of
// AutogradMeta?
//
// Answer: After the Variable/Tensor merge, a tensor will not have AutogradMeta
// when its `requires_grad_` is false, but when we use this tensor in the
// forward pass of a function that requires saving this tensor for backward, we
// need to keep track of this tensor's version to make sure it's always valid in
// the autograd graph.
//
// To achieve this goal, we put the version counter in TensorImpl instead of
// AutogradMeta, and have it always be available. This allows us to have the
// optimization of not carrying AutogradMeta when a tensor doesn't require
// gradient.
//
// A hypothetical alternative way to achieve this goal is to initialize
// AutogradMeta and create the version counter for the non-requires-grad tensor
// only when it's saved for backward. However, since saving a tensor for
// backward happens in the forward pass, and our invariant is that forward pass
// needs to be thread-safe, lazy-initializing AutogradMeta when saving a tensor
// can introduce race conditions when we are running the forward pass in
// multi-thread scenarios, thus making the forward pass not thread-safe anymore,
// which breaks the invariant.
struct C10_API VariableVersion {
 private:
  struct VersionCounter : intrusive_ptr_target {
    VersionCounter(uint32_t version) : version_(version) {}
    std::atomic<uint32_t> version_;
  };
  c10::intrusive_ptr<VersionCounter> version_counter_;

 public:
  // Note [Disabled VariableVersion]
  // VariableVersion struct has an intrusive_ptr pointing VersionCounter struct
  // with an atomic variable. Thus `VariableVersion(/*version=*/0)` is not as
  // cheap as we expected. In some cases constructing a VariableVersion with
  // version 0 is not necessary so we add a cheap constructor which
  // doesn't allocate the intrusive_ptr.
  // Example use cases are:
  //  - Inference tensors don't track version counter, so they'll just always
  //    have disabled VariableVersion.
  //  - In SavedVariable class we override version_counter_ inside its
  //  constructor
  //    so that we can use the cheap constructor there.
  enum Disabled { DISABLED };
  // It's okay to return true even for inference tensor which
  // doesn't have version counter enabled.
  // We want to be permissive here since in many cases (e.g. make_variable)
  // we can std::move a TensorImpl if there's no other uses which saves us
  // an additional TensorImpl allocation.
  bool unique() const {
    return version_counter_ ? 1 == version_counter_.use_count() : true;
  }
  // NOTE: As of C++11 and 14, default-constructing a std::atomic variable
  // leaves it in a persistently undefined state. See
  // https://cplusplus.github.io/LWG/issue2334.
  VariableVersion(uint32_t version)
      : version_counter_(c10::make_intrusive<VersionCounter>(version)) {}
  VariableVersion(Disabled = DISABLED) {}

  bool enabled() const {
    return version_counter_;
  }

  // Note [Inplace update inference tensor]
  // 1. Inplace update to inference tensor is forbidden in normal mode.
  //   For example:
  //     inference_tensor.copy_(normal_tensor_requires_grad)
  //   This inplace makes inference_tensor have requires_grad=True and
  //   have a grad_fn.  This is bad because views of `inference_tensor`
  //   created in InferenceMode won't be able to know the grad_fn since
  //   their ViewMeta were not recorded. To match NoGradMode behavior
  //   that "inplace update to a view created in NoGradMode raise an error",
  //   we just ban inplace update to inference tensor since we can't tell
  //   if an inference tensor is a view created in InferenceMode.
  //
  //   Note that views of normal tensor created in InferenceMode has proper
  //   ViewMeta so that they're aware of the grad_fn correctly.
  //
  // 2. Inplace update to inference tensor in inference tensor doesn't bump
  //    version counter.
  //    * It either doesn't call bump() by skipping ADInplaceOrView kernel,
  //      - e.g. inference_tensor.add_(1)
  //    * or bump() is a no-op for inference tensor.
  //      - e.g. inference_tensor.add_(normal_tensor)
  void bump() {
    // TODO: Replace the link to the documentation once it's available.
    TORCH_CHECK(
        version_counter_ || InferenceMode::is_enabled(),
        "Inplace update to inference tensor outside InferenceMode is not allowed."
        "You can make a clone to get a normal tensor before doing inplace update."
        "See https://github.com/pytorch/rfcs/pull/17 for more details.");
    if (version_counter_) {
      ++version_counter_->version_;
    }
  }

  void set_version(int64_t i) {
    TORCH_CHECK(
        version_counter_,
        "Tried to call torch.autograd._unsafe_set_version() on a tensor "
        "that does not have a version counter. Was it created in inference mode?");
    TORCH_CHECK(i >= 0, "Cannot set a version_counter to a value below 0: ", i);
    version_counter_->version_ = i;
  }

  // Inference tensor doesn't have version counter so it shouldn't be
  // accessed.
  uint32_t current_version() const {
    TORCH_CHECK(
        version_counter_, "Inference tensors do not track version counter.");
    return version_counter_->version_;
  }
};

// Forward declaration of TensorImpl needed for forward declaration of
// C10_TensorImpl_Size_Check_Dummy_Class
struct C10_API TensorImpl;

// Forward declaration needed because TensorImpl needs to be friends with
// C10_TensorImpl_Size_Check_Dummy_Class in order to check the size
// of its private fields.
template <
    size_t cplusplus,
    size_t clang_ver_major,
    size_t gcc_ver,
    size_t gcc_ver_minor,
    size_t nvcc,
    size_t cuda_version,
    size_t cuda_version_major,
    size_t ptr_size>
class C10_TensorImpl_Size_Check_Dummy_Class;

/**
 * NOTE: Some TensorImpl methods are small and not overridden in the
 * PyTorch codebase itself, but may theoretically need to be
 * overridden by third-party TensorImpl subclasses. This macro allows
 * users that need maximum performance and don't need these extension
 * points to disable them with a build-time flag. (In particular,
 * XLA's XLATensorImpl currently overrides these methods, so we can't
 * enable this flag by default.)
 */
#ifdef C10_DISABLE_TENSORIMPL_EXTENSIBILITY
#define TENSORIMPL_MAYBE_VIRTUAL
#else
#define TENSORIMPL_MAYBE_VIRTUAL virtual
#endif

/**
 * The low-level representation of a tensor, which contains a pointer
 * to a storage (which contains the actual data) and metadata (e.g., sizes and
 * strides) describing this particular view of the data as a tensor.
 *
 * Some basic characteristics about our in-memory representation of
 * tensors:
 *
 *  - It contains a pointer to a storage struct (Storage/StorageImpl)
 *    which contains the pointer to the actual data and records the
 *    data type and device of the view.  This allows multiple tensors
 *    to alias the same underlying data, which allows to efficiently
 *    implement differing *views* on a tensor.
 *
 *  - The tensor struct itself records view-specific metadata about
 *    the tensor, e.g., sizes, strides and offset into storage.
 *    Each view of a storage can have a different size or offset.
 *
 *  - This class is intrusively refcounted.  It is refcounted so that
 *    we can support prompt deallocation of large tensors; it is
 *    intrusively refcounted so that we can still perform reference
 *    counted operations on raw pointers, which is often more convenient
 *    when passing tensors across language boundaries.
 *
 *  - For backwards-compatibility reasons, a tensor may be in an
 *    uninitialized state.  A tensor may be uninitialized in the following
 *    two ways:
 *
 *      - A tensor may be DTYPE UNINITIALIZED.  A tensor of this
 *        form has an uninitialized dtype.  This situation most
 *        frequently arises when a user writes Tensor x(CPU).  The dtype
 *        is subsequently initialized when mutable_data<T>() is
 *        invoked for the first time.
 *
 *      - A tensor may be STORAGE UNINITIALIZED.  A tensor of this form
 *        has non-zero size, but has a storage with a null data pointer.
 *        This situation most frequently arises when a user calls
 *        Resize() or FreeMemory().  This is because Caffe2 historically
 *        does lazy allocation: allocation of data doesn't occur until
 *        mutable_data<T>() is invoked.  A tensor with zero size is
 *        always storage initialized, because no allocation is necessary
 *        in this case.
 *
 *    All combinations of these two uninitialized states are possible.
 *    Consider the following transcript in idiomatic Caffe2 API:
 *
 *      Tensor x(CPU); // x is storage-initialized, dtype-UNINITIALIZED
 *      x.Resize(4); // x is storage-UNINITIALIZED, dtype-UNINITIALIZED
 *      x.mutable_data<float>(); // x is storage-initialized, dtype-initialized
 *      x.FreeMemory(); // x is storage-UNINITIALIZED, dtype-initialized.
 *
 *    All other fields on tensor are always initialized.  In particular,
 *    size is always valid. (Historically, a tensor declared as Tensor x(CPU)
 *    also had uninitialized size, encoded as numel == -1, but we have now
 *    decided to default to zero size, resulting in numel == 0).
 *
 *    Uninitialized storages MUST be uniquely owned, to keep our model
 *    simple.  Thus, we will reject operations which could cause an
 *    uninitialized storage to become shared (or a shared storage to
 *    become uninitialized, e.g., from FreeMemory).
 *
 *    In practice, tensors which are storage-UNINITIALIZED and
 *    dtype-UNINITIALIZED are *extremely* ephemeral: essentially,
 *    after you do a Resize(), you basically always call mutable_data()
 *    immediately afterwards.  Most functions are not designed to
 *    work if given a storage-UNINITIALIZED, dtype-UNINITIALIZED tensor.
 *
 *    We intend to eliminate all uninitialized states, so that every
 *    tensor is fully initialized in all fields.  Please do not write new code
 *    that depends on these uninitialized states.
 */
struct C10_API TensorImpl : public c10::intrusive_ptr_target {
  TensorImpl() = delete;
  ~TensorImpl() override;
  // Note [Enum ImplType]
  // This enum is temporary. In the followup refactor we should
  // think about how to specialize TensorImpl creation for view
  // tensors. Currently we only special case its key_set_ but
  // there's also potential to share version_counter_ directly
  // without creating first and then override in as_view.
  enum ImplType { VIEW };

  /**
   * Construct a 1-dim 0-size tensor backed by the given storage.
   */
  TensorImpl(
      Storage&& storage,
      DispatchKeySet,
      const caffe2::TypeMeta data_type);

  // See Note [Enum ImplType]
  TensorImpl(
      ImplType,
      Storage&& storage,
      DispatchKeySet,
      const caffe2::TypeMeta data_type);

  /**
   * Construct a 1-dim 0 size tensor that doesn't have a storage.
   */
  TensorImpl(
      DispatchKeySet,
      const caffe2::TypeMeta data_type,
      c10::optional<c10::Device> device_opt);

  // Legacy constructors so I don't have to go update call sites.
  // TODO: When Variable is added, delete these constructors
  TensorImpl(
      Storage&& storage,
      DispatchKey dispatch_key,
      const caffe2::TypeMeta data_type)
      : TensorImpl(
            std::move(storage),
            DispatchKeySet(dispatch_key),
            data_type) {}
  TensorImpl(
      DispatchKey dispatch_key,
      const caffe2::TypeMeta data_type,
      c10::optional<c10::Device> device_opt)
      : TensorImpl(DispatchKeySet(dispatch_key), data_type, device_opt) {}

 private:
  // This constructor is private, because the data_type is redundant with
  // storage.  Still, we pass it in separately because it's easier to write
  // the initializer list if we're not worried about storage being moved out
  // from under us.
  TensorImpl(
      Storage&& storage,
      DispatchKeySet,
      const caffe2::TypeMeta data_type,
      c10::optional<c10::Device>);

 public:
  TensorImpl(const TensorImpl&) = delete;
  TensorImpl& operator=(const TensorImpl&) = delete;
  TensorImpl(TensorImpl&&) = delete;
  TensorImpl& operator=(TensorImpl&&) = delete;

  /**
   * Release (decref) storage, and any other external allocations.  This
   * override is for `intrusive_ptr_target` and is used to implement weak
   * tensors.
   */
  void release_resources() override;

 public:
  /**
   * Return the DispatchKeySet corresponding to this Tensor, specifying
   * all of the DispatchKeys that this Tensor identifies as.  This is the
   * information used to dispatch operations on this tensor.
   */
  DispatchKeySet key_set() const {
    return key_set_;
  }

  // NOTE: The general recipe for customizable methods is that the fastpath
  // function (e.g., sizes()) does an unlikely policy test, and if doesn't
  // trigger, it does the fast path implementation with no checks and going
  // directly to on-TensorImpl fields.  In particular, you never need to
  // check ExtraMeta if the policy doesn't trigger, as non-trivial ExtraMeta
  // implies the policy will always match.
  //
  // The default implementations of methods are "safe": they do extra tests
  // to make sure the internal state is consistent no matter if you are
  // doing symbolic shapes or not.  If you don't want the tests, directly
  // override the custom method (e.g., custom_sizes()) to do your preferred
  // behavior.

 public:
  /**
   * Return a reference to the sizes of this tensor.  This reference remains
   * valid as long as the tensor is live and not resized.
   */
  IntArrayRef sizes() const {
    if (C10_UNLIKELY(matches_policy(SizesStridesPolicy::CustomSizes))) {
      return sizes_custom();
    }
    return sizes_and_strides_.sizes_arrayref();
  }

  SymIntArrayRef sym_sizes() const {
    if (C10_UNLIKELY(matches_policy(SizesStridesPolicy::CustomSizes))) {
      return sym_sizes_custom();
    }
    // Sizes guaranteed to be non-negative, so unchecked cast is OK
    return c10::fromIntArrayRefKnownNonNegative(
        sizes_and_strides_.sizes_arrayref());
  }

  IntArrayRef sizes_default() const {
    // TODO: force backtrace to be printed on this error
    TORCH_CHECK(
        !has_symbolic_sizes_strides_,
        "Cannot call sizes() on tensor with symbolic sizes/strides");
    return sizes_and_strides_.sizes_arrayref();
  }

  SymIntArrayRef sym_sizes_default() const {
    if (has_symbolic_sizes_strides_) {
      return symbolic_shape_meta().sizes_;
    } else {
      // Sizes guaranteed to be non-negative, so unchecked cast is OK
      return c10::fromIntArrayRefKnownNonNegative(sizes_default());
    }
  }

  // From https://stackoverflow.com/a/3057522/23845
  // TODO: does C++14 have a stdlib template for this?
  template <typename T>
  struct identity {
    typedef T type;
  };

  template <typename T>
  ArrayRef<T> generic_sizes() {
    return _generic_sizes(identity<T>());
  }

  ArrayRef<int64_t> _generic_sizes(identity<int64_t>) {
    return sizes();
  }
  ArrayRef<c10::SymInt> _generic_sizes(identity<c10::SymInt>) {
    return sym_sizes();
  }

  template <typename T>
  ArrayRef<T> generic_strides() {
    return _generic_strides(identity<T>());
  }

  ArrayRef<int64_t> _generic_strides(identity<int64_t>) {
    return strides();
  }
  ArrayRef<c10::SymInt> _generic_strides(identity<c10::SymInt>) {
    return sym_strides();
  }

  template <typename T>
  T generic_storage_offset() {
    return _generic_storage_offset(identity<T>());
  }

  int64_t _generic_storage_offset(identity<int64_t>) {
    return storage_offset();
  }
  c10::SymInt _generic_storage_offset(identity<c10::SymInt>) {
    return sym_storage_offset();
  }

  /**
   * The number of elements in a tensor.
   *
   * WARNING: Previously, if you were using the Caffe2 API, you could
   * test numel() == -1 to see if a tensor was uninitialized.  This
   * is no longer true; numel always accurately reports the product
   * of sizes of a tensor.
   */
  int64_t numel() const {
    if (C10_UNLIKELY(matches_policy(SizesStridesPolicy::CustomSizes))) {
      return numel_custom();
    }
    return numel_;
  }

  c10::SymInt sym_numel() const {
    if (C10_UNLIKELY(matches_policy(SizesStridesPolicy::CustomSizes))) {
      return sym_numel_custom();
    }
    return c10::SymInt(SymInt::UNCHECKED, numel_);
  }

  int64_t numel_default() const {
    TORCH_CHECK(
        !has_symbolic_sizes_strides_,
        "Cannot call numel() on tensor with symbolic sizes/strides");
    return numel_;
  }

  c10::SymInt sym_numel_default() const {
    if (has_symbolic_sizes_strides_) {
      return symbolic_shape_meta().numel_;
    } else {
      return c10::SymInt(SymInt::UNCHECKED, numel_);
    }
  }

  /**
   * Return the number of dimensions of this tensor.  Note that 0-dimension
   * represents a Tensor that is a Scalar, e.g., one that has a single element.
   */
  int64_t dim() const {
    if (C10_UNLIKELY(matches_policy(SizesStridesPolicy::CustomSizes))) {
      return dim_custom();
    }
    return sizes_and_strides_.size();
  }

  int64_t dim_default() const {
    if (has_symbolic_sizes_strides_) {
      return symbolic_shape_meta().sizes_.size();
    } else {
      return sizes_and_strides_.size();
    }
  }

  /**
   * Return the offset in number of elements into the storage that this
   * tensor points to.  Most tensors have storage_offset() == 0, but,
   * for example, an index into a tensor will have a non-zero storage_offset().
   *
   * WARNING: This is NOT computed in bytes.
   */
  int64_t storage_offset() const {
    // TODO: maybe this should be toggled by strides
    if (C10_UNLIKELY(matches_policy(SizesStridesPolicy::CustomSizes))) {
      return storage_offset_custom();
    }
    return storage_offset_;
  }

  c10::SymInt sym_storage_offset() const {
    if (C10_UNLIKELY(matches_policy(SizesStridesPolicy::CustomSizes))) {
      return sym_storage_offset_custom();
    }
    return c10::SymInt(SymInt::UNCHECKED, storage_offset_);
  }

  int64_t storage_offset_default() const {
    TORCH_CHECK(
        !has_symbolic_sizes_strides_,
        "Cannot call storage_offset() on tensor with symbolic sizes/strides");
    return storage_offset_;
  }

  c10::SymInt sym_storage_offset_default() const {
    if (has_symbolic_sizes_strides_) {
      return symbolic_shape_meta().storage_offset_;
    } else {
      return c10::SymInt(SymInt::UNCHECKED, storage_offset_);
    }
  }

  /**
   * Return a reference to the strides of this tensor.  This reference remains
   * valid as long as the tensor is live and not restrided.
   */
  IntArrayRef strides() const {
    if (C10_UNLIKELY(matches_policy(SizesStridesPolicy::CustomStrides))) {
      return strides_custom();
    }
    return sizes_and_strides_.strides_arrayref();
  }

  c10::SymIntArrayRef sym_strides() const {
    if (C10_UNLIKELY(matches_policy(SizesStridesPolicy::CustomStrides))) {
      return sym_strides_custom();
    }
    return c10::fromIntArrayRefKnownNonNegative(strides_default());
  }

  IntArrayRef strides_default() const {
    TORCH_CHECK(
        !has_symbolic_sizes_strides_,
        "Cannot call strides() on tensor with symbolic sizes/strides");
    return sizes_and_strides_.strides_arrayref();
  }

  c10::SymIntArrayRef sym_strides_default() const {
    if (has_symbolic_sizes_strides_) {
      return symbolic_shape_meta().strides_;
    } else {
      return c10::fromIntArrayRefKnownNonNegative(strides_default());
    }
  }

  /**
   * Whether or not a tensor is laid out in contiguous memory.
   *
   * Tensors with non-trivial strides are not contiguous.  See
   * compute_contiguous() for the exact definition of whether or not
   * a tensor is contiguous or not.
   */
  bool is_contiguous(
      at::MemoryFormat memory_format = at::MemoryFormat::Contiguous) const {
    if (C10_UNLIKELY(matches_policy(SizesStridesPolicy::CustomStrides))) {
      return is_contiguous_custom(memory_format);
    }
    return is_contiguous_default(memory_format);
  }

  // These are factored into separate functions in case subclasses
  // want to use them
  bool is_contiguous_default(at::MemoryFormat memory_format) const {
    if (has_symbolic_sizes_strides_) {
      if (memory_format == at::MemoryFormat::ChannelsLast) {
        return symbolic_shape_meta().is_channels_last_contiguous_.guard_bool(
            __FILE__, __LINE__);
      } else if (memory_format == at::MemoryFormat::ChannelsLast3d) {
        return symbolic_shape_meta().is_channels_last_3d_contiguous_.guard_bool(
            __FILE__, __LINE__);
      }
      return symbolic_shape_meta().is_contiguous_.guard_bool(
          __FILE__, __LINE__);
    }

    if (memory_format == at::MemoryFormat::ChannelsLast) {
      return is_channels_last_contiguous_;
    } else if (memory_format == at::MemoryFormat::ChannelsLast3d) {
      return is_channels_last_3d_contiguous_;
    }
    return is_contiguous_;
  }

  bool is_strides_like_default(at::MemoryFormat memory_format) const {
    if (has_symbolic_sizes_strides_) {
      if (memory_format == at::MemoryFormat::ChannelsLast) {
        return symbolic_shape_meta().is_channels_last_.guard_bool(
            __FILE__, __LINE__);
      } else if (memory_format == at::MemoryFormat::ChannelsLast3d) {
        return symbolic_shape_meta().is_channels_last_3d_.guard_bool(
            __FILE__, __LINE__);
      } else {
        return false;
      }
    }

    if (memory_format == at::MemoryFormat::ChannelsLast) {
      return is_channels_last_;
    } else if (memory_format == at::MemoryFormat::ChannelsLast3d) {
      return is_channels_last_3d_;
    } else {
      return false;
    }
  }

  bool is_non_overlapping_and_dense_default() const {
    if (has_symbolic_sizes_strides_) {
      return symbolic_shape_meta().is_non_overlapping_and_dense_.guard_bool(
          __FILE__, __LINE__);
    } else {
      return is_non_overlapping_and_dense_;
    }
  }

  // NB: these dim accessor functions don't have _default(), as you can use
  // sizes_default/strides_default
  /**
   * Return the size of a tensor at some dimension, wrapping the dimension if
   * necessary.
   *
   * NOTE: if you know wrapping is unnecessary, do sizes()[d] instead; it will
   * be faster
   */
  int64_t size(int64_t d) const {
    if (C10_UNLIKELY(matches_policy(SizesStridesPolicy::CustomSizes))) {
      return size_custom(d);
    }
    d = maybe_wrap_dim(d, dim(), /*wrap_scalar=*/false);
    return sizes_and_strides_.size_at_unchecked(d);
  }

  c10::SymInt sym_size(int64_t d) const {
    if (C10_UNLIKELY(matches_policy(SizesStridesPolicy::CustomSizes))) {
      return sym_size_custom(d);
    }
    d = maybe_wrap_dim(d, dim(), /*wrap_scalar=*/false);
    const auto sizes = this->sym_sizes();
    return sizes[d];
  }

  /**
   * Return the stride of a tensor at some dimension, wrapping the dimension
   * if necessary.
   *
   * NOTE: if you know wrapping is unnecessary, do sizes()[d] instead; it will
   * be faster
   */
  int64_t stride(int64_t d) const {
    d = maybe_wrap_dim(d, dim(), false);
    if (C10_UNLIKELY(matches_policy(SizesStridesPolicy::CustomStrides))) {
      // TODO: provide stride_custom, symmetrically with size_custom.
      // There is presently no user for it; only NestedTensor is using
      // size_custom overrideability
      return strides_custom()[d]; // unchecked (maybe_wrap_dim enforces bounds)
    }
    // Intentionally don't call default, which also handles symbolic
    return sizes_and_strides_.stride_at_unchecked(d);
  }

  enum class SizesStridesPolicy : uint8_t {
    // Default behavior, e.g., dense tensor.
    //
    // Can override: nothing
    Default = 0,
    // Customizable strides behavior, e.g., sparse tensor,
    // mkldnn tensor.
    //
    // Can override: strides(), is_contiguous()
    CustomStrides = 1,
    // Customizable sizes behavior, e.g., nested tensor
    //
    // Can override: strides(), is_contiguous(), sizes(), dim(), numel()
    CustomSizes = 2
  };

 protected:
  inline bool matches_policy(SizesStridesPolicy policy) const {
    return sizes_strides_policy_ >= static_cast<uint8_t>(policy);
  }

  inline bool matches_custom(SizesStridesPolicy policy) const {
    return custom_sizes_strides_ >= static_cast<uint8_t>(policy);
  }

  inline bool matches_python_custom(SizesStridesPolicy policy) const {
    auto r = python_custom_sizes_strides_ >= static_cast<uint8_t>(policy);
    if (r) {
      TORCH_INTERNAL_ASSERT(is_python_dispatch())
    }
    return r;
  }

  /**
   * Customization points for the functions above.  sizes_strides_policy_
   * must be set to enable these.
   *
   * NB: dim is overrideable separately from sizes because it is possible
   * for a tensor to have rank, but not well defined sizes.
   */
  // sizes_strides_policy_ >= CustomStrides
  virtual bool is_contiguous_custom(at::MemoryFormat memory_format) const;
  virtual bool is_strides_like_custom(at::MemoryFormat memory_format) const;
  virtual bool is_non_overlapping_and_dense_custom() const;
  // sizes_strides_policy_ >= CustomSizes
  // Currently this method only exists to be overwritten by subclasses such as
  // NestedTensorImpl.
  virtual int64_t size_custom(int64_t d) const {
    // TODO: We could add support to Python dispatch here.
    // TODO: We could call into aten::size.int instead of
    // sizes_custom()[d] and enable use of the dispatcher.
    d = maybe_wrap_dim(d, dim(), /*wrap_scalar=*/false);
    return sizes_custom()[d]; // unchecked (maybe_wrap_dim enforces bounds)
  }

  virtual c10::SymInt sym_size_custom(int64_t d) const {
    // TODO: We could add support to Python dispatch here.
    // TODO: We could call into aten::size.int instead of
    // sym_sizes_custom()[d] and enable use of the dispatcher.
    d = maybe_wrap_dim(d, dim(), /*wrap_scalar=*/false);
    return sym_sizes_custom()[d]; // unchecked (maybe_wrap_dim enforces bounds)
  }

  virtual IntArrayRef sizes_custom() const;
  virtual IntArrayRef strides_custom() const;
  virtual int64_t numel_custom() const;
  virtual int64_t storage_offset_custom() const;
  virtual int64_t dim_custom() const;
  virtual Device device_custom() const;
  virtual Layout layout_custom() const;

  virtual c10::SymIntArrayRef sym_sizes_custom() const;
  virtual c10::SymIntArrayRef sym_strides_custom() const;
  virtual c10::SymInt sym_numel_custom() const;
  virtual c10::SymInt sym_storage_offset_custom() const;

 public:
  /**
   * True if this tensor has storage. See storage() for details.
   */
#ifdef DEBUG
  // Allow subclasses to check that their storage_ is never getting set in debug
  // builds.
  virtual
#else
  TENSORIMPL_MAYBE_VIRTUAL
#endif
      bool
      has_storage() const
  // NOTE: we devirtualize this because it arguably shouldn't be an
  // error just to ask subclasses if they have storage.
  // This used to throw for most subclasses, but OpaqueTensorImpl
  // wanted it to successfully return false, so we went ahead and made
  // it a non-error.
#ifdef C10_DISABLE_TENSORIMPL_EXTENSIBILITY
  {
    return storage_;
  }
#else
      ;
#endif

  /**
   * Return the underlying storage of a Tensor.  Multiple tensors may share
   * a single storage.  A Storage is an impoverished, Tensor-like class
   * which supports far less operations than Tensor.
   *
   * Avoid using this method if possible; try to use only Tensor APIs to perform
   * operations.
   */
  TENSORIMPL_MAYBE_VIRTUAL const Storage& storage() const {
    if (C10_UNLIKELY(storage_access_should_throw_)) {
      throw_storage_access_error();
    }
    return storage_;
  }

  /**
   * Return the underlying storage, unsafely assuming this is a basic strided
   * tensor. In cases where `storage` access would throw, this returns a
   * default-constructed Storage.
   */
  inline const Storage& unsafe_storage() const {
    return storage_;
  }

  bool unique_version() const {
    return version_counter_.unique();
  }

 protected:
  virtual Layout layout_impl() const {
    TORCH_CHECK(
        false, "layout_impl is only implemented for TensorImpl subclasses.");
  }

 public:
  // Whether a tensor is sparse COO or not.
  bool is_sparse() const {
    // NB: This method is not virtual and avoid dispatches for performance
    // reasons.
    return key_set_.has_all(c10::sparse_ks);
  }

  // Whether a tensor is sparse CSR or not.
  bool is_sparse_csr() const {
    return layout() == kSparseCsr;
  }

  bool is_quantized() const {
    // NB: This method is not virtual and avoid dispatches for performance
    // reasons.
    constexpr auto quantized_ks = DispatchKeySet(DispatchKey::Quantized);
    return key_set_.has_all(quantized_ks);
  }

  bool is_meta() const {
    // NB: This method is not virtual and avoid dispatches for performance
    // reasons.
    if (C10_UNLIKELY(device_policy_)) {
      return device_custom().is_meta();
    }
    return device_opt_.has_value() && device_opt_->type() == kMeta;
  }

  bool is_cpu() const {
    // NB: This method is not virtual and avoid dispatches for performance
    // reasons.
    if (C10_UNLIKELY(device_policy_)) {
      return device_custom().is_cpu();
    }
    // Note: we cannot rely on dispatch keys to determine the device type
    // of a tensor, because "wrapper" tensors (like FunctionalTensorWrapper)
    // don't include backend dispatch keys.
    return device_opt_.has_value() && device_opt_->type() == kCPU;
  }

  bool is_cuda() const {
    // NB: This method is not virtual and avoid dispatches for performance
    // reasons.
    if (C10_UNLIKELY(device_policy_)) {
      return device_custom().is_cuda();
    }
    return device_opt_.has_value() && device_opt_->type() == kCUDA;
  }

  bool is_xpu() const {
    // NB: This method is not virtual and avoid dispatches for performance
    // reasons.
    if (C10_UNLIKELY(device_policy_)) {
      return device_custom().is_xpu();
    }
    return device_opt_.has_value() && device_opt_->type() == kXPU;
  }

  bool is_ipu() const {
    if (C10_UNLIKELY(device_policy_)) {
      return device_custom().is_ipu();
    }
    return device_opt_.has_value() && device_opt_->type() == kIPU;
  }

  bool is_xla() const {
    if (C10_UNLIKELY(device_policy_)) {
      return device_custom().is_xla();
    }
    return device_opt_.has_value() && device_opt_->type() == kXLA;
  }

  bool is_hpu() const {
    if (C10_UNLIKELY(device_policy_)) {
      return device_custom().is_hpu();
    }
    return device_opt_.has_value() && device_opt_->type() == kHPU;
  }

  bool is_lazy() const {
    if (C10_UNLIKELY(device_policy_)) {
      return device_custom().is_lazy();
    }
    return device_opt_.has_value() && device_opt_->type() == kLazy;
  }

  bool is_hip() const {
    // NB: This method is not virtual and avoid dispatches for performance
    // reasons.
    if (C10_UNLIKELY(device_policy_)) {
      return device_custom().is_hip();
    }
    return device_opt_.has_value() && device_opt_->type() == kHIP;
  }

  bool is_ve() const {
    // NB: This method is not virtual and avoid dispatches for performance
    // reasons.
    if (C10_UNLIKELY(device_policy_)) {
      return device_custom().is_ve();
    }
    return device_opt_.has_value() && device_opt_->type() == kVE;
  }

  bool is_mkldnn() const {
    return key_set_.has_all(c10::mkldnn_ks);
  }

  bool is_vulkan() const {
    if (C10_UNLIKELY(device_policy_)) {
      return device_custom().is_vulkan();
    }
    return device_opt_.has_value() && device_opt_->type() == kVulkan;
  }

  bool is_metal() const {
    if (C10_UNLIKELY(device_policy_)) {
      return device_custom().is_metal();
    }
    return device_opt_.has_value() && device_opt_->type() == kMetal;
  }

  bool is_mps() const {
    if (C10_UNLIKELY(device_policy_)) {
      return device_custom().is_mps();
    }
    return device_opt_.has_value() && device_opt_->type() == kMPS;
  }

  bool is_ort() const {
    if (C10_UNLIKELY(device_policy_)) {
      return device_custom().is_ort();
    }
    return device_opt_.has_value() && device_opt_->type() == kORT;
  }

  bool is_nested() const {
    return key_set_.has(DispatchKey::NestedTensor);
  }

  // TODO: remove this once we don't automatically enabled Autograd dispatch
  // keys
  //       in TensorImpl constructor.
  // DON'T USE THIS API!! It's only created for testing purpose in
  // file aten/src/ATen/core/boxing/impl/test_helpers.h
  void remove_autograd_key() {
    key_set_ = key_set_ - autograd_dispatch_keyset;
  }

  // Inference tensor doesn't have autograd or ADInplaceOrView key.
  // Invariant:
  //   Inference tensor has version_counter_.enabled() == false
  bool is_inference() {
    bool no_ADInplaceOrView = !key_set_.has_any(c10::inplace_or_view_ks);
    bool no_Autograd = !key_set_.has_any(c10::autograd_dispatch_keyset);
    TORCH_INTERNAL_ASSERT_DEBUG_ONLY(
        no_ADInplaceOrView == no_Autograd,
        "ADInplaceOrView and Autograd keys must be on/off at the same time.");
    return no_ADInplaceOrView && no_Autograd;
  }

  int64_t get_device() const {
    if (C10_UNLIKELY(device_policy_)) {
      return device_custom().index();
    }
    return device_default().index();
  }

  Device device() const {
    if (C10_UNLIKELY(device_policy_)) {
      return device_custom();
    }
    return device_default();
  }

 protected:
  c10::Device device_default() const {
    TORCH_CHECK(device_opt_.has_value(), "tensor does not have a device");
    // See NOTE [c10::optional operator usage in CUDA]
    return *device_opt_;
  }

 public:
  Layout layout() const {
    if (C10_UNLIKELY(layout_policy_)) {
      return layout_custom();
    }

    // NB: This method is not virtual and avoid dispatches for perf.
    // strided is also the most common layout type, so we check for
    // strided case first.
    // This keyset must also be kept in sync with the logic in
    // is_sparse() / is_sparse_csr() / is_mkldnn()
    constexpr auto sparse_and_sparsecsr_and_mkldnn_ks =
        c10::sparse_ks | c10::sparse_csr_ks | c10::mkldnn_ks;
    if (!key_set_.has_any(sparse_and_sparsecsr_and_mkldnn_ks)) {
      return kStrided;
    } else if (is_sparse()) {
      return kSparse;
    } else if (key_set_.has_any(c10::sparse_csr_ks)) {
      // Typically, the tensor dispatch keys define the tensor layout
      // uniquely. This allows using non-virtual layout method for
      // better performance. However, when tensor's layout depends,
      // say, on tensor attributes, one must use this execution path
      // where the corresponding tensor impl class overwrites virtual
      // layout_impl() method.
      //
      // TODO: implement layout() as native function/method so that
      // __torch_dispatch__ users will be able to redefine the
      // layout() method.
      return layout_impl();
    } else {
      TORCH_INTERNAL_ASSERT(
          is_mkldnn(), "There is an error in the layout calculation logic.");
      return kMkldnn;
    }
  }

  /**
   * True if a tensor was auto-wrapped from a C++ or Python number.
   * For example, when you write 't + 2', 2 is auto-wrapped into a Tensor
   * with `is_wrapped_number_` set to true.
   *
   * Wrapped numbers do not participate in the result type computation for
   * mixed-type operations if there are any Tensors that are not wrapped
   * numbers.  This is useful, because we want 't + 2' to work with
   * any type of tensor, not just LongTensor (which is what integers
   * in Python represent).
   *
   * Otherwise, they behave like their non-wrapped equivalents.
   * See [Result type computation] in TensorIterator.h.
   *
   * Why did we opt for wrapped numbers, as opposed to just having
   * an extra function add(Tensor, Scalar)?  This helps greatly reduce
   * the amount of code we have to write for add, when actually
   * a Tensor-Scalar addition is really just a Tensor-Tensor
   * addition when the RHS is 0-dim (except for promotion behavior.)
   */
  bool is_wrapped_number() const {
    return is_wrapped_number_;
  }

  /**
   * Set whether or not a tensor was auto-wrapped from a C++ or Python
   * number.  You probably don't want to call this, unless you are
   * writing binding code.
   */
  void set_wrapped_number(bool value) {
    TORCH_INTERNAL_ASSERT(dim() == 0);
    is_wrapped_number_ = value;
  }

  /**
   * Returns true if Tensor supports as_strided and as_strided_backward.
   * This is used in autograd to perform inplace update on view Tensors.
   * See Note [View + Inplace update for base tensor] and
   * [View + Inplace update for view tensor] for details.
   * Note this method only returns true for XLA backend, where it
   * simulates strided Tensor to support most view ops, but it cannot
   * fully support general `as_strided` case.
   * It can be expanded as needed in the future, e.g sparse Tensor.
   */
  inline bool support_as_strided() const {
    if (is_nested()) {
      return false;
    }
    if (key_set_.has(DispatchKey::Functionalize)) {
      return false;
    }
    return device().supports_as_strided();
  }

  // ~~~~~ Autograd API ~~~~~
  // Some methods below are defined in TensorImpl.cpp because Tensor is an
  // incomplete type.

  /**
   * Set whether or not a tensor requires gradient.
   */
  void set_requires_grad(bool requires_grad);

  /**
   * True if a tensor requires gradient.  Tensors which require gradient
   * have history tracked for any operations performed on them, so that
   * we can automatically differentiate back to them.  A tensor that
   * requires gradient and has no history is a "leaf" tensor, which we
   * accumulate gradients into.
   */
  bool requires_grad() const;

  /**
   * Return a mutable reference to the gradient.  This is conventionally
   * used as `t.grad() = x` to set a gradient to a completely new tensor.
   */
  at::Tensor& mutable_grad();

  /**
   * Return the accumulated gradient of a tensor.  This gradient is written
   * into when performing backwards, when this tensor is a leaf tensor.
   */
  const at::Tensor& grad() const;

  /**
   * Whether or not the imaginary part of the tensor should be negated
   */
  inline bool is_conj() const {
    constexpr auto conjugate_ks = DispatchKeySet(DispatchKey::Conjugate);
    return key_set_.has_all(conjugate_ks);
  }

  /**
   * Set whether or not to take the conjugate of the tensor (flip the imaginary
   * bit).
   */
  void _set_conj(bool value) {
    if (value) {
      key_set_ = key_set_.add(DispatchKey::Conjugate);
      TORCH_INTERNAL_ASSERT(isComplexType(typeMetaToScalarType(dtype())));
    } else {
      key_set_ = key_set_.remove(DispatchKey::Conjugate);
    }
  }

  /**
   * XXX: do not use, private api!
   * Update the backend component related keys to the backend component
   * corresponding to this device.
   */
  void _change_backend_component_keys(c10::Device device);

  /**
   * Whether or not the tensor is a zerotensor
   */
  inline bool _is_zerotensor() const {
    constexpr auto zerotensor_ks = DispatchKeySet(DispatchKey::ZeroTensor);
    return key_set_.has_all(zerotensor_ks);
  }

  /**
   Set whether or not the tensor is a zero tensor
  */
  void _set_zero(bool value) {
    if (value) {
      TORCH_INTERNAL_ASSERT(
          false,
          "Please call `torch._efficientzerotensor` if you want to create a tensor with no storage.");
    } else {
      key_set_ = key_set_.remove(DispatchKey::ZeroTensor);
    }
  }

  /**
   * Whether or not the tensor should be negated
   */
  inline bool is_neg() const {
    constexpr auto negative_ks = DispatchKeySet(DispatchKey::Negative);
    return key_set_.has_all(negative_ks);
  }

  /**
   * Set whether or not to take the conjugate of the tensor (flip the imaginary
   * bit).
   */
  void _set_neg(bool value) {
    if (value) {
      key_set_ = key_set_.add(DispatchKey::Negative);
    } else {
      key_set_ = key_set_.remove(DispatchKey::Negative);
    }
  }

  /**
   * Return the accumulated gradient of a tensor. This gradient is computed
   * using forward mode AD.
   *
   * This is an internal API that should never be used by end users.
   *
   * The API is as follows:
   *   - "level" allows to specify the level of forward AD nesting for which the
   *     gradient should be returned. Note that since levels are not fully
   *     supported yet, this argument should be 0. See documentation for
   *     torch::autograd::enter_dual_level for more details about forward AD
   * nesting.
   *   - "self" should represent the Tensor whose forward grad is accessed. It
   * is required when dealing with view.
   */
  const at::Tensor& _fw_grad(uint64_t level, const at::TensorBase& self) const;

  /**
   * Sets the forward gradient for this Tensor.
   * The given Tensor might not be used directly and its content will be copied.
   *
   * This is an internal API that should never be used by end users.
   *
   * The API is as follows:
   *   - "new_grad" is a Tensor containing the new value of the gradient that
   * should be set
   *   - "self" should represent the Tensor whose forward grad is accessed. It
   * is required when dealing with view.
   *   - "level" allows to specify the level of forward AD nesting for which the
   *     gradient should be set. Note that since levels are not fully supported
   *     yet, this argument should be 0. See documentation for
   * torch::autograd::enter_dual_level for more details about forward AD
   * nesting.
   *   - "is_inplace_op" is a boolean flag that tells if this gradient was
   * generated by an inplace operation or an out of place one. This allows
   * better error checking.
   */
  void _set_fw_grad(
      const at::TensorBase& new_grad,
      const at::TensorBase& self,
      uint64_t level,
      bool is_inplace_op);

  /**
   * Return a typed data pointer to the actual data which this tensor refers to.
   * This checks that the requested type (from the template parameter) matches
   * the internal type of the tensor.
   *
   * It is invalid to call data() on a dtype-uninitialized tensor, even if
   * the size is 0.
   *
   * WARNING: If a tensor is not contiguous, you MUST use strides when
   * performing index calculations to determine the location of elements in
   * the tensor.  We recommend using 'TensorAccessor' to handle this computation
   * for you; this class is available from 'Tensor'.
   */
  template <typename T>
  inline T* data() const {
    TORCH_CHECK(
        data_type_.Match<T>(),
        "Tensor type mismatch, caller expects elements to be ",
        caffe2::TypeMeta::TypeName<T>(),
        ", while tensor contains ",
        data_type_.name(),
        ". ");
    return data_ptr_impl<T>();
  }

  /**
   * More efficient helper for Tensor::data_ptr(). Like data<T>(), but
   * does not do a type check. Unlike the untemplated data(), does
   * check has_storage() and storage_initialized().
   */
  template <typename T>
  inline T* data_ptr_impl() const {
    TORCH_CHECK(
        has_storage(),
        "Cannot access data pointer of Tensor that doesn't have storage");
    TORCH_CHECK(
        storage_initialized(),
        "The tensor has a non-zero number of elements, but its data is not allocated yet. "
        "Caffe2 uses a lazy allocation, so you will need to call "
        "mutable_data() or raw_mutable_data() to actually allocate memory.");
    // Caller does the type check.
    return static_cast<T*>(storage_.data()) + storage_offset_;
  }

  /**
   * Return a void* data pointer to the actual data which this tensor refers to.
   *
   * It is invalid to call data() on a dtype-uninitialized tensor, even if the
   * size is 0.
   *
   * WARNING: The data pointed to by this tensor may not contiguous; do NOT
   * assume that itemsize() * numel() is sufficient to compute the bytes that
   * can be validly read from this tensor.
   */
<<<<<<< HEAD
  inline void* data() const {
=======
  inline const void* data() const {
    return data_impl<const void>(
        [this] { return static_cast<const char*>(storage_.data()); });
  }

  /**
   * Return a void* data pointer to the actual data which this tensor refers to.
   *
   * It is invalid to call mutable_data() on a dtype-uninitialized
   * tensor, even if the size is 0.
   *
   * WARNING: The data pointed to by this tensor may not contiguous; do NOT
   * assume that itemsize() * numel() is sufficient to compute the bytes that
   * can be validly read from this tensor.
   */
  inline void* mutable_data() {
    return data_impl<void>(
        [this] { return static_cast<char*>(storage_.mutable_data()); });
  }

 private:
  /// Shared implementation of data() and mutable_data().
  ///
  /// get_data must return a byte-addressed pointer, e.g. char*,
  /// std::byte const*, etc.
  template <typename Void, typename Func>
  Void* data_impl(const Func& get_data) const {
>>>>>>> e2cfdf17
    TORCH_CHECK(
        has_storage(),
        "Cannot access data pointer of Tensor that doesn't have storage");
    TORCH_CHECK(
        dtype_initialized(),
        "Cannot access data pointer of Tensor that doesn't have initialized dtype "
        "(e.g., caffe2::Tensor x(CPU), prior to calling mutable_data<T>() on x)");
    auto* data = get_data();
    static_assert(
        sizeof(*data) == 1, "get_data must return a byte-addressed pointer.");
    // Computing an offset into an empty tensor would be UB, since an empty
    // tensor's storage will be nullptr, and adding a nonzero offset to nullptr
    // is UB.  So we skip the offset computation in this case.
<<<<<<< HEAD
    char* const data = static_cast<char*>(storage_.data());
=======
>>>>>>> e2cfdf17
    if (data == nullptr) {
      return nullptr;
    }
    return data + data_type_.itemsize() * storage_offset_;
  }

  /**
   * Like data<T>(), but performs no checks.  You are responsible for ensuring
   * that all invariants required by data() are upheld here.
   */
  template <typename T>
  inline T* unsafe_data() const {
    return static_cast<T*>(storage_.data()) + storage_offset_;
  }

  /**
   * Returns the TypeMeta of a tensor, which describes what data type
   * it is (e.g., int, float, ...)
   */
  const caffe2::TypeMeta dtype() const {
    return data_type_;
  }

  /**
   * Return the size of a single element of this tensor in bytes.
   */
  size_t itemsize() const {
    TORCH_CHECK(
        dtype_initialized(),
        "Cannot report itemsize of Tensor that doesn't have initialized dtype "
        "(e.g., caffe2::Tensor x(CPU), prior to calling mutable_data<T>() on x)");
    return data_type_.itemsize();
  }

  void set_backend_meta(intrusive_ptr<c10::BackendMeta> backend_meta) {
    get_extra_meta().backend_meta_ = std::move(backend_meta);
  }

  c10::BackendMeta* get_backend_meta() {
    if (!extra_meta_) {
      return nullptr;
    }
    return extra_meta_->backend_meta_.get();
  }

  intrusive_ptr<c10::BackendMeta> get_backend_meta_intrusive_ptr() const {
    if (!extra_meta_) {
      return nullptr;
    }
    return extra_meta_->backend_meta_;
  }

 protected:
  /**
   * Returns the human-readable name of the actual type of this object (e.g.,
   * TensorImpl, BatchedTensorImpl, etc.). Used for error messages.
   */
  virtual const char* tensorimpl_type_name() const {
    return "TensorImpl";
  }

 private:
  [[noreturn]] void throw_storage_access_error() const;

  ExtraMeta& get_extra_meta() {
    if (!extra_meta_) {
      extra_meta_ = std::make_unique<ExtraMeta>();
    }
    return *extra_meta_;
  }

  c10::SymbolicShapeMeta& symbolic_shape_meta() {
    TORCH_INTERNAL_ASSERT(extra_meta_ && extra_meta_->symbolic_shape_meta_);
    return *extra_meta_->symbolic_shape_meta_;
  }

  const c10::SymbolicShapeMeta& symbolic_shape_meta() const {
    TORCH_INTERNAL_ASSERT(extra_meta_ && extra_meta_->symbolic_shape_meta_);
    return *extra_meta_->symbolic_shape_meta_;
  }

 public:
  /**
   * True if a tensor has no elements (e.g., numel() == 0).
   */
  inline bool is_empty() const {
    return numel() == 0;
  }

  // if we are going to use sym sizes, we should be setting sym strides at the
  // same time, otherwise it's very easy to misuse this API
  void set_sizes_and_strides(
      c10::SymIntArrayRef sizes,
      c10::SymIntArrayRef strides,
      c10::optional<c10::SymInt> storage_offset = c10::nullopt);
  // This is renamed to avoid breaking overload BC
  void generic_set_sizes_contiguous(c10::SymIntArrayRef sizes);
  void generic_set_sizes_contiguous(c10::IntArrayRef sizes) {
    set_sizes_contiguous(sizes);
  }

  /**
   * Change the size at some dimension.  This DOES NOT update strides;
   * thus, most changes to size will not preserve contiguity.  You probably
   * also want to call set_stride() when you call this.
   *
   * TODO: This should be jettisoned in favor of `set_sizes_and_strides`,
   * which is harder to misuse.
   */
  virtual void set_size(int64_t dim, int64_t new_size) {
    TORCH_CHECK(
        allow_tensor_metadata_change(),
        "set_size ",
        err_msg_tensor_metadata_change_not_allowed);
    TORCH_CHECK(
        !matches_policy(SizesStridesPolicy::CustomSizes),
        "set_size() called on tensor with dynamic shapes or customized size behavior")
    sizes_and_strides_.size_at(dim) = new_size;
    refresh_numel();
    refresh_contiguous();
  }

  /**
   * Change the stride at some dimension.
   *
   * TODO: This should be jettisoned in favor of `set_sizes_and_strides`,
   * which is harder to misuse.
   */
  virtual void set_stride(int64_t dim, int64_t new_stride) {
    TORCH_CHECK(
        allow_tensor_metadata_change(),
        "set_stride ",
        err_msg_tensor_metadata_change_not_allowed);
    TORCH_CHECK(
        !has_symbolic_sizes_strides_,
        "set_stride() called on tensor with symbolic shape")
    sizes_and_strides_.stride_at_unchecked(dim) = new_stride;
    refresh_contiguous();
  }

  /**
   * Set the offset into the storage of this tensor.
   *
   * WARNING: This does NOT check if the tensor is in bounds for the new
   * location at the storage; the caller is responsible for checking this
   * (and resizing if necessary.)
   */
  virtual void set_storage_offset(int64_t storage_offset) {
    TORCH_CHECK(
        allow_tensor_metadata_change(),
        "set_storage_offset ",
        err_msg_tensor_metadata_change_not_allowed);
    // TODO: this should probably consult policy
    TORCH_CHECK(
        !has_symbolic_sizes_strides_,
        "set_storage_offset() called on tensor with symbolic shape")
    storage_offset_ = storage_offset;
  }

  /**
   * Like set_sizes_and_strides but assumes contiguous strides.
   *
   * WARNING: This function does not check if the requested
   * sizes/strides are in bounds for the storage that is allocated;
   * this is the responsibility of the caller
   */
  void set_sizes_contiguous(IntArrayRef new_size) {
    TORCH_CHECK(
        allow_tensor_metadata_change(),
        "set_sizes_contiguous ",
        err_msg_tensor_metadata_change_not_allowed);
    TORCH_CHECK(
        !matches_policy(SizesStridesPolicy::CustomStrides),
        "tried to directly modify sizes for customized tensor");
    sizes_and_strides_.set_sizes(new_size);

    refresh_numel();
    empty_tensor_restride(
        MemoryFormat::Contiguous); // calls refresh_contiguous()
  }

  /**
   * Set the sizes and strides of a tensor.
   *
   * WARNING: This function does not check if the requested
   * sizes/strides are in bounds for the storage that is allocated;
   * this is the responsibility of the caller
   */
  void set_sizes_and_strides(
      IntArrayRef new_size,
      IntArrayRef new_stride,
      c10::optional<int64_t> storage_offset = c10::nullopt) {
    TORCH_CHECK(
        allow_tensor_metadata_change(),
        "set_sizes_and_strides ",
        err_msg_tensor_metadata_change_not_allowed);
    TORCH_CHECK(
        !has_symbolic_sizes_strides_,
        "set_sizes_and_strides() called on tensor with symbolic shape")
    TORCH_CHECK(
        new_size.size() == new_stride.size(),
        "dimensionality of sizes (",
        new_size.size(),
        ") must match dimensionality of strides (",
        new_stride.size(),
        ")");
    const auto new_dim = new_size.size();

    sizes_and_strides_.set_sizes(new_size);

    if (new_dim > 0) {
      for (size_t dim = new_dim - 1;; dim--) {
        if (new_stride[dim] >= 0) {
          sizes_and_strides_.stride_at_unchecked(dim) = new_stride[dim];
        } else {
          // XXX: This behavior is surprising and may need to be removed to
          // support negative strides. Some pytorch functions rely on it:
          // for example, torch.cat (run TestTorch.test_cat_empty).
          if (dim == new_dim - 1) {
            sizes_and_strides_.stride_at_unchecked(dim) = 1;
          } else {
            // Keep stride monotonically increasing to match NumPy.
            sizes_and_strides_.stride_at_unchecked(dim) =
                std::max<int64_t>(
                    sizes_and_strides_.size_at_unchecked(dim + 1), 1) *
                sizes_and_strides_.stride_at_unchecked(dim + 1);
          }
        }
        if (dim == 0)
          break;
      }
    }

    refresh_numel();
    refresh_contiguous();

    if (storage_offset.has_value()) {
      storage_offset_ = *storage_offset;
    }
  }

  /**
   * Set whether a tensor allows changes to its metadata (e.g. sizes / strides /
   * storage / storage_offset). See NOTE [ Metadata Change for a Detached Tensor
   * ] for details.
   */
  void set_allow_tensor_metadata_change(bool value) {
    // TODO: at some point, we should kill this field completely.
    allow_tensor_metadata_change_ = true;
  }

  /**
   * True if a tensor allows changes to its metadata (e.g. sizes / strides /
   * storage / storage_offset). See NOTE [ Metadata Change for a Detached Tensor
   * ] for details.
   */
  bool allow_tensor_metadata_change() const {
    return allow_tensor_metadata_change_;
  }

  /**
   * Set the pointer to autograd metadata.
   */
  void set_autograd_meta(
      std::unique_ptr<c10::AutogradMetaInterface> autograd_meta);

  /**
   * Return the pointer to autograd metadata.  May return nullptr if the
   * tensor does not track gradients.
   */
  c10::AutogradMetaInterface* autograd_meta() const;

  /**
   * Set the pointer to named tensor metadata.
   */
  void set_named_tensor_meta(
      std::unique_ptr<c10::NamedTensorMetaInterface> named_tensor_meta) {
    TORCH_WARN_ONCE(
        "Named tensors and all their associated APIs are an experimental feature ",
        "and subject to change. Please do not use them for anything important ",
        "until they are released as stable.");
#ifdef DEBUG
    if (named_tensor_meta) {
      TORCH_INTERNAL_ASSERT(named_tensor_meta->slow_dim() == dim());
    }
#endif
    if (named_tensor_meta) {
      get_extra_meta().named_tensor_meta_ = std::move(named_tensor_meta);
      key_set_ = key_set_.add(DispatchKey::Named);
    } else {
      if (extra_meta_) {
        extra_meta_->named_tensor_meta_ = nullptr;
      }
      key_set_ = key_set_.remove(DispatchKey::Named);
    }
  }

  void set_python_dispatch(bool k) {
    if (k) {
      key_set_ = key_set_.add(c10::python_ks);
    } else {
      key_set_ = key_set_ - c10::python_ks;
    }
  }

  bool is_python_dispatch() const {
    return key_set_.has_all(c10::python_ks);
  }

  /**
   * Return the pointer to named tensor metadata.
   */
  const c10::NamedTensorMetaInterface* named_tensor_meta() const {
    if (!extra_meta_) {
      return nullptr;
    }
    return extra_meta_->named_tensor_meta_.get();
  }

  c10::NamedTensorMetaInterface* named_tensor_meta() {
    if (!extra_meta_) {
      return nullptr;
    }
    return extra_meta_->named_tensor_meta_.get();
  }

  bool has_named_tensor_meta() const {
    if (!extra_meta_) {
      return false;
    }
    return extra_meta_->named_tensor_meta_ != nullptr;
  }

  // NOTE [ TensorImpl Shallow-Copying ]
  //
  // TensorImpl shallow-copying is used when we want to have two Variables share
  // the same tensor metadata (e.g. sizes / strides / storage pointer /
  // storage_offset), but each with a different autograd history. Example call
  // sites:
  //
  // 1. `var_detached = var.detach()` uses `shallow_copy_and_detach()` to create
  // `var_detached` that shares the same tensor metadata with `var`, but with a
  // completely new autograd history.
  // 2. `var.set_data(tensor)` uses `shallow_copy_from()` to copy tensor
  // metadata from `tensor` into `var`, while keeping `var`'s original
  // AutogradMeta.
  //
  // Functions that shallow-copy a TensorImpl (such as
  // `shallow_copy_and_detach()` / `shallow_copy_from()` /
  // `copy_tensor_metadata()`) copy the tensor metadata fields (e.g. sizes /
  // strides / storage pointer / storage_offset) by value. However, the
  // following fields are not copied:
  //
  // 1. the AutogradMeta pointer, because it is unique for each Variable.
  // 2. the version counter, because the destination TensorImpl's version
  // counter is either set to the passed-in `version_counter` (in
  // `shallow_copy_and_detach()` and `copy_tensor_metadata()`), or it is kept
  // intact (in `shallow_copy_from()`). See NOTE [ Version Counter Sharing ] for
  // details.
  //
  // In `shallow_copy_and_detach()` and `copy_tensor_metadata()`, the passed-in
  // `allow_tensor_metadata_change` determines whether the TensorImpl
  // shallow-copy allows changes to its metadata (e.g. sizes / strides / storage
  // / storage_offset). See NOTE [ Metadata Change for a Detached Tensor ] for
  // details.
  //
  // In `shallow_copy_from()`, we don't check the destination TensorImpl's
  // `allow_tensor_metadata_change_`, because `shallow_copy_from()` is used for
  // implementing functions such as `var.set_data(tensor)`, which changes
  // `var`'s tensor metadata and expects its `allow_tensor_metadata_change_` to
  // be ignored.

  /**
   * One TensorImpl can be copied to another TensorImpl if they have the same
   * DispatchKeySet. The only two special cases (for legacy reason) are:
   * CPU is compatible with CUDA and SparseCPU is
   * compatible with SparseCUDA.
   */
  inline bool has_compatible_shallow_copy_type(DispatchKeySet from) {
    auto is_dense = [](DispatchKeySet ts) {
      constexpr auto dense_backends = DispatchKeySet(
          {BackendComponent::CPUBit,
           BackendComponent::CUDABit,
           BackendComponent::MPSBit,
           BackendComponent::HIPBit,
           BackendComponent::XPUBit,
           BackendComponent::HPUBit});
      constexpr auto dense_k = DispatchKeySet(DispatchKey::Dense);
      return ts.has_any(dense_k) && ts.has_any(dense_backends);
    };
    auto is_sparse = [](DispatchKeySet ts) {
      constexpr auto sparse_backends = DispatchKeySet(
          {BackendComponent::CPUBit,
           BackendComponent::CUDABit,
           BackendComponent::HIPBit,
           BackendComponent::XPUBit});
      constexpr auto sparse_k = DispatchKeySet(DispatchKey::Sparse);
      return ts.has_any(sparse_k) && ts.has_any(sparse_backends);
    };
    return (key_set_ == from) || (is_dense(key_set_) && is_dense(from)) ||
        (is_sparse(key_set_) && is_sparse(from));
  }

 private:
  template <typename VariableVersion>
  c10::intrusive_ptr<TensorImpl> shallow_copy_and_detach_core(
      VariableVersion&& version_counter,
      bool allow_tensor_metadata_change) const;

 public:
  /**
   * Return a TensorImpl that is a shallow-copy of this TensorImpl.
   *
   * For usage of `version_counter` and `allow_tensor_metadata_change`,
   * see NOTE [ TensorImpl Shallow-Copying ].
   */
  virtual c10::intrusive_ptr<TensorImpl> shallow_copy_and_detach(
      const c10::VariableVersion& version_counter,
      bool allow_tensor_metadata_change) const;

  /**
   * Return a TensorImpl that is a shallow-copy of this TensorImpl.
   *
   * For usage of `version_counter` and `allow_tensor_metadata_change`,
   * see NOTE [ TensorImpl Shallow-Copying ].
   */
  virtual c10::intrusive_ptr<TensorImpl> shallow_copy_and_detach(
      c10::VariableVersion&& version_counter,
      bool allow_tensor_metadata_change) const;

  /**
   * Shallow-copies data from another TensorImpl into this TensorImpl.
   *
   * For why this function doesn't check this TensorImpl's
   * `allow_tensor_metadata_change_`, see NOTE [ TensorImpl Shallow-Copying ].
   */
  virtual void shallow_copy_from(const c10::intrusive_ptr<TensorImpl>& impl) {
    copy_tensor_metadata(
        /*src_impl=*/impl.get(),
        /*dest_impl=*/this,
        /*version_counter=*/version_counter(),
        /*allow_tensor_metadata_change=*/allow_tensor_metadata_change());
    refresh_numel();
    refresh_contiguous();
  }

  // Inference tensor doesn't have version counter,
  // set_version_counter is no-op for them.
  void set_version_counter(const c10::VariableVersion& version_counter) {
    TORCH_CHECK(
        !(is_inference() && version_counter.enabled()),
        "Cannot set version_counter for inference tensor");
    version_counter_ = version_counter;
  }

  void set_version_counter(c10::VariableVersion&& version_counter) {
    TORCH_CHECK(
        !(is_inference() && version_counter.enabled()),
        "Cannot set version_counter for inference tensor");
    version_counter_ = std::move(version_counter);
  }

  const c10::VariableVersion& version_counter() const noexcept {
    return version_counter_;
  }

  void bump_version() {
    version_counter_.bump();
  }

  impl::PyObjectSlot* pyobj_slot() {
    return &pyobj_slot_;
  }

  const impl::PyObjectSlot* pyobj_slot() const {
    return &pyobj_slot_;
  }

 private:
  // See NOTE [c10::optional operator usage in CUDA]
  // We probably don't want to expose this publicly until
  // the note is addressed.
  c10::optional<c10::Device> device_opt() const {
    return device_opt_;
  }

 public:
  /**
   * The device type of a Tensor, e.g., DeviceType::CPU or DeviceType::CUDA.
   */
  DeviceType device_type() const {
    // TODO: A useful internal assert would be to show that device_opt_ is null
    // only if you are an undefined tensor
    TORCH_CHECK(
        device_opt_.has_value(),
        "device_type cannot be run on undefined Tensor");
    // See NOTE [c10::optional operator usage in CUDA]
    return (*device_opt_).type();
  }

  /**
   * @brief Extends the outer-most dimension of this tensor by num elements,
   * preserving the existing data.
   *
   * The underlying data may be reallocated in order to accommodate the new
   * elements, in which case this tensors' capacity is grown at a factor of
   * growthPct. This ensures that Extend runs on an amortized O(1) time
   * complexity.
   *
   * This op is auto-asynchronous if the underlying device (CUDA) supports it.
   */
  void Extend(int64_t num, float growthPct);

  /**
   * @brief Reserve space for the underlying tensor.
   *
   * This must be called after Resize(), since we only specify the first
   * dimension This does not copy over the old data to the newly allocated space
   */
  void ReserveSpace(int64_t outer_dim);

  /**
   * @brief Resizes a tensor.
   *
   * Resize takes in a vector of ints specifying the dimensions of the tensor.
   * You can pass in an empty vector to specify that it is a scalar (i.e.
   * containing one single item).
   *
   * The underlying storage may be deleted after calling Resize: if the new
   * shape leads to a different number of items in the tensor, the old memory
   * is deleted and new memory will be allocated next time you call
   * mutable_data(). However, if the shape is different but the total number of
   * items is the same, the underlying storage is kept.
   *
   * This method respects caffe2_keep_on_shrink.  Consult the internal logic
   * of this method to see exactly under what circumstances this flag matters.
   */
  template <typename... Ts>
  void Resize(Ts... dim_source) {
    bool size_changed = SetDims(dim_source...);
    if (size_changed) {
      HandleResize();
    }
  }

  template <typename T>
  void Resize(const std::vector<T>& dim_source) {
    Resize(ArrayRef<T>(dim_source));
  }

  /**
   * Resizes the tensor without touching underlying storage.
   * This requires the total size of the tensor to remains constant.
   */
  void Reshape(const std::vector<int64_t>& dims);

  /**
   * Release whatever memory the tensor was holding but keep size and type
   * information. Subsequent call to mutable_data will trigger new memory
   * allocation.
   */
  void FreeMemory();

  /**
   * @brief Shares the data with another tensor.
   *
   * To share data between two tensors, the sizes of the two tensors must be
   * equal already. The reason we do not implicitly do a Resize to make the two
   * tensors have the same shape is that we want to allow tensors of different
   * shapes but the same number of items to still be able to share data. This
   * allows one to e.g. have a n-dimensional Tensor and a flattened version
   * sharing the same underlying storage.
   *
   * The source tensor should already have its data allocated.
   */
  // To be deprecated
  void ShareData(const TensorImpl& src);

  void ShareExternalPointer(
      DataPtr&& data_ptr,
      const caffe2::TypeMeta data_type,
      size_t size_bytes);

  /**
   * Returns a mutable raw pointer of the underlying storage. Since we will need
   * to know the type of the data for allocation, a TypeMeta object is passed in
   * to specify the necessary information. This is conceptually equivalent of
   * calling mutable_data<T>() where the TypeMeta parameter meta is derived from
   * the type T. This function differs from mutable_data<T>() in the sense that
   * the type T can be specified during runtime via the TypeMeta object.
   *
   * If the existing data does not match the desired type, it will be deleted
   * and a new storage will be created.
   */
  inline void* raw_mutable_data(const caffe2::TypeMeta& meta) {
    // For 0-size tensors it's fine to return any pointer (including nullptr)
    if (data_type_ == meta && storage_initialized()) {
      return static_cast<void*>(
          static_cast<char*>(storage_.data()) +
          storage_offset_ * meta.itemsize());
    } else {
      bool had_special_dtor = data_type_.placementDelete() != nullptr;
      storage_offset_ = 0;
      data_type_ = meta;
      // NB: device is not changed

      // We can reuse the existing buffer if the current data does not have
      // a special destructor and the new data doesn't have a special
      // constructor.
      if (numel_ == 0 ||
          (meta.placementNew() == nullptr && !had_special_dtor &&
           (storage_.nbytes() >= (numel_ * data_type_.itemsize())))) {
        TORCH_INTERNAL_ASSERT(
            storage_offset_ == 0); // because we just reallocated
        return storage_.data();
      }
      const Allocator* allocator = storage_.allocator();
      // Storage might have nullptr allocator in rare cases, for example, if
      // an external memory segment has been wrapped with Tensor and we don't
      // know how to reallocate it. However, in order to preserve legacy C2
      // behavior, we allow reallocating the memory using default allocator.
      if (allocator == nullptr) {
        allocator = GetAllocator(storage_.device_type());
      }
      if (meta.placementNew()) {
        // For types that need placement new, we will call it, as well as
        // making sure that when the data is freed, it calls the right
        // destruction procedure.
        auto size = numel_;
        auto dtor = data_type_.placementDelete();
        auto data_ptr = allocator->allocate(numel_ * data_type_.itemsize());
        storage_.set_data_ptr_noswap(PlacementDeleteContext::makeDataPtr(
            std::move(data_ptr), dtor, size, storage_.device()));
        data_type_.placementNew()(storage_.data(), numel_);
      } else {
        // For fundamental type, new and delete is easier.
        storage_.set_data_ptr_noswap(
            allocator->allocate(numel_ * data_type_.itemsize()));
      }
      storage_.set_nbytes(numel_ * data_type_.itemsize());
      TORCH_INTERNAL_ASSERT(
          storage_offset_ == 0); // because we just reallocated
      device_opt_ = storage_.device();
      return storage_.data();
    }
  }

  /**
   * Returns a typed pointer of the underlying storage.
   *
   * For fundamental types, we reuse possible existing storage if there
   * is sufficient capacity.
   */
  template <typename T>
  inline T* mutable_data() {
    if (storage_initialized() && data_type_.Match<T>()) {
      return static_cast<T*>(storage_.data()) + storage_offset_;
    }
    // Check it here statically - otherwise TypeMeta would throw the runtime
    // error in attempt to invoke TypeMeta::ctor()
    static_assert(
        std::is_default_constructible<T>::value,
        "Tensor can't hold non-default-constructable types");
    return static_cast<T*>(raw_mutable_data(caffe2::TypeMeta::Make<T>()));
  }

  /**
   * True if a tensor is storage initialized.  A tensor may become
   * storage UNINITIALIZED after a Resize() or FreeMemory()
   */
  bool storage_initialized() const {
    TORCH_CHECK(
        has_storage(),
        "cannot call storage_initialized on tensor that does not have storage");
    return storage_.data() || numel_ == 0;
  }

  /**
   * True if a tensor is dtype initialized.  A tensor allocated with
   * Caffe2-style constructors is dtype uninitialized until the
   * first time mutable_data<T>() is called.
   */
  bool dtype_initialized() const noexcept {
    return data_type_ != caffe2::TypeMeta();
  }

  void set_storage_keep_dtype(at::Storage storage) {
    TORCH_CHECK(
        allow_tensor_metadata_change(),
        "set_storage ",
        err_msg_tensor_metadata_change_not_allowed);
    storage_ = std::move(storage);
    device_opt_ = storage_.device();
  }

  void set_storage_and_dtype(
      at::Storage storage,
      const caffe2::TypeMeta data_type) {
    set_storage_keep_dtype(std::move(storage));
    data_type_ = data_type;
  }

  void empty_tensor_restride_symint(MemoryFormat memory_format);

  /**
   * Set the strides of the tensor to match memory_format
   *
   * WARNING: This function doesn't rearrange data and assumes tensor is a
   * memory contiguous
   */
  void empty_tensor_restride(MemoryFormat memory_format) {
    if (has_symbolic_sizes_strides_) {
      empty_tensor_restride_symint(memory_format);
      return;
    }
#ifdef DEBUG
    TORCH_INTERNAL_ASSERT(
        compute_numel() == numel_,
        "If you are seeing this error, that means empty_tensor_restride was "
        "called before setting correct numel");
#endif
    switch (memory_format) {
      case MemoryFormat::Contiguous: {
        // dim_ is a virtual call, don't repeat it
        const auto dim_ = dim();
        sizes_and_strides_.resize(dim_);
        if (dim_ > 0) {
          const auto last_idx = dim_ - 1;
          sizes_and_strides_.stride_at_unchecked(last_idx) = 1;
          for (auto i = last_idx - 1; i >= 0; --i) {
            sizes_and_strides_.stride_at_unchecked(i) =
                sizes_and_strides_.stride_at_unchecked(i + 1) *
                std::max<int64_t>(
                    sizes_and_strides_.size_at_unchecked(i + 1), 1);
          }
        }
        break;
      }
      case MemoryFormat::ChannelsLast: {
        TORCH_CHECK(
            dim() == 4, "required rank 4 tensor to use channels_last format");
        set_sizes_and_strides(sizes(), get_channels_last_strides_2d(sizes()));
        break;
      }
      case MemoryFormat::ChannelsLast3d: {
        TORCH_CHECK(
            dim() == 5,
            "required rank 5 tensor to use channels_last_3d format");
        set_sizes_and_strides(sizes(), get_channels_last_strides_3d(sizes()));
        break;
      }
      case MemoryFormat::Preserve:
        TORCH_CHECK(false, "unsupported memory format ", memory_format);
        // Cleaning warning messages, no need to break as TORCH_CHECK(false)
        // terminates flow.
        // break;
      case MemoryFormat::NumOptions:
        TORCH_INTERNAL_ASSERT(false, "invalid memory format ", memory_format);
    }
    // recompute contiguous flag, as currently NHWC/NCHW flags are not mutually
    // exclusive see #24090
    refresh_contiguous();
  }

  bool is_strides_like(at::MemoryFormat memory_format) const {
    if (C10_UNLIKELY(matches_policy(SizesStridesPolicy::CustomStrides))) {
      return is_strides_like_custom(memory_format);
    }
    return is_strides_like_default(memory_format);
  }

  bool is_strides_like_channels_last() const {
    return is_strides_like(at::MemoryFormat::ChannelsLast);
  }

  bool is_strides_like_channels_last_3d() const {
    return is_strides_like(at::MemoryFormat::ChannelsLast3d);
  }

  bool is_non_overlapping_and_dense() const {
    if (C10_UNLIKELY(matches_policy(SizesStridesPolicy::CustomStrides))) {
      return is_non_overlapping_and_dense_custom();
    }
    return is_non_overlapping_and_dense_default();
  }

  bool has_symbolic_sizes_strides() const {
    return has_symbolic_sizes_strides_;
  }

 private:
  void HandleResize();

  // The Caffe2 Resize() method supports being called both as Resize({2,2}) as
  // well as variadic with Resize(2, 2).  These overloads provide all of the
  // supported calling configurations, while being overloads (and not templates)
  // so that implicit conversions still work.
  //
  // SetDims on ArrayRef is internally implemented as a template, so we can
  // handle both ArrayRefs of different types (there are some uses of
  // Resize in Caffe2 which pass in int, not int64_t.)

  template <
      typename T,
      typename = typename std::enable_if<std::is_integral<T>::value>::type>
  bool SetDimsTemplate(ArrayRef<T> src) {
    TORCH_CHECK(
        !has_symbolic_sizes_strides_,
        "SetDims() called on tensor with symbolic shape")

    auto old_numel = numel_;
    sizes_and_strides_.resize(src.size());
    int64_t new_numel = 1;
    for (const auto i : c10::irange(src.size())) {
      new_numel *= src[i];
      sizes_and_strides_.size_at_unchecked(i) = src[i];
    }
    numel_ = new_numel;
    empty_tensor_restride(MemoryFormat::Contiguous);
    return numel_ != old_numel;
  }

  bool SetDims(ArrayRef<int64_t> s) {
    return SetDimsTemplate(s);
  }

  bool SetDims(ArrayRef<int> s) {
    return SetDimsTemplate(s);
  }

  bool SetDims(ArrayRef<size_t> s) {
    return SetDimsTemplate(s);
  }

  bool SetDims() {
    return SetDims(IntArrayRef{});
  }

  bool SetDims(const int64_t d0) {
    return SetDims(IntArrayRef{d0});
  }

  bool SetDims(const int64_t d0, const int64_t d1) {
    return SetDims(IntArrayRef{d0, d1});
  }

  bool SetDims(const int64_t d0, const int64_t d1, const int64_t d2) {
    return SetDims(IntArrayRef{d0, d1, d2});
  }

  bool SetDims(
      const int64_t d0,
      const int64_t d1,
      const int64_t d2,
      const int64_t d3) {
    return SetDims(IntArrayRef{d0, d1, d2, d3});
  }

  /**
   * Compute the number of elements based on the sizes of a tensor.
   */
  // NB: This is ONLY called when sizes_and_strides_ is used directly; if
  // we are virtualizing, then numel calls are virtualized as well, and this
  // should never get called
  int64_t compute_numel() const {
    TORCH_INTERNAL_ASSERT_DEBUG_ONLY(!has_symbolic_sizes_strides_);
#if C10_HAS_BUILTIN_OVERFLOW() && !defined(C10_MOBILE)
    // Use overflow checks if supported by the compiler
    return safe_compute_numel();
#else
    return c10::multiply_integers(sizes_and_strides_.sizes_arrayref());
#endif
  }

  /**
   * Compute the number of elements based on the sizes of a
   * tensor. Catches integer overflow that may occur when a tensor
   * using a sparse layout has multiple dimensions with large sizes.
   */
  int64_t safe_compute_numel() const {
    TORCH_INTERNAL_ASSERT_DEBUG_ONLY(!has_symbolic_sizes_strides_);
    uint64_t n = 1;
    bool overflows =
        c10::safe_multiplies_u64(sizes_and_strides_.sizes_arrayref(), &n);
    constexpr auto numel_max = std::min(
        static_cast<uint64_t>(std::numeric_limits<int64_t>::max()),
        static_cast<uint64_t>(std::numeric_limits<size_t>::max()));

    overflows |= (n > numel_max);
    TORCH_CHECK(!overflows, "numel: integer multiplication overflow");
    return static_cast<int64_t>(n);
  }

  SymInt compute_sym_numel() const {
    TORCH_INTERNAL_ASSERT_DEBUG_ONLY(has_symbolic_sizes_strides_);
    auto& sym_shape_meta{symbolic_shape_meta()};
    SymInt numel = 1;
    for (const auto& s : sym_shape_meta.sizes_) {
      numel *= s;
    }
    return numel;
  }

  /**
   * Compute whether or not a tensor is contiguous based on the sizes and
   * strides of a tensor.
   */
  bool compute_contiguous(identity<bool>) const;

  bool compute_channels_last_contiguous_2d(identity<bool>) const;

  bool compute_channels_last_contiguous_3d(identity<bool>) const;

  bool compute_strides_like_channels_last_2d(identity<bool>) const;

  bool compute_strides_like_channels_last_3d(identity<bool>) const;

  bool compute_non_overlapping_and_dense(identity<bool>) const;

  SymBool compute_contiguous(identity<SymBool>) const;

  SymBool compute_channels_last_contiguous_2d(identity<SymBool>) const;

  SymBool compute_channels_last_contiguous_3d(identity<SymBool>) const;

  SymBool compute_strides_like_channels_last_2d(identity<SymBool>) const;

  SymBool compute_strides_like_channels_last_3d(identity<SymBool>) const;

  SymBool compute_non_overlapping_and_dense(identity<SymBool>) const;

 protected:
  /**
   * Recompute the cached numel of a tensor.  Call this if you modify
   * sizes.
   *
   * For tensors with sparse layouts, use safe_refresh_numel() instead
   * because it will catch integer overflow that may occur for tensors
   * with sparse layouts and large dimensions.
   *
   * NB: We may uselessly recompute cached numel even in situations where
   * it is completely never used (e.g., if CustomSizes for Python).  However,
   * we still must keep it up to date in case the Python overload
   * returns None (in which case we will consult the field here).  This also
   * implies that sizes/strides will never be complete garbage; in the
   * very worst case scenario, it will reflect a 1-dim zero size tensor.
   */
  void refresh_numel() {
    if (has_symbolic_sizes_strides_) {
      symbolic_shape_meta().numel_ = compute_sym_numel();
    } else {
      numel_ = compute_numel();
    }
  }

  /**
   * Recompute the cached numel of a tensor.  Call this if you modify
   * sizes. Use only for tensors with sparse layouts because only
   * sparse tensor are likely to have sizes that may lead to integer
   * overflow when computing numel.
   */
  void safe_refresh_numel() {
    if (has_symbolic_sizes_strides_) {
      // NB: sym numel is done with symbolic integers, which handle overflow
      // checking
      symbolic_shape_meta().numel_ = compute_sym_numel();
    } else {
      numel_ = safe_compute_numel();
    }
  }

 private:
  // NB: the TypeId argument prevents confusion where you pass a true/false
  // literal and pick the wrong overload

  void _set_is_contiguous(identity<bool>, bool b) {
    is_contiguous_ = b;
  }

  void _set_is_contiguous(identity<SymBool>, SymBool b) {
    symbolic_shape_meta().is_contiguous_ = std::move(b);
  }

  void _set_is_channels_last_contiguous(identity<bool>, bool b) {
    is_channels_last_contiguous_ = b;
  }

  void _set_is_channels_last_contiguous(identity<SymBool>, SymBool b) {
    symbolic_shape_meta().is_channels_last_contiguous_ = std::move(b);
  }

  void _set_is_channels_last_3d_contiguous(identity<bool>, bool b) {
    is_channels_last_3d_contiguous_ = b;
  }

  void _set_is_channels_last_3d_contiguous(identity<SymBool>, SymBool b) {
    symbolic_shape_meta().is_channels_last_3d_contiguous_ = std::move(b);
  }

  void _set_is_channels_last(identity<bool>, bool b) {
    is_channels_last_ = b;
  }

  void _set_is_channels_last(identity<SymBool>, SymBool b) {
    symbolic_shape_meta().is_channels_last_ = std::move(b);
  }

  void _set_is_channels_last_3d(identity<bool>, bool b) {
    is_channels_last_3d_ = b;
  }

  void _set_is_channels_last_3d(identity<SymBool>, SymBool b) {
    symbolic_shape_meta().is_channels_last_3d_ = std::move(b);
  }

  void _set_is_non_overlapping_and_dense(identity<bool>, bool b) {
    is_non_overlapping_and_dense_ = b;
  }

  void _set_is_non_overlapping_and_dense(identity<SymBool>, SymBool b) {
    symbolic_shape_meta().is_non_overlapping_and_dense_ = std::move(b);
  }

  // These are little wrappers over the real compute_ functions that
  // can make use of other contiguity fields to short circuit.
  // They need to be implemented separately for SymBool, as SymBool does
  // not short circuit.
  // TODO: should the SymBool cases avoid the short circuit?  Need to reason
  // if its correct, and reason if the simpler expressions are better for
  // analysis (maybe not!)

  bool compute_is_non_overlapping_and_dense_dim4(identity<bool> type_id) {
    return is_contiguous_ || is_channels_last_contiguous_ ||
        compute_non_overlapping_and_dense(type_id);
  }

  SymBool compute_is_non_overlapping_and_dense_dim4(identity<SymBool> type_id);

  bool compute_channels_last_contiguous_3d_dim5(identity<bool> type_id) {
    return !is_channels_last_contiguous_ &&
        compute_channels_last_contiguous_3d(type_id);
  }

  SymBool compute_channels_last_contiguous_3d_dim5(identity<SymBool> type_id);

  bool compute_channels_last_2d_dim5(identity<bool> type_id) {
    return !is_channels_last_3d_contiguous_ &&
        compute_strides_like_channels_last_2d(type_id);
  }

  SymBool compute_channels_last_2d_dim5(identity<SymBool> type_id);

  bool compute_channels_last_3d_dim5(identity<bool> type_id) {
    return !is_channels_last_ && compute_strides_like_channels_last_3d(type_id);
  }

  SymBool compute_channels_last_3d_dim5(identity<SymBool> type_id);

  bool compute_is_non_overlapping_and_dense_dim5(identity<bool> type_id) {
    return is_contiguous_ || is_channels_last_contiguous_ ||
        is_channels_last_3d_contiguous_ ||
        compute_non_overlapping_and_dense(type_id);
  }

  SymBool compute_is_non_overlapping_and_dense_dim5(identity<SymBool> type_id);

  bool compute_is_non_overlapping_and_dense_anydim(identity<bool> type_id) {
    return is_contiguous_ || compute_non_overlapping_and_dense(type_id);
  }

  SymBool compute_is_non_overlapping_and_dense_anydim(
      identity<SymBool> type_id);

  template <typename T>
  void _refresh_contiguous() {
    auto type_id = identity<T>();
    // Note:
    // Dim 0, 1, 2 will never be a channels last 2d/3d format
    // Dim 3+ is possibly be a channels last 2d format (Dim 4 only at this
    // point) Dim 4+ is possibly be a channels last 3d format (Dim 5 only at
    // this point)
    switch (dim()) {
      case 4: {
        _set_is_contiguous(type_id, compute_contiguous(type_id));
        _set_is_channels_last_contiguous(
            type_id, compute_channels_last_contiguous_2d(type_id));
        _set_is_channels_last_3d_contiguous(type_id, false);
        _set_is_channels_last(
            type_id, compute_strides_like_channels_last_2d(type_id));
        _set_is_channels_last_3d(type_id, false);
        _set_is_non_overlapping_and_dense(
            type_id, compute_is_non_overlapping_and_dense_dim4(type_id));
        break;
      }
      case 5: {
        _set_is_contiguous(type_id, compute_contiguous(type_id));
        _set_is_channels_last_contiguous(
            type_id, compute_channels_last_contiguous_2d(type_id));
        _set_is_channels_last_3d_contiguous(
            type_id, compute_channels_last_contiguous_3d_dim5(type_id));
        _set_is_channels_last(type_id, compute_channels_last_2d_dim5(type_id));
        _set_is_channels_last_3d(
            type_id, compute_channels_last_3d_dim5(type_id));
        _set_is_non_overlapping_and_dense(
            type_id, compute_is_non_overlapping_and_dense_dim5(type_id));
        break;
      }
      default:
        // is_channels_last_ and is_channels_last_3d_ are suggested
        // memory_format. Being channels_last_contiguous doesn't necessarily
        // mean the tensor is strided like channels_last: for strides on channel
        // dimension could suggest desired memory_layout, but it doesn't affect
        // memory storage
        _set_is_contiguous(type_id, compute_contiguous(type_id));
        _set_is_channels_last_contiguous(type_id, false);
        _set_is_channels_last_3d_contiguous(type_id, false);
        _set_is_channels_last(type_id, false);
        _set_is_channels_last_3d(type_id, false);
        _set_is_non_overlapping_and_dense(
            type_id, compute_is_non_overlapping_and_dense_anydim(type_id));
        break;
    }
  }

 protected:
  /**
   * Recompute the cached contiguity of a tensor.  Call this if you modify sizes
   * or strides.
   */
  void refresh_contiguous() {
    if (has_symbolic_sizes_strides_) {
      _refresh_contiguous<SymBool>();
    } else {
      _refresh_contiguous<bool>();
    }
  }

  /**
   * Copy the tensor metadata fields (e.g. sizes / strides / storage pointer /
   * storage_offset) from one TensorImpl to another TensorImpl.
   *
   * For usage of `version_counter` and `allow_tensor_metadata_change`, see NOTE
   * [ TensorImpl Shallow-Copying ].
   */
  static void copy_tensor_metadata(
      const TensorImpl* src_impl,
      TensorImpl* dest_impl,
      const c10::VariableVersion& version_counter,
      bool allow_tensor_metadata_change);

  /**
   * Copy the tensor metadata fields (e.g. sizes / strides / storage pointer /
   * storage_offset) from one TensorImpl to another TensorImpl.
   *
   * For usage of `version_counter` and `allow_tensor_metadata_change`, see NOTE
   * [ TensorImpl Shallow-Copying ].
   */
  static void copy_tensor_metadata(
      const TensorImpl* src_impl,
      TensorImpl* dest_impl,
      c10::VariableVersion&& version_counter,
      bool allow_tensor_metadata_change);

 private:
  static void copy_tensor_metadata_except_version_counter(
      const TensorImpl* src_impl,
      TensorImpl* dest_impl,
      bool allow_tensor_metadata_change);

 protected:
  // Error message to show when the user tries to change tensor metadata on
  // Tensor created from .data or .detach().
  //
  // See NOTE [ Metadata Change for a Detached Tensor ] for details.
  static const char* const err_msg_tensor_metadata_change_not_allowed;

  static void copy_generic_tensor_metadata(
      const TensorImpl* src_impl,
      TensorImpl* dest_impl);

 public:
  void set_storage_access_should_throw() {
    storage_access_should_throw_ = true;
  }

 public:
  void set_custom_sizes_strides(SizesStridesPolicy policy) {
    custom_sizes_strides_ = static_cast<uint8_t>(policy);
    refresh_sizes_strides_policy();
  }

  void set_python_custom_sizes_strides(SizesStridesPolicy policy) {
    python_custom_sizes_strides_ = static_cast<uint8_t>(policy);
    refresh_sizes_strides_policy();
  }

  void set_custom_device(bool custom_device) {
    custom_device_ = custom_device;
    refresh_device_policy();
  }

  void set_custom_layout(bool custom_layout) {
    custom_layout_ = custom_layout;
    refresh_layout_policy();
  }

  void set_python_custom_device(bool custom_device) {
    python_custom_device_ = custom_device;
    refresh_device_policy();
  }

  void set_python_custom_layout(bool custom_layout) {
    python_custom_layout_ = custom_layout;
    refresh_layout_policy();
  }

 protected:
  void refresh_sizes_strides_policy() {
    if (has_symbolic_sizes_strides_) {
      sizes_strides_policy_ =
          static_cast<uint8_t>(SizesStridesPolicy::CustomSizes);
    } else {
      sizes_strides_policy_ =
          std::max(custom_sizes_strides_, python_custom_sizes_strides_);
    }
  }

  void refresh_device_policy() {
    device_policy_ = custom_device_ || python_custom_device_;
  }

  void refresh_layout_policy() {
    layout_policy_ = custom_layout_ || python_custom_layout_;
  }

 protected:
  Storage storage_;

 private:
  // This pointer points to an AutogradMeta struct that stores autograd-specific
  // fields (such as grad_ / grad_fn_ / grad_accumulator_). This pointer always
  // has unique ownership (meaning only one TensorImpl can own it at a time).
  //
  // autograd_meta_ can be nullptr, as an optimization.  When this occurs, it is
  // equivalent to having an autograd_meta_ pointing to a default constructed
  // AutogradMeta; intuitively, tensors which don't require grad will have this
  // field set to null.
  //
  // This means accessors on autograd_meta_ have to be careful to test if they
  // got a nullptr, and handle default behavior appropriately in that case.
  //
  // Note that we don't enforce the invariant that if the AutogradMeta is
  // default constructed, it is nullptr (to do this, we'd have to continuously
  // check if an AutogradMeta became, by mutation, equal to the default
  // constructed form.  (This might be useful, but it seems rare enough that
  // a requires_grad=True variable will turn back into the requires_grad=False
  // version.)  So there are three representable states:
  //
  //    1. autograd_meta_ == nullptr
  //    2. autograd_meta_ is default constructed (semantically, same as (1))
  //    3. autograd_meta_ has nontrivial information content
  //
  std::unique_ptr<c10::AutogradMetaInterface> autograd_meta_ = nullptr;

 protected:
  std::unique_ptr<c10::ExtraMeta> extra_meta_ = nullptr;

  c10::VariableVersion version_counter_;

  impl::PyObjectSlot pyobj_slot_;

  c10::impl::SizesAndStrides sizes_and_strides_;

  int64_t storage_offset_ = 0;
  // If sizes and strides are empty, the numel is 1!!  However, most of the
  // time, we will immediately set sizes to {0} and reset numel to 0.
  // (Can't do that in the default initializers, because there's no way to
  // spell "allocate a one-element array" for strides_).
  int64_t numel_ = 1;

  // INVARIANT: When storage is non-null, this type meta must
  // agree with the type meta in storage
  caffe2::TypeMeta data_type_;

  // NOTE [c10::optional operator usage in CUDA]
  // Our optional definition doesn't compile in .cu file if `value()` or
  // `operator->` are used.  Instead, we always use `operator*`.
  // See https://github.com/pytorch/pytorch/issues/18496 for more info.
  // If this is too burdensome to maintain, we can just
  // manually implement this with an additional bool.

  // INVARIANT: When storage is non-null, this Device must
  // agree with the type meta in storage.
  //
  // INVARIANT: device_opt_ is only nullopt for undefined tensors
  // (which do not have a device.)
  c10::optional<c10::Device> device_opt_;

  // default member initializers for bit-fields only available with -std=c++2a
  // or -std=gnu++2a
  inline void init_bitfields() {
    is_contiguous_ = true;
    is_channels_last_ = false;
    is_channels_last_contiguous_ = false;
    is_channels_last_3d_ = false;
    is_channels_last_3d_contiguous_ = false;
    is_non_overlapping_and_dense_ = true;
    is_wrapped_number_ = false;
    allow_tensor_metadata_change_ = true;
    reserved_ = false;
    sizes_strides_policy_ = static_cast<uint8_t>(SizesStridesPolicy::Default);
    custom_sizes_strides_ = static_cast<uint8_t>(SizesStridesPolicy::Default);
    python_custom_sizes_strides_ =
        static_cast<uint8_t>(SizesStridesPolicy::Default);
    python_custom_device_ = false;
    python_custom_layout_ = false;
    custom_device_ = false;
    custom_layout_ = false;
    device_policy_ = false;
    layout_policy_ = false;
    storage_access_should_throw_ = false;
    has_symbolic_sizes_strides_ = false;
  }

  // Tensor is contiguous
  bool is_contiguous_ : 1;

  // Tensor is a subclass that does not permit storage access.
  bool storage_access_should_throw_ : 1;

  // Tensor is stored in the channels last 2d memory format, when dimensions
  // order is (N)CHW and C-strides < W-strides < H-strides (< N-strides)
  // (If size of any dimension is equal to 1, this dimension strides value
  // is not taken into account).
  bool is_channels_last_ : 1;

  // Channels last contiguous tensor is channel last tensor which occupies
  // contiguous memory block.
  bool is_channels_last_contiguous_ : 1;

  // Tensor is stored in the channels last 3d memory format, when dimensions
  // order is (N)CDHW and C-strides < W-strides < H-strides < D - strides (<
  // N-strides) (If size of any dimension is equal to 1, this dimension strides
  // value is not taken into account).
  bool is_channels_last_3d_ : 1;

  // Channels last 3d contiguous tensor is channel last 3d tensor which occupies
  // contiguous memory block.
  bool is_channels_last_3d_contiguous_ : 1;

  // Dense tensor is the tensor that store values in a contiguous block of
  // memory. Non-overlapping tensor is the tensor in which elements occupy
  // individual non-repetitive memory.
  bool is_non_overlapping_and_dense_ : 1;

  bool is_wrapped_number_ : 1;

  // NOTE [ Metadata Change for a Detached Tensor ]
  //
  // Normally, a user is allowed to change the tensor metadata
  // (e.g. sizes / strides / storage / storage_offset) of a tensor.
  // However, if the tensor is created by `t1_detached = t1.data` in Python
  // or `t1_detached = t1.detach()` in Python/C++, those changes to the
  // tensor metadata of `t1_detached` will not be propagated back to the
  // original tensor `t1`. In order to make such changes explicitly illegal,
  // we created the `allow_tensor_metadata_change_` flag, to prevent users
  // from changing metadata of the detached tensor and expecting the original
  // tensor to also be updated.
  //
  // NOTE: For a full list of tensor metadata fields, please see
  // `copy_tensor_metadata()` in TensorImpl and its subclasses to find
  // which fields are copied by value.
  bool allow_tensor_metadata_change_ : 1;

  // we decide to keep reserved_ and it will
  // live in Tensor after the split
  // The logic is that if Extend() or ReserveSpace() were ever called,
  // then subsequent Resize()s will not free up Storage.
  bool reserved_ : 1;

  // Call _custom() virtual methods for
  // strides()/is_contiguous()/sizes()/dim()/numel()
  // This is a combination of sizes_strides_custom_dispatch_
  // and has_symbolic_sizes_strides_
  uint8_t sizes_strides_policy_ : 2;

  // Whether or not sizes_and_strides_ contains a symbolic value.
  bool has_symbolic_sizes_strides_ : 1;

  // Call _custom() virtual method for
  // strides()/is_contiguous()/sizes()/dim()/numel()
  uint8_t custom_sizes_strides_ : 2;

  // Combo of custom_ and python_custom_
  bool device_policy_ : 1;
  bool layout_policy_ : 1;

  // Call _custom() virtual method for device()
  bool custom_device_ : 1;

  // Call _custom() virtual method for layout()
  bool custom_layout_ : 1;

  // Call into Python for
  // strides()/is_contiguous()/sizes()/dim()/numel()
  uint8_t python_custom_sizes_strides_ : 2;

  // Call into Python for device()
  bool python_custom_device_ : 1;

  // Call into Python for layout()
  bool python_custom_layout_ : 1;

  // The set of DispatchKeys which describe this tensor.  NB: this
  // does NOT include Autograd (historically, it did, but
  // not anymore!)
  //
  // INVARIANT: extra_meta_->named_tensor_meta_ != nullptr  <==>
  // key_set_.has(DispatchKey::Named)
  DispatchKeySet key_set_;

 private:
  // C10_TensorImpl_Size_Check_Dummy_Class needs to be friends with
  // TensorImpl so it can inspect the size of private fields
  template <
      size_t cplusplus,
      size_t clang_ver_major,
      size_t gcc_ver,
      size_t gcc_ver_minor,
      size_t nvcc,
      size_t cuda_version,
      size_t cuda_version_major,
      size_t ptr_size>
  friend class C10_TensorImpl_Size_Check_Dummy_Class;
};

// Note [TensorImpl size constraints]
// ~~~~~~~~~~~~~~~~~~~~~~~~~~~~~~~~~~
// Changed the size of TensorImpl?  If the size went down, good for
// you!  Adjust the documentation below and the expected size.
// Did it go up?  Read on...
//
// Struct size matters.  In some production systems at Facebook, we have
// 400M live tensors during a training run.  Do the math: every 64-bit
// word you add to Tensor is an extra 3.2 gigabytes in RAM.
//
// If you are a Facebook employee, you can check if the run in question
// has tipped you over the point using the command here:
// https://fburl.com/q5enpv98
//
// For reference, we OOMed at 160 bytes (20 words) per TensorImpl.
// This is not counting overhead from strides out-of-line allocation and
// StorageImpl space and this is from before we inlined sizes and strides
// directly into TensorImpl as SmallVectors.
//
// Our memory usage on 32-bit systems is suboptimal, but we're not checking
// for it at the moment (to help avoid rage inducing cycles when the
// 32-bit number is wrong).
//
// Current breakdown:
//
//    vtable pointer
//    strong refcount           TODO: pack these into one word
//    weak refcount
//    storage pointer
//    autograd metadata pointer
//    named tensor metadata pointer
//    version counter pointer
//    PyObjectSlot
//    SizesAndStrides size/pointer
//    SizesAndStrides sizes (pre-allocated 0)
//    SizesAndStrides sizes (pre-allocated 1)
//    SizesAndStrides sizes (pre-allocated 2)
//    SizesAndStrides sizes (pre-allocated 3)
//    SizesAndStrides sizes (pre-allocated 4)
//    SizesAndStrides strides (pre-allocated 0)
//    SizesAndStrides strides (pre-allocated 1)
//    SizesAndStrides strides (pre-allocated 2)
//    SizesAndStrides strides (pre-allocated 3)
//    SizesAndStrides strides (pre-allocated 4)
//    storage offset
//    numel
//    data type, device, is_contiguous, storage_access_should_throw_, bitfields
//    DispatchKeySet
//

// Various preprocessor macros we use to check that the
// TensorImpl size hasn't changed unexpectedly. We undef
// these later.
#ifndef __NVCC__
#define C10_NVCC 0
#else
#define C10_NVCC __NVCC__
#endif

#ifndef __CUDA_VER_MAJOR__
#define C10_CUDA_VERSION_MAJOR 0
#else
#define C10_CUDA_VERSION_MAJOR __CUDA_VER_MAJOR__
#endif

#ifndef CUDA_VERSION
#define C10_CUDA_VERSION 0
#else
#define C10_CUDA_VERSION CUDA_VERSION
#endif

#ifndef __clang_major__
#define C10_CLANG_MAJOR_VERSION 0
#else
#define C10_CLANG_MAJOR_VERSION __clang_major__
#endif

#ifndef __GNUC__
#define C10_GCC_VERSION 0
#else
#define C10_GCC_VERSION __GNUC__
#endif

#ifndef __GNUC_MINOR__
#define C10_GCC_VERSION_MINOR 0
#else
#define C10_GCC_VERSION_MINOR __GNUC_MINOR__
#endif

// We use a templatized class to both contain the logic of checking the sizes
// as well as to provide compile-time information that might be useful in
// figuring out why sizes may have changed.
// All the compile time information is given by the template fields that are
// always printed by the compiler when the static_assert fails.
template <
    size_t cplusplus = __cplusplus,
    size_t clang_ver_major = C10_CLANG_MAJOR_VERSION,
    size_t gcc_ver = C10_GCC_VERSION,
    size_t gcc_ver_minor = C10_GCC_VERSION_MINOR,
    size_t nvcc = C10_NVCC,
    size_t cuda_version = C10_CUDA_VERSION,
    size_t cuda_version_major = C10_CUDA_VERSION_MAJOR,
    size_t ptr_size = sizeof(void*)>
class C10_TensorImpl_Size_Check_Dummy_Class : private TensorImpl {
  // Names of (non-bitfield) fields in TensorImpl; used to provide
  // compile-time info about fields whose size changes unexpectedly.
  enum class FieldNameEnum {
    storage_,
    autograd_meta_,
    extra_meta_,
    version_counter_,
    pyobj_slot_,
    sizes_and_strides_,
    storage_offset_,
    numel_,
    data_type_,
    device_opt_,
    key_set_,
    TOTAL_SIZE
  };

  // Provides compile-time equality check that reveals what numbers
  // were used and on which quantity
  template <size_t Actual, size_t Expected, FieldNameEnum FiledName>
  constexpr static bool are_equal() {
    static_assert(
        Actual == Expected,
        "Actual and Expected sizes of a field did not match!");
    return true;
  }

  // Provides compile-time <= check that reveals what numbers
  // were used and on which quantity
  template <size_t Actual, size_t Expected, FieldNameEnum FiledName>
  constexpr static bool is_le() {
    static_assert(
        Actual <= Expected,
        "Actual and Expected sizes of a field did not match!");
    return true;
  }

 public:
  // Compile-time check that TensorImpl field sizes are as expected
  //
  // Observed total sizes and associated versions
  // If you find a flag that predicts when unique_ptr has 16 bytes
  // on 64-bit systems or when sizes_and_strides_ is 84 vs 88 bytes
  // on 32-bit systems you get a cookie!
  // Length | LLVM | GCC  |    C++ |  CUDA
  //    192 |    ? | 11.2 | 201703 | 11040
  //    208 |    ? | 11.2 | 201703 | 11040
  //    208 |    ? | 11.2 | 201402 | 11040
  //    192 |    ? | 11.2 | 201402 | 11040
  //    160 |   12 |  4.2 | 201703 |     0
  //
  // To keep things clean, we split on systems here.

#if UINTPTR_MAX == 0xFFFFFFFF
  // This is a 32-bit system
  static constexpr bool check_sizes() {
    constexpr size_t tsize = 20 * sizeof(int64_t);

    // clang-format off
    are_equal<sizeof(storage_),            4,  FieldNameEnum::storage_>();
    are_equal<sizeof(autograd_meta_),      4,  FieldNameEnum::autograd_meta_>();
    are_equal<sizeof(extra_meta_),         4,  FieldNameEnum::extra_meta_>();
    are_equal<sizeof(version_counter_),    4,  FieldNameEnum::version_counter_>();
    are_equal<sizeof(pyobj_slot_),    8,  FieldNameEnum::pyobj_slot_>();
    is_le<sizeof(sizes_and_strides_),     88, FieldNameEnum::sizes_and_strides_>();
    are_equal<sizeof(storage_offset_),     8,  FieldNameEnum::storage_offset_>();
    are_equal<sizeof(numel_),              8,  FieldNameEnum::numel_>();
    are_equal<sizeof(data_type_),          2,  FieldNameEnum::data_type_>();
    are_equal<sizeof(device_opt_),         3,  FieldNameEnum::device_opt_>();
    are_equal<sizeof(key_set_),            8,  FieldNameEnum::key_set_>();
    is_le<sizeof(TensorImpl),          tsize,  FieldNameEnum::TOTAL_SIZE>();
    // clang-format on

    return true;
  }
#else
  // This is a 64-bit system
  static constexpr bool check_sizes() {
    constexpr size_t tsize = 26 * sizeof(int64_t);

    // clang-format off
    are_equal<sizeof(storage_),            8,  FieldNameEnum::storage_>();
    // On some systems involving NVCC the size of unique_ptr is 16 bytes. We haven't
    // figured out how to detect those via macro preprocessors yet, so we use <=
    // comparisons for the relevant fields.
    is_le<sizeof(autograd_meta_),         16,  FieldNameEnum::autograd_meta_>();
    is_le<sizeof(extra_meta_),            16,  FieldNameEnum::extra_meta_>();
    are_equal<sizeof(version_counter_),    8,  FieldNameEnum::version_counter_>();
    are_equal<sizeof(pyobj_slot_),   16,  FieldNameEnum::pyobj_slot_>();
    are_equal<sizeof(sizes_and_strides_), 88,  FieldNameEnum::sizes_and_strides_>();
    are_equal<sizeof(storage_offset_),     8,  FieldNameEnum::storage_offset_>();
    are_equal<sizeof(numel_),              8,  FieldNameEnum::numel_>();
    are_equal<sizeof(data_type_),          2,  FieldNameEnum::data_type_>();
    are_equal<sizeof(device_opt_),         3,  FieldNameEnum::device_opt_>();
    are_equal<sizeof(key_set_),            8,  FieldNameEnum::key_set_>();
    is_le<sizeof(TensorImpl),          tsize,  FieldNameEnum::TOTAL_SIZE>();
    // clang-format on

    return true;
  }
#endif
};

// We use a class to encapsulate size-checking logic with
// templates to capture sizes and flags. We call this within
// a static assert to prove there is no run-time behaviour.
// Since the methods we call return either true or fail their
// own static_asserts, we should never see the error messages
// below. We have to provide it though for c++ <17.
static_assert(
    C10_TensorImpl_Size_Check_Dummy_Class<>::check_sizes(),
    "You should not see this message.");

// Clean up after ourselves
#undef C10_NVCC
#undef C10_CUDA_VERSION_MAJOR
#undef C10_CUDA_VERSION
#undef C10_CLANG_MAJOR_VERSION
#undef C10_GCC_VERSION
#undef C10_GCC_VERSION_MINOR

} // namespace c10

C10_CLANG_DIAGNOSTIC_POP()<|MERGE_RESOLUTION|>--- conflicted
+++ resolved
@@ -29,6 +29,7 @@
 #include <limits>
 #include <memory>
 #include <numeric>
+#include <type_traits>
 #include <utility>
 
 // A global boolean variable to control whether we free memory when a Tensor
@@ -1503,7 +1504,7 @@
         ", while tensor contains ",
         data_type_.name(),
         ". ");
-    return data_ptr_impl<T>();
+    return legacy_mutable_data_ptr_impl<T>();
   }
 
   /**
@@ -1512,7 +1513,18 @@
    * check has_storage() and storage_initialized().
    */
   template <typename T>
-  inline T* data_ptr_impl() const {
+  inline T* mutable_data_ptr_impl() {
+    return legacy_mutable_data_ptr_impl<T>();
+  }
+
+ private:
+  // The real implementation of mutable_data_ptr_impl, but in a
+  // non-const method.
+  //
+  // TODO: move the implementation into mutable_data_ptr_impl() and
+  // delete this when data<T>() is no longer const.
+  template <typename T>
+  inline T* legacy_mutable_data_ptr_impl() const {
     TORCH_CHECK(
         has_storage(),
         "Cannot access data pointer of Tensor that doesn't have storage");
@@ -1522,11 +1534,13 @@
         "Caffe2 uses a lazy allocation, so you will need to call "
         "mutable_data() or raw_mutable_data() to actually allocate memory.");
     // Caller does the type check.
-    return static_cast<T*>(storage_.data()) + storage_offset_;
-  }
-
-  /**
-   * Return a void* data pointer to the actual data which this tensor refers to.
+    return static_cast<T*>(storage_.mutable_data()) + storage_offset_;
+  }
+
+ public:
+  /**
+   * Return a const void* data pointer to the actual data which this
+   * tensor refers to.
    *
    * It is invalid to call data() on a dtype-uninitialized tensor, even if the
    * size is 0.
@@ -1535,9 +1549,6 @@
    * assume that itemsize() * numel() is sufficient to compute the bytes that
    * can be validly read from this tensor.
    */
-<<<<<<< HEAD
-  inline void* data() const {
-=======
   inline const void* data() const {
     return data_impl<const void>(
         [this] { return static_cast<const char*>(storage_.data()); });
@@ -1565,7 +1576,6 @@
   /// std::byte const*, etc.
   template <typename Void, typename Func>
   Void* data_impl(const Func& get_data) const {
->>>>>>> e2cfdf17
     TORCH_CHECK(
         has_storage(),
         "Cannot access data pointer of Tensor that doesn't have storage");
@@ -1579,23 +1589,20 @@
     // Computing an offset into an empty tensor would be UB, since an empty
     // tensor's storage will be nullptr, and adding a nonzero offset to nullptr
     // is UB.  So we skip the offset computation in this case.
-<<<<<<< HEAD
-    char* const data = static_cast<char*>(storage_.data());
-=======
->>>>>>> e2cfdf17
     if (data == nullptr) {
       return nullptr;
     }
     return data + data_type_.itemsize() * storage_offset_;
   }
 
+ public:
   /**
    * Like data<T>(), but performs no checks.  You are responsible for ensuring
    * that all invariants required by data() are upheld here.
    */
   template <typename T>
   inline T* unsafe_data() const {
-    return static_cast<T*>(storage_.data()) + storage_offset_;
+    return static_cast<T*>(storage_.mutable_data()) + storage_offset_;
   }
 
   /**
@@ -1790,7 +1797,7 @@
         new_stride.size(),
         ")");
     const auto new_dim = new_size.size();
-
+    bool overflowed = false;
     sizes_and_strides_.set_sizes(new_size);
 
     if (new_dim > 0) {
@@ -1805,15 +1812,17 @@
             sizes_and_strides_.stride_at_unchecked(dim) = 1;
           } else {
             // Keep stride monotonically increasing to match NumPy.
-            sizes_and_strides_.stride_at_unchecked(dim) =
+            overflowed |= c10::mul_overflows(
+                sizes_and_strides_.stride_at_unchecked(dim + 1),
                 std::max<int64_t>(
-                    sizes_and_strides_.size_at_unchecked(dim + 1), 1) *
-                sizes_and_strides_.stride_at_unchecked(dim + 1);
+                    sizes_and_strides_.size_at_unchecked(dim + 1), 1),
+                std::addressof(sizes_and_strides_.stride_at_unchecked(dim)));
           }
         }
         if (dim == 0)
           break;
       }
+      TORCH_CHECK(!overflowed, "Stride calculation overflowed");
     }
 
     refresh_numel();
@@ -2181,7 +2190,7 @@
     // For 0-size tensors it's fine to return any pointer (including nullptr)
     if (data_type_ == meta && storage_initialized()) {
       return static_cast<void*>(
-          static_cast<char*>(storage_.data()) +
+          static_cast<char*>(storage_.mutable_data()) +
           storage_offset_ * meta.itemsize());
     } else {
       bool had_special_dtor = data_type_.placementDelete() != nullptr;
@@ -2197,7 +2206,7 @@
            (storage_.nbytes() >= (numel_ * data_type_.itemsize())))) {
         TORCH_INTERNAL_ASSERT(
             storage_offset_ == 0); // because we just reallocated
-        return storage_.data();
+        return storage_.mutable_data();
       }
       const Allocator* allocator = storage_.allocator();
       // Storage might have nullptr allocator in rare cases, for example, if
@@ -2216,7 +2225,7 @@
         auto data_ptr = allocator->allocate(numel_ * data_type_.itemsize());
         storage_.set_data_ptr_noswap(PlacementDeleteContext::makeDataPtr(
             std::move(data_ptr), dtor, size, storage_.device()));
-        data_type_.placementNew()(storage_.data(), numel_);
+        data_type_.placementNew()(storage_.mutable_data(), numel_);
       } else {
         // For fundamental type, new and delete is easier.
         storage_.set_data_ptr_noswap(
@@ -2226,7 +2235,7 @@
       TORCH_INTERNAL_ASSERT(
           storage_offset_ == 0); // because we just reallocated
       device_opt_ = storage_.device();
-      return storage_.data();
+      return storage_.mutable_data();
     }
   }
 
@@ -2239,7 +2248,7 @@
   template <typename T>
   inline T* mutable_data() {
     if (storage_initialized() && data_type_.Match<T>()) {
-      return static_cast<T*>(storage_.data()) + storage_offset_;
+      return static_cast<T*>(storage_.mutable_data()) + storage_offset_;
     }
     // Check it here statically - otherwise TypeMeta would throw the runtime
     // error in attempt to invoke TypeMeta::ctor()
@@ -2310,14 +2319,17 @@
         const auto dim_ = dim();
         sizes_and_strides_.resize(dim_);
         if (dim_ > 0) {
+          bool overflowed = false;
           const auto last_idx = dim_ - 1;
           sizes_and_strides_.stride_at_unchecked(last_idx) = 1;
           for (auto i = last_idx - 1; i >= 0; --i) {
-            sizes_and_strides_.stride_at_unchecked(i) =
-                sizes_and_strides_.stride_at_unchecked(i + 1) *
+            overflowed |= c10::mul_overflows(
+                sizes_and_strides_.stride_at_unchecked(i + 1),
                 std::max<int64_t>(
-                    sizes_and_strides_.size_at_unchecked(i + 1), 1);
+                    sizes_and_strides_.size_at_unchecked(i + 1), 1),
+                std::addressof(sizes_and_strides_.stride_at_unchecked(i)));
           }
+          TORCH_CHECK(!overflowed, "Stride calculation overflowed");
         }
         break;
       }
